--- conflicted
+++ resolved
@@ -3557,18 +3557,15 @@
 
   intrusive_ptr_class_<::c10d::ProcessGroupXCCL::Options>(
       processGroupXCCL, "Options", backendOptions)
-<<<<<<< HEAD
-      .def(py::init<>())
-      .def(py::init<bool>(), py::arg("is_high_priority_stream") = false)
-      .def_readwrite("is_high_priority_stream", &::c10d::ProcessGroupXCCL::Options::is_high_priority_stream)
-      .def_readwrite("global_ranks_in_group", &::c10d::ProcessGroupXCCL::Options::global_ranks_in_group)
-      .def_readwrite("group_name", &::c10d::ProcessGroupXCCL::Options::group_name);
-=======
       .def(py::init<bool>(), py::arg("is_high_priority_stream") = false)
       .def_readwrite(
           "is_high_priority_stream",
-          &::c10d::ProcessGroupXCCL::Options::is_high_priority_stream);
->>>>>>> af4ba785
+          &::c10d::ProcessGroupXCCL::Options::is_high_priority_stream)
+      .def_readwrite(
+          "global_ranks_in_group",
+          &::c10d::ProcessGroupXCCL::Options::global_ranks_in_group)
+      .def_readwrite(
+          "group_name", &::c10d::ProcessGroupXCCL::Options::group_name);
   module
       .def(
           "_dump_xccl_trace",
