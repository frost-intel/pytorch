--- conflicted
+++ resolved
@@ -200,9 +200,6 @@
 
 
 def at_least_x_gpu(x):
-<<<<<<< HEAD
-    return torch.accelerator.is_available() and torch.accelerator.device_count() >= x
-=======
     if TEST_CUDA and torch.cuda.device_count() >= x:
         return True
     if TEST_HPU and torch.hpu.device_count() >= x:
@@ -210,7 +207,6 @@
     if TEST_XPU and torch.xpu.device_count() >= x:
         return True
     return False
->>>>>>> 588b5fb9
 
 
 def skip_if_lt_x_gpu(x):
@@ -1527,13 +1523,7 @@
                 store=store,
             )
         else:
-<<<<<<< HEAD
-            backend = c10d.distributed_c10d.Backend.default_device_backend_map.get(
-                torch.accelerator.current_accelerator().type)
-            c10d.init_process_group(backend, rank=rank, world_size=world_size)
-=======
             c10d.init_process_group(backend=backend, rank=rank, world_size=world_size)
->>>>>>> 588b5fb9
     torch._dynamo.reset()
     torch._dynamo.utils.counters.clear()
     try:
