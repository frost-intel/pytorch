# mypy: allow-untyped-defs

# Copyright (c) Meta Platforms, Inc. and affiliates

import itertools
import sys
from dataclasses import dataclass
from functools import partial, wraps
from typing import (
    Any,
    Callable,
    cast,
    TypeVar,
    Union,
    Optional,
)
from collections.abc import Iterator, Sequence

import torch
import torch.distributed as dist
import torch.nn as nn
import torch.nn.functional as F
from torch.distributed._tensor import DeviceMesh, distribute_tensor, Replicate, Shard
from torch.distributed._tensor.placement_types import Placement
from torch.distributed.tensor.parallel import (
    ColwiseParallel,
    parallelize_module,
    PrepareModuleInput,
    RowwiseParallel,
    SequenceParallel,
)
from torch.testing._internal.common_utils import (
    TEST_HPU,
    TEST_CUDA,
    TEST_XPU
)
from torch.testing._internal.common_distributed import (
    MultiProcessTestCase,
    MultiThreadedTestCase,
    skip_if_lt_x_gpu,
    run_subtests,
    TEST_SKIPS,
)

from torch.utils._pytree import tree_flatten, tree_unflatten, TreeSpec
from torch._utils import _get_device_module

if TEST_CUDA:
    DEVICE_TYPE = "cuda"
    PG_BACKEND = "nccl"
    DEVICE_COUNT = _get_device_module("cuda").device_count()
elif TEST_HPU:
    DEVICE_TYPE = "hpu"
    PG_BACKEND = "hccl"
    DEVICE_COUNT = _get_device_module("hpu").device_count()
elif TEST_XPU:
    DEVICE_TYPE = "xpu"
    PG_BACKEND = "xccl"
    DEVICE_COUNT = _get_device_module("xpu").device_count()
else:
    DEVICE_TYPE = "cpu"
    PG_BACKEND = "gloo"

NUM_DEVICES = 4

# We use this as a proxy for "multiple GPUs exist"
if (TEST_CUDA or TEST_XPU) and DEVICE_COUNT > 1:
    # when we actually have multiple GPUs, relax the requirement to smaller counts.
    NUM_DEVICES = min(NUM_DEVICES, DEVICE_COUNT)

T = TypeVar("T")


# simple RMSNorm layer for testing
class RMSNormPython(torch.nn.Module):
    def __init__(self, dim: int, eps: float = 1e-6):
        super().__init__()
        self.eps = eps
        self.weight = torch.nn.Parameter(torch.ones(dim))

    def _norm(self, x):
        return x * torch.rsqrt(x.pow(2).mean(-1, keepdim=True) + self.eps)

    def forward(self, x):
        output = self._norm(x)
        return output * self.weight


class MLPModule(nn.Module):
    def __init__(self, device, bias: bool = True):
        super().__init__()
        torch.manual_seed(5)
        self.net1 = nn.Linear(10, 16, bias=bias, device=device)
        self.relu = nn.ReLU()
        self.net2 = nn.Linear(16, 10, bias=bias, device=device)

    def forward(self, x):
        return self.net2(self.relu(self.net1(x)))

    def reset_parameters(self):
        self.net1.reset_parameters()
        self.net2.reset_parameters()


class MLPStacked(nn.Module):
    def __init__(self, device, n_layers: int = 2):
        super().__init__()
        self.layers = nn.ModuleList([MLPModule(device) for i in range(n_layers)])

    def forward(self, x):
        for layer in self.layers:
            x = layer(x)
        return x


@dataclass
class ModelArgs:
    n_layers: int = 2
    vocab_size: int = 8
    max_seq_len: int = 16
    dim: int = 16
    n_heads: int = 4
    dropout_p: float = 0.1
    use_attn_mask: bool = True
    weight_tying: bool = True
    checkpoint_activations: bool = False


class Attention(nn.Module):
    def __init__(self, args: ModelArgs):
        super().__init__()
        assert args.dim % args.n_heads == 0
        self.head_dim = args.dim // args.n_heads
        self.n_heads = args.n_heads
        self.dropout_p = args.dropout_p
        self.resid_dropout = nn.Dropout(args.dropout_p)
        self.use_attn_mask = args.use_attn_mask

        self.wq = nn.Linear(args.dim, args.dim, bias=False)
        self.wk = nn.Linear(args.dim, args.dim, bias=False)
        self.wv = nn.Linear(args.dim, args.dim, bias=False)
        self.wo = nn.Linear(args.dim, args.dim, bias=False)

    def forward(self, x):
        bsz, seq_len, _ = x.size()
        queries, keys, values = self.wq(x), self.wk(x), self.wv(x)
        queries = queries.view(bsz, seq_len, self.n_heads, self.head_dim)
        keys = keys.view(bsz, seq_len, self.n_heads, self.head_dim)
        values = values.view(bsz, seq_len, self.n_heads, self.head_dim)

        queries = queries.transpose(1, 2)  # (bsz, n_heads, seq_len, head_dim)
        keys = keys.transpose(1, 2)  # (bsz, n_heads, seq_len, head_dim)
        values = values.transpose(1, 2)  # (bsz, n_heads, seq_len, head_dim)

        output = F.scaled_dot_product_attention(
            queries,
            keys,
            values,
            None,
            self.dropout_p if self.training else 0,
            self.use_attn_mask,
        )
        output = output.transpose(1, 2).contiguous().view(bsz, seq_len, -1)
        return self.resid_dropout(self.wo(output))


class FeedForward(nn.Module):
    def __init__(self, dim, hidden_dim, dropout_p):
        super().__init__()
        self.w1 = nn.Linear(dim, hidden_dim)
        self.gelu = nn.GELU()
        self.w2 = nn.Linear(hidden_dim, dim)
        self.resid_dropout = nn.Dropout(dropout_p)

    def forward(self, x):
        return self.resid_dropout(self.w2(self.gelu(self.w1(x))))


class TransformerBlock(nn.Module):
    def __init__(self, args: ModelArgs):
        super().__init__()
        self.attention_norm = nn.LayerNorm(args.dim)
        self.attention = Attention(args)
        self.ffn_norm = nn.LayerNorm(args.dim)
        self.feed_forward = FeedForward(
            args.dim, hidden_dim=4 * args.dim, dropout_p=args.dropout_p
        )

    def forward(self, x):
        h = x + self.attention(self.attention_norm(x))
        out = h + self.feed_forward(self.ffn_norm(h))
        return out


# A toy transformer model, partly inspired by the nanoGPT model:
# https://github.com/karpathy/nanoGPT.
class Transformer(nn.Module):
    def __init__(self, args: ModelArgs):
        super().__init__()
        assert args.vocab_size is not None
        assert args.max_seq_len is not None
        self.model_args = args
        self.max_seq_len = args.max_seq_len
        self.tok_embeddings = nn.Embedding(args.vocab_size, args.dim)
        self.pos_embeddings = nn.Embedding(args.max_seq_len, args.dim)
        self.dropout = nn.Dropout(args.dropout_p)
        self.layers = nn.ModuleList()
        for _ in range(args.n_layers):
            self.layers.append(TransformerBlock(args))
        self.norm = nn.LayerNorm(args.dim)
        self.output = nn.Linear(args.dim, args.vocab_size, bias=False)
        if args.weight_tying:
            self.output.weight = self.tok_embeddings.weight
        self.checkpoint_activations = args.checkpoint_activations

    def forward(self, tokens):
        _bsz, seq_len = tokens.size()
        assert seq_len <= self.max_seq_len
        h = self.tok_embeddings(tokens)
        pos = torch.arange(0, seq_len, device=tokens.device)
        p = self.pos_embeddings(pos)  # positional embeddings of shape (seq_len, dim)
        h = h + p
        h = self.dropout(h)
        for layer in self.layers:
            if self.checkpoint_activations:
                h = torch.utils.checkpoint.checkpoint(layer, h, use_reentrant=False)
            else:
                h = layer(h)
        h = self.norm(h)
        output = self.output(h).float()
        return output

    @staticmethod
    def parallelize(
        module: "Transformer", device_mesh: DeviceMesh, use_seq_parallel: bool, local_output_for_attn: bool = False
    ) -> nn.Module:
        assert isinstance(module, Transformer), f"Requires Transformer but got {module}"
        # Parallelize the root submodules.
        if use_seq_parallel:
            root_plan = {
                "tok_embeddings": RowwiseParallel(input_layouts=Replicate(), output_layouts=Shard(1)),
                "pos_embeddings": RowwiseParallel(input_layouts=Replicate(), output_layouts=Shard(0)),
                "norm": SequenceParallel(),
            }
        else:
            root_plan = {
                "tok_embeddings": RowwiseParallel(input_layouts=Replicate(), output_layouts=Replicate()),
                "pos_embeddings": RowwiseParallel(input_layouts=Replicate(), output_layouts=Replicate()),
            }

        module_tp = parallelize_module(module, device_mesh, root_plan)
        # Parallelize the attention and feed forward submodules.
        for layer in module_tp.layers:
            layer_parallelize_plan = {}
            if use_seq_parallel:
                layer_parallelize_plan["attention"] = PrepareModuleInput(
                    input_layouts=Shard(1),
                    desired_input_layouts=Replicate(),
                )
                # shard the RMSNorms
                layer_parallelize_plan["attention_norm"] = SequenceParallel()
                layer_parallelize_plan["ffn_norm"] = SequenceParallel()
            layer_parallelize_plan["attention.wq"] = ColwiseParallel(use_local_output=local_output_for_attn)
            layer_parallelize_plan["attention.wk"] = ColwiseParallel(use_local_output=local_output_for_attn)
            layer_parallelize_plan["attention.wv"] = ColwiseParallel(use_local_output=local_output_for_attn)
            layer_parallelize_plan["attention.wo"] = (
                RowwiseParallel(output_layouts=Shard(1))
                if use_seq_parallel
                else RowwiseParallel()
            )

            layer_parallelize_plan["feed_forward.w1"] = (
                ColwiseParallel(input_layouts=Shard(1))
                if use_seq_parallel
                else ColwiseParallel()
            )
            layer_parallelize_plan["feed_forward.w2"] = (
                RowwiseParallel(output_layouts=Shard(1))
                if use_seq_parallel
                else RowwiseParallel()
            )

            parallelize_module(layer, device_mesh, layer_parallelize_plan)

        # Parallelize the output submodule. If weight tying is enabled, we need to
        # make sure output.weight is sharded consistently as tok_embeddings.weight,
        # at the cost of the all_reduce operation using RowwiseParallel.
        output_parallelize_plan = (
            ColwiseParallel(
                input_layouts=Shard(1),
                output_layouts=Replicate(),
            )
            if use_seq_parallel
            else ColwiseParallel(output_layouts=Replicate())
        )
        parallelize_module(module_tp.output, device_mesh, output_parallelize_plan)

        if local_output_for_attn:
            for layer in module_tp.layers:
                layer.attention.n_heads = module_tp.model_args.n_heads // device_mesh.size()

        # Manually set output.weight so that parameters and gradients are shared.
        if module_tp.model_args.weight_tying:
            module_tp.output.weight = module_tp.tok_embeddings.weight

        return module_tp


def skip_unless_torch_gpu(method: T) -> T:
    """
    Test decorator which skips the test unless there's a GPU available to torch.

    >>> # xdoctest: +SKIP
    >>> @skip_unless_torch_gpu
    >>> def test_some_method(self) -> None:
    >>>   ...
    """
    # The builtin @skip_if_no_gpu relies on os.environ['WORLD_SIZE'] being set.
    return cast(T, skip_if_lt_x_gpu(NUM_DEVICES)(method))


class DTensorTestBase(MultiProcessTestCase):
    @property
    def world_size(self) -> int:
        return NUM_DEVICES

    @property
    def device_type(self) -> str:
        # if enough GPU we can use GPU, otherwise we fallback to CPU
        if not (TEST_CUDA or TEST_XPU) or torch.accelerator.device_count() < self.world_size:
            return "cpu"
        else:
            return DEVICE_TYPE

    @property
    def backend(self) -> str:
        backend = dist.get_default_backend_for_device(DEVICE_TYPE)
        return backend

    def build_device_mesh(self) -> DeviceMesh:
        return DeviceMesh(self.device_type, list(range(self.world_size)))

    def init_pg(self, eager_init) -> None:
        if "nccl" in self.backend and torch.cuda.device_count() < self.world_size:
            sys.exit(TEST_SKIPS[f"multi-gpu-{self.world_size}"].exit_code)

        if self.backend not in ["nccl", "gloo", "mpi", "cpu:gloo,cuda:nccl", "hccl", "xccl"]:
            raise RuntimeError(f"Backend {self.backend} not supported!")

        device_id = None
        if "nccl" in self.backend or "xccl" in self.backend:
            # set device for nccl pg for collectives
            torch.accelerator.set_device_index(self.rank)
            # we only need to set device_id for nccl backend with eager init
            device_id = torch.device(f"{self.device_type}:{self.rank}") if eager_init else None
        # For nccl backend, bind the device to the process if device_id is not None
        # so the nccl communicator is immediately formed and we can use `ncclCommSplit`
        # for form subgroup to avoid unnecesssary overhead.
        dist.init_process_group(
            backend=self.backend,
            world_size=self.world_size,
            rank=self.rank,  # pyre-ignore[16]
            init_method=f"file://{self.file_name}",  # pyre-ignore[16]
            device_id=device_id,
        )

    def destroy_pg(self, device_id: Optional[int] = None) -> None:
        # Wait for all ranks to reach here before starting shutdown.
        # FIXME dist.barrier deadlocks with multiple threads and NCCL: https://github.com/pytorch/pytorch/issues/95895
        # dist.all_reduce(torch.zeros((1,), device="cuda" if TEST_CUDA else "cpu"))
        # FIXME can't use the above all_reduce as it causes hangs on bionic and focal. It hangs:
        #  test_dtensor.py  -- DTensorMeshTest.test_dtensor_device_mesh_device_conversion
        if device_id is None:
            device_id = torch.cuda.current_device() if self.device_type == "cuda" else self.rank
        dist.barrier(device_ids=[device_id])
        dist.destroy_process_group()

    def setUp(self) -> None:
        super().setUp()
        self._spawn_processes()

    # pyre-ignore[2]:
    def _test_op(self, mesh: DeviceMesh, op_call, *args, **kwargs) -> None:
        out = op_call(*args, **kwargs)
        dtc = DTensorConverter(mesh, args, kwargs)
        for d_args, d_kwargs in dtc:
            # pyre can't find assertTrue anymore?
            self.assertEqual(dtc.successful(), True)
            d_out = op_call(*d_args, **d_kwargs)
            self.assertEqual(d_out.full_tensor(), out)

    def run_subtests(self, *args, **kwargs):
        return run_subtests(self, *args, **kwargs)


TestFunc = Callable[[...], object]


# wrapper to initialize comms (processgroup)
def with_comms(eager_init: Union[TestFunc, bool] = False) -> TestFunc:

    def decorator(func, eager_init: bool = False):

        @wraps(func)  # pyre-ignore[6]
        def wrapper(
            self, *args: tuple[object], **kwargs: dict[str, Any]  # type: ignore[misc]
        ) -> None:
<<<<<<< HEAD
            # if enough GPU we can use GPU, otherwise we fallback to CPU
            if not torch.accelerator.is_available() or torch.accelerator.device_count() < self.world_size:
                self.device_type = "cpu"
            else:
                self.device_type = DEVICE_TYPE
=======
>>>>>>> 5c878d4b

            self.init_pg(eager_init)

            try:
                func(self, *args, **kwargs)  # type: ignore[misc]
            except Exception as e:
                dist.destroy_process_group()
                raise e

            self.destroy_pg()

        return wrapper

    return decorator(func=eager_init) if callable(eager_init) else partial(decorator, eager_init=eager_init)


class DTensorOpTestBase(MultiThreadedTestCase):
    @property
    def world_size(self) -> int:
        return NUM_DEVICES

    @property
    def device_type(self) -> str:
        return DEVICE_TYPE

    def build_device_mesh(self):
        return DeviceMesh(self.device_type, list(range(self.world_size)))

    def setUp(self) -> None:
        super().setUp()
        self._spawn_threads()


# This is a class for converting args/kwargs of an op into distributed args/kwargs
class DTensorConverter:
    def __init__(
        self,
        mesh: DeviceMesh,
        args: tuple[object, ...],
        kwargs: dict[str, object],
    ) -> None:
        self.hit = 0
        self.miss = 0
        self.mesh = mesh
        self.args = args
        self.kwargs = kwargs
        flatten_args, flatten_args_spec = tree_flatten(args)
        flatten_kwargs, flatten_kwargs_spec = tree_flatten(kwargs)

        self.flatten_args: list[object] = flatten_args
        self.flatten_args_spec: TreeSpec = flatten_args_spec
        self.flatten_kwargs: list[object] = flatten_kwargs
        self.flatten_kwargs_spec: TreeSpec = flatten_kwargs_spec

        choices_for_args = [self.gen_sharding_choices_for_arg(arg) for arg in self.flatten_args if isinstance(arg, torch.Tensor)]

        choices_for_args.extend(
            self.gen_sharding_choices_for_arg(arg) for arg in self.flatten_kwargs if isinstance(arg, torch.Tensor)
        )

        self.sharding_combs: Iterator[Sequence[Placement]] = iter(
            itertools.product(*choices_for_args)
        )

    def successful(self) -> bool:
        return self.hit > 0 and self.miss == 0

    def is_supported_tensor(self, t: torch.Tensor) -> bool:
        # TODO: dist tensor need to support quantized and sparse
        # tensors, quantized tensor might be relatively easy, but
        # sparse tensor have special layouts that we need to possibly
        # deal with, until we are clear about them, we don't officially
        # support them.
        return not any(
            [
                t.is_sparse_csr,
                t.is_sparse,
                t.is_mkldnn,
                t.is_quantized,
                t.is_nested,
                torch._is_functional_tensor(t),
                t.is_neg(),
                t.is_conj(),
                t.device.type in ("lazy", "meta"),
                # We need a way to test if a tensor is batched but there
                # is no official APi to do it
                # torch._C._is_batched(t),
            ]
        )

    def gen_sharding_choices_for_arg(self, arg: torch.Tensor) -> Sequence[Placement]:
        mesh_size = self.mesh.size()
        sharding_choices: list[Placement] = [Replicate()]
        # c10d collective does not support bool tensor
        # for bool tensor we treat it as replicated
        if arg.dtype != torch.bool:
            # only generating choices with: replicate, or sharding
            # evenly on a dimension that could be sharded
            sharding_choices = sharding_choices + [
                Shard(i)
                for i, s in enumerate(arg.shape)
                if s > 1 and s % mesh_size == 0
            ]
        # TODO: add multi mesh choices
        # all_choices = itertools.product(
        #     *(self.mesh.ndim * [sharding_choices])
        # )
        return sharding_choices

    def __iter__(self) -> "DTensorConverter":
        return self

    def __next__(self) -> tuple[tuple[object, ...], dict[str, object]]:
        try:
            next_sharding_choices = next(self.sharding_combs)
            idx = 0

            new_args: list[object] = []
            for arg in self.flatten_args:
                if isinstance(arg, torch.Tensor):
                    new_args.append(
                        self.to_dist_tensor(
                            arg, self.mesh, [next_sharding_choices[idx]]
                        )
                    )
                    idx += 1
                else:
                    new_args.append(arg)

            new_kwargs: list[object] = []
            for arg in self.flatten_kwargs:
                if isinstance(arg, torch.Tensor):
                    new_kwargs.append(
                        self.to_dist_tensor(
                            arg, self.mesh, [next_sharding_choices[idx]]
                        )
                    )
                    idx += 1
                else:
                    new_kwargs.append(arg)

            return (
                tree_unflatten(new_args, self.flatten_args_spec),
                tree_unflatten(new_kwargs, self.flatten_kwargs_spec),
            )
        except StopIteration as e:
            raise StopIteration from e

    def to_dist_tensor(
        self, t: torch.Tensor, mesh: DeviceMesh, placements: list[Placement]
    ) -> torch.Tensor:
        if type(t) is torch.Tensor or type(t) is nn.Parameter:
            if self.is_supported_tensor(t):
                self.hit += 1
                if t.ndim == 0:
                    # scalar tensor by default will be replicated
                    r = distribute_tensor(t, mesh, [Replicate()] * mesh.ndim)
                else:
                    # distribute non-scalar tensors
                    r = distribute_tensor(t, mesh, placements)
                if type(t) is nn.Parameter:
                    r = nn.Parameter(  # type: ignore[assignment]
                        r, requires_grad=r.requires_grad
                    )
                return r
            else:
                self.miss += 1
                return t
        elif torch.overrides.is_tensor_like(t):
            # Blindly converting tensor subclasses to dist tensor can cause
            # unpredictable problems, we explicitly disable this conversion
            # for now (i.e. we don't support DTensor holding tensor subclass
            # until there's a strong reason later).
            self.miss += 1
            return t
        else:
            raise RuntimeError(f"Trying to convert to DTensor, but got {type(t)}")<|MERGE_RESOLUTION|>--- conflicted
+++ resolved
@@ -405,14 +405,6 @@
         def wrapper(
             self, *args: tuple[object], **kwargs: dict[str, Any]  # type: ignore[misc]
         ) -> None:
-<<<<<<< HEAD
-            # if enough GPU we can use GPU, otherwise we fallback to CPU
-            if not torch.accelerator.is_available() or torch.accelerator.device_count() < self.world_size:
-                self.device_type = "cpu"
-            else:
-                self.device_type = DEVICE_TYPE
-=======
->>>>>>> 5c878d4b
 
             self.init_pg(eager_init)
 
