# mypy: allow-untyped-defs

# Copyright (c) Meta Platforms, Inc. and affiliates

import itertools
import sys
from collections.abc import Iterator, Sequence
from dataclasses import dataclass
from functools import partial, wraps
from typing import Any, Callable, cast, Optional, TypeVar, Union

import torch
import torch.distributed as dist
import torch.nn as nn
import torch.nn.functional as F
from torch._utils import _get_device_module
from torch.distributed.tensor import (
    DeviceMesh,
    distribute_tensor,
    DTensor,
    init_device_mesh,
    Placement,
    Replicate,
    Shard,
)
from torch.distributed.tensor.parallel import (
    ColwiseParallel,
    parallelize_module,
    PrepareModuleInput,
    RowwiseParallel,
    SequenceParallel,
)
from torch.testing._internal.common_distributed import (
    MultiProcContinousTest,
    MultiProcessTestCase,
    MultiThreadedTestCase,
    run_subtests,
    skip_if_lt_x_gpu,
    TEST_SKIPS,
)
from torch.testing._internal.common_utils import TEST_CUDA, TEST_HPU, TEST_XPU
from torch.utils._pytree import tree_flatten, tree_unflatten, TreeSpec


DEVICE_COUNT: int

if TEST_CUDA:
    DEVICE_TYPE = "cuda"
    PG_BACKEND = "nccl"
    DEVICE_COUNT = _get_device_module("cuda").device_count()
elif TEST_HPU:
    DEVICE_TYPE = "hpu"
    PG_BACKEND = "hccl"
    DEVICE_COUNT = _get_device_module("hpu").device_count()
elif TEST_XPU:
    DEVICE_TYPE = "xpu"
    PG_BACKEND = "xccl"
    DEVICE_COUNT = _get_device_module("xpu").device_count()
else:
    DEVICE_TYPE = "cpu"
    PG_BACKEND = "gloo"

NUM_DEVICES = 4

# We use this as a proxy for "multiple GPUs exist"
if (TEST_CUDA or TEST_XPU or TEST_HPU) and DEVICE_COUNT > 1:
    # when we actually have multiple GPUs, relax the requirement to smaller counts.
    NUM_DEVICES = min(NUM_DEVICES, DEVICE_COUNT)

T = TypeVar("T")


# simple RMSNorm layer for testing
class RMSNormPython(torch.nn.Module):
    def __init__(self, dim: int, eps: float = 1e-6):
        super().__init__()
        self.eps = eps
        self.weight = torch.nn.Parameter(torch.ones(dim))

    def _norm(self, x):
        return x * torch.rsqrt(x.pow(2).mean(-1, keepdim=True) + self.eps)

    def forward(self, x):
        output = self._norm(x)
        return output * self.weight


class MLPModule(nn.Module):
    def __init__(self, device, bias: bool = True):
        super().__init__()
        torch.manual_seed(5)
        self.net1 = nn.Linear(10, 16, bias=bias, device=device)
        self.relu = nn.ReLU()
        self.net2 = nn.Linear(16, 10, bias=bias, device=device)

    def forward(self, x):
        return self.net2(self.relu(self.net1(x)))

    def reset_parameters(self):
        self.net1.reset_parameters()
        self.net2.reset_parameters()


class MLPStacked(nn.Module):
    def __init__(self, device, n_layers: int = 2):
        super().__init__()
        self.layers = nn.ModuleList([MLPModule(device) for i in range(n_layers)])

    def forward(self, x):
        for layer in self.layers:
            x = layer(x)
        return x


@dataclass
class ModelArgs:
    n_layers: int = 2
    vocab_size: int = 8
    max_seq_len: int = 16
    dim: int = 16
    n_heads: int = 4
    dropout_p: float = 0.1
    use_attn_mask: bool = True
    weight_tying: bool = True
    checkpoint_activations: bool = False


class Attention(nn.Module):
    def __init__(self, args: ModelArgs):
        super().__init__()
        assert args.dim % args.n_heads == 0
        self.head_dim = args.dim // args.n_heads
        self.n_heads = args.n_heads
        self.dropout_p = args.dropout_p
        self.resid_dropout = nn.Dropout(args.dropout_p)
        self.use_attn_mask = args.use_attn_mask

        self.wq = nn.Linear(args.dim, args.dim, bias=False)
        self.wk = nn.Linear(args.dim, args.dim, bias=False)
        self.wv = nn.Linear(args.dim, args.dim, bias=False)
        self.wo = nn.Linear(args.dim, args.dim, bias=False)

    def forward(self, x):
        bsz, seq_len, _ = x.size()
        queries, keys, values = self.wq(x), self.wk(x), self.wv(x)
        queries = queries.view(bsz, seq_len, self.n_heads, self.head_dim)
        keys = keys.view(bsz, seq_len, self.n_heads, self.head_dim)
        values = values.view(bsz, seq_len, self.n_heads, self.head_dim)

        queries = queries.transpose(1, 2)  # (bsz, n_heads, seq_len, head_dim)
        keys = keys.transpose(1, 2)  # (bsz, n_heads, seq_len, head_dim)
        values = values.transpose(1, 2)  # (bsz, n_heads, seq_len, head_dim)

        output = F.scaled_dot_product_attention(
            queries,
            keys,
            values,
            None,
            self.dropout_p if self.training else 0,
            self.use_attn_mask,
        )
        output = output.transpose(1, 2).contiguous().view(bsz, seq_len, -1)
        return self.resid_dropout(self.wo(output))


class FeedForward(nn.Module):
    def __init__(self, dim, hidden_dim, dropout_p):
        super().__init__()
        self.w1 = nn.Linear(dim, hidden_dim)
        self.gelu = nn.GELU()
        self.w2 = nn.Linear(hidden_dim, dim)
        self.resid_dropout = nn.Dropout(dropout_p)

    def forward(self, x):
        return self.resid_dropout(self.w2(self.gelu(self.w1(x))))


class TransformerBlock(nn.Module):
    def __init__(self, args: ModelArgs):
        super().__init__()
        self.attention_norm = nn.LayerNorm(args.dim)
        self.attention = Attention(args)
        self.ffn_norm = nn.LayerNorm(args.dim)
        self.feed_forward = FeedForward(
            args.dim, hidden_dim=4 * args.dim, dropout_p=args.dropout_p
        )

    def forward(self, x):
        h = x + self.attention(self.attention_norm(x))
        out = h + self.feed_forward(self.ffn_norm(h))
        return out


# A toy transformer model, partly inspired by the nanoGPT model:
# https://github.com/karpathy/nanoGPT.
class Transformer(nn.Module):
    def __init__(self, args: ModelArgs):
        super().__init__()
        assert args.vocab_size is not None
        assert args.max_seq_len is not None
        self.model_args = args
        self.max_seq_len = args.max_seq_len
        self.tok_embeddings = nn.Embedding(args.vocab_size, args.dim)
        self.pos_embeddings = nn.Embedding(args.max_seq_len, args.dim)
        self.dropout = nn.Dropout(args.dropout_p)
        self.layers = nn.ModuleList()
        for _ in range(args.n_layers):
            self.layers.append(TransformerBlock(args))
        self.norm = nn.LayerNorm(args.dim)
        self.output = nn.Linear(args.dim, args.vocab_size, bias=False)
        if args.weight_tying:
            self.output.weight = self.tok_embeddings.weight
        self.checkpoint_activations = args.checkpoint_activations

    def forward(self, tokens):
        _bsz, seq_len = tokens.size()
        assert seq_len <= self.max_seq_len
        h = self.tok_embeddings(tokens)
        pos = torch.arange(0, seq_len, device=tokens.device)
        p = self.pos_embeddings(pos)  # positional embeddings of shape (seq_len, dim)
        h = h + p
        h = self.dropout(h)
        for layer in self.layers:
            if self.checkpoint_activations:
                h = torch.utils.checkpoint.checkpoint(layer, h, use_reentrant=False)
            else:
                h = layer(h)
        h = self.norm(h)
        output = self.output(h).float()
        return output

    @staticmethod
    def parallelize(
        module: "Transformer",
        device_mesh: DeviceMesh,
        use_seq_parallel: bool,
        local_output_for_attn: bool = False,
    ) -> nn.Module:
        assert isinstance(module, Transformer), f"Requires Transformer but got {module}"
        # Parallelize the root submodules.
        if use_seq_parallel:
            root_plan = {
                "tok_embeddings": RowwiseParallel(
                    input_layouts=Replicate(), output_layouts=Shard(1)
                ),
                "pos_embeddings": RowwiseParallel(
                    input_layouts=Replicate(), output_layouts=Shard(0)
                ),
                "norm": SequenceParallel(),
            }
        else:
            root_plan = {
                "tok_embeddings": RowwiseParallel(
                    input_layouts=Replicate(), output_layouts=Replicate()
                ),
                "pos_embeddings": RowwiseParallel(
                    input_layouts=Replicate(), output_layouts=Replicate()
                ),
            }

        module_tp = parallelize_module(module, device_mesh, root_plan)
        # Parallelize the attention and feed forward submodules.
        for layer in module_tp.layers:
            layer_parallelize_plan = {}
            if use_seq_parallel:
                layer_parallelize_plan["attention"] = PrepareModuleInput(
                    input_layouts=Shard(1),
                    desired_input_layouts=Replicate(),
                )
                # shard the RMSNorms
                layer_parallelize_plan["attention_norm"] = SequenceParallel()
                layer_parallelize_plan["ffn_norm"] = SequenceParallel()
            layer_parallelize_plan["attention.wq"] = ColwiseParallel(
                use_local_output=local_output_for_attn
            )
            layer_parallelize_plan["attention.wk"] = ColwiseParallel(
                use_local_output=local_output_for_attn
            )
            layer_parallelize_plan["attention.wv"] = ColwiseParallel(
                use_local_output=local_output_for_attn
            )
            layer_parallelize_plan["attention.wo"] = (
                RowwiseParallel(output_layouts=Shard(1))
                if use_seq_parallel
                else RowwiseParallel()
            )

            layer_parallelize_plan["feed_forward.w1"] = (
                ColwiseParallel(input_layouts=Shard(1))
                if use_seq_parallel
                else ColwiseParallel()
            )
            layer_parallelize_plan["feed_forward.w2"] = (
                RowwiseParallel(output_layouts=Shard(1))
                if use_seq_parallel
                else RowwiseParallel()
            )

            parallelize_module(layer, device_mesh, layer_parallelize_plan)

        # Parallelize the output submodule. If weight tying is enabled, we need to
        # make sure output.weight is sharded consistently as tok_embeddings.weight,
        # at the cost of the all_reduce operation using RowwiseParallel.
        output_parallelize_plan = (
            ColwiseParallel(
                input_layouts=Shard(1),
                output_layouts=Replicate(),
            )
            if use_seq_parallel
            else ColwiseParallel(output_layouts=Replicate())
        )
        parallelize_module(module_tp.output, device_mesh, output_parallelize_plan)

        if local_output_for_attn:
            for layer in module_tp.layers:
                layer.attention.n_heads = (
                    module_tp.model_args.n_heads // device_mesh.size()
                )

        # Manually set output.weight so that parameters and gradients are shared.
        if module_tp.model_args.weight_tying:
            module_tp.output.weight = module_tp.tok_embeddings.weight

        return module_tp


def skip_unless_torch_gpu(method: T) -> T:
    """
    Test decorator which skips the test unless there's a GPU available to torch.

    >>> # xdoctest: +SKIP
    >>> @skip_unless_torch_gpu
    >>> def test_some_method(self) -> None:
    >>>   ...
    """
    # The builtin @skip_if_no_gpu relies on os.environ['WORLD_SIZE'] being set.
    return cast(T, skip_if_lt_x_gpu(NUM_DEVICES)(method))


class DTensorContinuousTestBase(MultiProcContinousTest):
    @classmethod
    def device_type(cls) -> str:
        # if enough GPU/XPU/HPU we can use those devices, otherwise we fallback to CPU
        if not (TEST_CUDA or TEST_XPU or TEST_HPU) or DEVICE_COUNT < cls.world_size:
            return "cpu"
        else:
            return DEVICE_TYPE

    @classmethod
    def backend_str(cls) -> str:
        backend = dist.get_default_backend_for_device(DEVICE_TYPE)
        return backend


class DTensorTestBase(MultiProcessTestCase):
    @property
    def world_size(self) -> int:
        return NUM_DEVICES

    @property
    def device_type(self) -> str:
        # if enough GPU/XPU/HPU we can use those devices, otherwise we fallback to CPU
        if not (TEST_CUDA or TEST_XPU or TEST_HPU) or DEVICE_COUNT < self.world_size:
            return "cpu"
        else:
            return DEVICE_TYPE

    @property
    def backend(self) -> str:
        backend = dist.get_default_backend_for_device(DEVICE_TYPE)
        return backend

    def build_device_mesh(self) -> DeviceMesh:
        return init_device_mesh(self.device_type, (self.world_size,))

    def init_pg(self, eager_init, backend: Optional[str] = None) -> None:
        if "nccl" in self.backend and torch.cuda.device_count() < self.world_size:
            sys.exit(TEST_SKIPS[f"multi-gpu-{self.world_size}"].exit_code)

        if backend is None:
            backend = self.backend

        if backend not in [
            "nccl",
            "gloo",
            "mpi",
            "cpu:gloo,cuda:nccl",
            "hccl",
            "xccl",
<<<<<<< HEAD
            "cpu:gloo,xpu:xccl",
=======
            "fake",
>>>>>>> 178515d0
        ]:
            raise RuntimeError(f"Backend {backend} not supported!")

        device_id = None
        if "nccl" in backend or "xccl" in backend:
            # set device for nccl pg for collectives
            torch.accelerator.set_device_index(self.rank)
            # we only need to set device_id for nccl backend with eager init
            device_id = (
                torch.device(f"{self.device_type}:{self.rank}") if eager_init else None
            )
        # For nccl backend, bind the device to the process if device_id is not None
        # so the nccl communicator is immediately formed and we can use `ncclCommSplit`
        # for form subgroup to avoid unnecesssary overhead.
        dist.init_process_group(
            backend=backend,
            world_size=self.world_size,
            rank=self.rank,  # pyre-ignore[16]
            init_method=f"file://{self.file_name}",  # pyre-ignore[16]
            device_id=device_id,
        )

    def destroy_pg(self, device_id: Optional[int] = None) -> None:
        # Wait for all ranks to reach here before starting shutdown.
        # FIXME dist.barrier deadlocks with multiple threads and NCCL: https://github.com/pytorch/pytorch/issues/95895
        # dist.all_reduce(torch.zeros((1,), device="cuda" if TEST_CUDA else "cpu"))
        # FIXME can't use the above all_reduce as it causes hangs on bionic and focal. It hangs:
        #  test_dtensor.py  -- DTensorMeshTest.test_dtensor_device_mesh_device_conversion
        if device_id is None:
            device_id = (
                torch.cuda.current_device() if self.device_type == "cuda" else self.rank
            )
        dist.barrier(device_ids=[device_id])
        dist.destroy_process_group()

    def setUp(self) -> None:
        super().setUp()
        self._spawn_processes()

    def _test_op_on_dtensor(self, op_call, *args, **kwargs) -> None:
        """
        This function checks ``op_call(dtensor).full_tensor() == op_call(dtensor.full_tensor())``.
        Unlike _test_op where the DTensor sharding is generated by DTensorConverter,
        this function takes in DTensor object directly as argument and test the equality
        of calling op on full_tensor() and DTensor.
        """
        # call full_tensor() on DTensor args/kwargs
        args_flattened, args_spec = tree_flatten(args)
        full_tensor_args_flattened = tuple(
            arg.full_tensor().detach().clone() if isinstance(arg, DTensor) else arg
            for arg in args_flattened
        )
        full_tensor_args = tree_unflatten(full_tensor_args_flattened, args_spec)
        full_tensor_kwargs = {
            k: v.full_tensor() if isinstance(v, DTensor) else v
            for k, v in kwargs.items()
        }

        out_flattened, _ = tree_flatten(
            op_call(*full_tensor_args, **full_tensor_kwargs)
        )
        d_out_flattened, _ = tree_flatten(op_call(*args, **kwargs))
        d_out_full_tensor_flattened = [dt.full_tensor() for dt in d_out_flattened]
        self.assertEqual(out_flattened, d_out_full_tensor_flattened)

    # pyre-ignore[2]:
    def _test_op(self, mesh: DeviceMesh, op_call, *args, **kwargs) -> None:
        out = op_call(*args, **kwargs)
        dtc = DTensorConverter(mesh, args, kwargs)
        for d_args, d_kwargs in dtc:
            # pyre can't find assertTrue anymore?
            self.assertEqual(dtc.successful(), True)
            d_out = op_call(*d_args, **d_kwargs)
            self.assertEqual(d_out.full_tensor(), out)

    def run_subtests(self, *args, **kwargs):
        return run_subtests(self, *args, **kwargs)


TestFunc = Callable[[...], object]


# wrapper to initialize comms (processgroup)
def with_comms(
    eager_init: Union[TestFunc, bool] = False, backend: Optional[str] = None
) -> TestFunc:
    def decorator(func, eager_init: bool = False, backend: Optional[str] = None):
        @wraps(func)  # pyre-ignore[6]
        def wrapper(
            self,
            *args: tuple[object],
            **kwargs: dict[str, Any],  # type: ignore[misc]
        ) -> None:
            self.init_pg(eager_init, backend)

            try:
                func(self, *args, **kwargs)  # type: ignore[misc]
            except Exception as e:
                dist.destroy_process_group()
                raise e

            self.destroy_pg()

        return wrapper

    return (
        decorator(func=eager_init)
        if callable(eager_init)
        else partial(decorator, eager_init=eager_init, backend=backend)
    )


class DTensorOpTestBase(MultiThreadedTestCase):
    @property
    def world_size(self) -> int:
        return NUM_DEVICES

    @property
    def device_type(self) -> str:
        return DEVICE_TYPE

    def build_device_mesh(self):
        return init_device_mesh(self.device_type, (self.world_size,))

    def setUp(self) -> None:
        super().setUp()
        self._spawn_threads()


# This is a class for converting args/kwargs of an op into distributed args/kwargs
class DTensorConverter:
    def __init__(
        self,
        mesh: DeviceMesh,
        args: tuple[object, ...],
        kwargs: dict[str, object],
    ) -> None:
        self.hit = 0
        self.miss = 0
        self.mesh = mesh
        self.args = args
        self.kwargs = kwargs
        flatten_args, flatten_args_spec = tree_flatten(args)
        flatten_kwargs, flatten_kwargs_spec = tree_flatten(kwargs)

        self.flatten_args: list[object] = flatten_args
        self.flatten_args_spec: TreeSpec = flatten_args_spec
        self.flatten_kwargs: list[object] = flatten_kwargs
        self.flatten_kwargs_spec: TreeSpec = flatten_kwargs_spec

        choices_for_args = [
            self.gen_sharding_choices_for_arg(arg)
            for arg in self.flatten_args
            if isinstance(arg, torch.Tensor)
        ]

        choices_for_args.extend(
            self.gen_sharding_choices_for_arg(arg)
            for arg in self.flatten_kwargs
            if isinstance(arg, torch.Tensor)
        )

        self.sharding_combs: Iterator[Sequence[Placement]] = iter(
            itertools.product(*choices_for_args)
        )

    def successful(self) -> bool:
        return self.hit > 0 and self.miss == 0

    def is_supported_tensor(self, t: torch.Tensor) -> bool:
        # TODO: dist tensor need to support quantized and sparse
        # tensors, quantized tensor might be relatively easy, but
        # sparse tensor have special layouts that we need to possibly
        # deal with, until we are clear about them, we don't officially
        # support them.
        return not any(
            [
                t.is_sparse_csr,
                t.is_sparse,
                t.is_mkldnn,
                t.is_quantized,
                t.is_nested,
                torch._is_functional_tensor(t),
                t.is_neg(),
                t.is_conj(),
                t.device.type in ("lazy", "meta"),
                # We need a way to test if a tensor is batched but there
                # is no official APi to do it
                # torch._C._is_batched(t),
            ]
        )

    def gen_sharding_choices_for_arg(self, arg: torch.Tensor) -> Sequence[Placement]:
        mesh_size = self.mesh.size()
        sharding_choices: list[Placement] = [Replicate()]
        # c10d collective does not support bool tensor
        # for bool tensor we treat it as replicated
        if arg.dtype != torch.bool:
            # only generating choices with: replicate, or sharding
            # evenly on a dimension that could be sharded
            sharding_choices = sharding_choices + [
                Shard(i)
                for i, s in enumerate(arg.shape)
                if s > 1 and s % mesh_size == 0
            ]
        # TODO: add multi mesh choices
        # all_choices = itertools.product(
        #     *(self.mesh.ndim * [sharding_choices])
        # )
        return sharding_choices

    def __iter__(self) -> "DTensorConverter":
        return self

    def __next__(self) -> tuple[tuple[object, ...], dict[str, object]]:
        try:
            next_sharding_choices = next(self.sharding_combs)
            idx = 0

            new_args: list[object] = []
            for arg in self.flatten_args:
                if isinstance(arg, torch.Tensor):
                    new_args.append(
                        self.to_dist_tensor(
                            arg, self.mesh, [next_sharding_choices[idx]]
                        )
                    )
                    idx += 1
                else:
                    new_args.append(arg)

            new_kwargs: list[object] = []
            for arg in self.flatten_kwargs:
                if isinstance(arg, torch.Tensor):
                    new_kwargs.append(
                        self.to_dist_tensor(
                            arg, self.mesh, [next_sharding_choices[idx]]
                        )
                    )
                    idx += 1
                else:
                    new_kwargs.append(arg)

            return (
                tree_unflatten(new_args, self.flatten_args_spec),
                tree_unflatten(new_kwargs, self.flatten_kwargs_spec),
            )
        except StopIteration as e:
            raise StopIteration from e

    def to_dist_tensor(
        self, t: torch.Tensor, mesh: DeviceMesh, placements: list[Placement]
    ) -> torch.Tensor:
        if type(t) is torch.Tensor or type(t) is nn.Parameter:
            if self.is_supported_tensor(t):
                self.hit += 1
                if t.ndim == 0:
                    # scalar tensor by default will be replicated
                    r = distribute_tensor(t, mesh, [Replicate()] * mesh.ndim)
                else:
                    # distribute non-scalar tensors
                    r = distribute_tensor(t, mesh, placements)
                if type(t) is nn.Parameter:
                    r = nn.Parameter(  # type: ignore[assignment]
                        r, requires_grad=r.requires_grad
                    )
                return r
            else:
                self.miss += 1
                return t
        elif torch.overrides.is_tensor_like(t):
            # Blindly converting tensor subclasses to dist tensor can cause
            # unpredictable problems, we explicitly disable this conversion
            # for now (i.e. we don't support DTensor holding tensor subclass
            # until there's a strong reason later).
            self.miss += 1
            return t
        else:
            raise RuntimeError(f"Trying to convert to DTensor, but got {type(t)}")<|MERGE_RESOLUTION|>--- conflicted
+++ resolved
@@ -387,11 +387,8 @@
             "cpu:gloo,cuda:nccl",
             "hccl",
             "xccl",
-<<<<<<< HEAD
             "cpu:gloo,xpu:xccl",
-=======
             "fake",
->>>>>>> 178515d0
         ]:
             raise RuntimeError(f"Backend {backend} not supported!")
 
