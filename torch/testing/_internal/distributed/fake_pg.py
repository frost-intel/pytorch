--- conflicted
+++ resolved
@@ -29,8 +29,4 @@
 
 dist.Backend.register_backend(
     "fake", _create_fake_pg, extended_api=True, devices=["cpu", "cuda", "hpu", "xpu"]
-<<<<<<< HEAD
 )
-=======
-)
->>>>>>> bffc7dd1
