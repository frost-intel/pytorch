--- conflicted
+++ resolved
@@ -1270,13 +1270,8 @@
         # Coalescing manager (sync mode)
         @skip_if_no_gpu
         @skip_but_pass_in_sandcastle_if(
-<<<<<<< HEAD
             (BACKEND != "nccl" and BACKEND != "xccl") or IS_FBCODE or IS_SANDCASTLE,
             "Coalescing manager currently tests with NCCL or XCCL only; internal test flaky"
-=======
-            BACKEND != "nccl" or IS_FBCODE or IS_SANDCASTLE,
-            "Coalescing manager currently tests with NCCL only; internal test flaky",
->>>>>>> 1a722f62
         )
         def test_coalescing_manager(self):
             self._barrier()
@@ -1309,13 +1304,8 @@
         # Coalescing manager (async mode)
         @skip_if_no_gpu
         @skip_but_pass_in_sandcastle_if(
-<<<<<<< HEAD
             (BACKEND != "nccl" and BACKEND != "xccl") or IS_FBCODE or IS_SANDCASTLE,
             "Coalescing manager currently tests with NCCL or XCCL only; internal test flaky"
-=======
-            BACKEND != "nccl" or IS_FBCODE or IS_SANDCASTLE,
-            "Coalescing manager currently tests with NCCL only; internal test flaky",
->>>>>>> 1a722f62
         )
         def test_coalescing_manager_async(self):
             self._barrier()
