# mypy: allow-untyped-defs

import copy
import json
import itertools
import math
import os
import random
import sys
import tempfile
import time
from collections import namedtuple, OrderedDict, defaultdict
from contextlib import contextmanager, nullcontext
from dataclasses import dataclass
from datetime import timedelta
from functools import reduce
from typing import Union, NamedTuple, Callable, Any
import unittest
import numpy as np
import torch
import torch.cuda
import torch.distributed as dist
import torch.distributed.algorithms.model_averaging.averagers as averagers
import torch.distributed.algorithms.model_averaging.hierarchical_model_averager as hierarchicalSGD
import torch.distributed.algorithms.model_averaging.utils as model_averaging_utils
import torch.nn as nn
import torch.nn.functional as F
from torch._utils_internal import TEST_MASTER_ADDR as MASTER_ADDR
from torch._utils_internal import TEST_MASTER_PORT as MASTER_PORT
from torch.utils._python_dispatch import TorchDispatchMode
from torch.autograd import DeviceType
from torch.cuda.amp import GradScaler, autocast

from torch.distributed.algorithms.ddp_comm_hooks import (
    post_localSGD_hook as post_localSGD,
    powerSGD_hook as powerSGD,
    default_hooks as default,
    quantization as quantization_hooks,
)
from torch.distributed.optim import _apply_optimizer_in_backward

from torch.distributed.distributed_c10d import (
    get_world_size,
    _get_default_group,
    _get_pg_config,
)
from torch.distributed.utils import (
    _verify_param_shape_across_processes,
    _sync_module_states,
)
from torch.profiler import (
    ExecutionTraceObserver,
    ProfilerActivity,
)

from torch.nn.parallel import DistributedDataParallel
from torch.nn.parallel.distributed import _dump_DDP_relevant_env_vars, _MixedPrecision
from torch.testing._internal.common_distributed import (
    MultiProcessTestCase,
    TEST_SKIPS,
    init_multigpu_helper,
    initialize_temp_directories,
    cleanup_temp_dir,
    simple_sparse_reduce_tests,
    skip_if_rocm_multiprocess,
    skip_if_small_worldsize,
    skip_if_odd_worldsize,
    skip_if_lt_x_gpu,
    nccl_skip_if_lt_x_gpu,
    skip_if_no_gpu,
    require_n_gpus_for_nccl_backend,
    requires_nccl_version,
    captured_output,
    with_nccl_blocking_wait,
    with_dist_debug_levels,
    verify_ddp_error_logged,
    DistTestCases,
)
from torch.testing._internal.common_utils import (
    instantiate_parametrized_tests,
    IS_MACOS,
    IS_WINDOWS,
    FILE_SCHEMA,
    IS_FBCODE,
    IS_SANDCASTLE,
    skip_but_pass_in_sandcastle,
    skip_but_pass_in_sandcastle_if,
)

import torch.distributed.optim.post_localSGD_optimizer as post_localSGD_optimizer

from torch.utils.data.distributed import DistributedSampler
import operator

try:
    import torchvision

    HAS_TORCHVISION = True
except Exception:  # Covering both ImportError and RuntimeError
    HAS_TORCHVISION = False

if sys.platform == "win32":
    import msvcrt
else:
    import fcntl


class NetWithBuffers(nn.Module):
    def __init__(self) -> None:
        super().__init__()
        self.a = nn.Linear(10, 10, bias=False)
        self.b = nn.Linear(10, 1, bias=False)
        self.register_buffer("buffer", torch.randn(1, 2))

    def forward(self, x):
        self.buffer.add_(1)
        return self.b(self.a(x))


class Foo:
    def __init__(self, x):
        # Can be tensor or int
        self.x = x

    def __eq__(self, other):
        def eq(value, other):
            if isinstance(value, torch.Tensor):
                return torch.equal(value, other)
            return value == other

        for attr, value in self.__dict__.items():
            other_value = other.__dict__[attr]
            if not eq(value, other_value):
                return False
        return True


f = Foo(10)
f.bar = 1

foo_cpu_tensor = Foo(torch.randn(3, 3))


COLLECTIVES_OBJECT_TEST_LIST = [
    {"key1": 3, "key2": 4, "key3": {"nested": True}},
    f,
    foo_cpu_tensor,
    "foo",
    [1, 2, True, "string", [4, 5, "nested"]],
]

# Allowlist of distributed backends where profiling collectives is supported.
PROFILING_SUPPORTED_BACKENDS = [
    dist.Backend.NCCL,
    dist.Backend.GLOO,
    dist.Backend.MPI,
    dist.Backend.UCC,
]

# Allowlist of distributed backends where profiling is supported with use_cuda=True
CUDA_PROFILING_SUPPORTED_BACKENDS = [
    dist.Backend.GLOO,
    dist.Backend.MPI,
    dist.Backend.NCCL,
    dist.Backend.UCC,
]

# Allowlist of distributed backends where profiling is supported for p2p ops
SEND_RECV_PROFILING_SUPPORTED_BACKENDS = [
    dist.Backend.MPI,
    dist.Backend.GLOO,
    dist.Backend.NCCL,
    dist.Backend.UCC,
]

# Dummy NamedTuple data structures to test DDP support for NamedTuple types.
EXPECTED_FIELDS = ("a", "b")
TestNamedTupleInput_0 = namedtuple("NamedTuple", EXPECTED_FIELDS)


class TestNamedTupleInput_1(NamedTuple):
    a: torch.tensor
    b: torch.tensor


skipIfNoTorchVision = skip_but_pass_in_sandcastle_if(
    not HAS_TORCHVISION, "no torchvision"
)

BACKEND = os.environ["BACKEND"]
INIT_METHOD = os.getenv("INIT_METHOD", "env://")

DEFAULT_TIMEOUT = 300
CUSTOMIZED_TIMEOUT = {"test_DistributedDataParallel": 500}


def get_profiling_event(event_name, profiler, dedup_gpu_user_annotation=False):
    event_list = (
        profiler.events()
        if isinstance(profiler, torch.profiler.profile)
        else profiler.function_events
    )
    return [
        event for event in event_list
        if (
            (event.name.endswith(event_name) or event.name.startswith(event_name))
            and (not dedup_gpu_user_annotation or event.device_type != DeviceType.CUDA)
        )
    ]

def get_profiler_nccl_meta(prof):
    """Torch profiler includes nccl metadata in an inserted operator called "record_param_comms"
    We will need to test metadata obtained from profiler here"""
    tf = tempfile.NamedTemporaryFile(
        mode="w+t", suffix=".json", delete=False
    )
    tf.close()
    trace_file = tf.name

    prof.export_chrome_trace(trace_file)
    with open(trace_file) as f:
        events = json.load(f)["traceEvents"]
    print(f"Trace saved to {trace_file}")

    # Comment to debug
    os.remove(trace_file)

    return [e for e in events if e.get("name") == "record_param_comms"]

# Base error message substring on unfinished reductions.
ddp_prev_reduction_unfinished_str = (
    "Expected to have finished reduction in the prior iteration"
)
# Error message substring when find_unused_parameters=True has not been passed
ddp_recommend_find_unused_params_str = (
    "passing the keyword argument `find_unused_parameters=True`"
)
# Error message substring when find_unused_parameters=True is enabled
ddp_find_unused_params_enabled_str = "Since `find_unused_parameters=True` is enabled"
# Error message substring for possibility of not all model outputs being used
# in loss computation
ddp_outputs_not_used_in_loss_str = (
    "`forward` function outputs participate in calculating loss"
)
# Error message substring suggesting to use TORCH_DISTRIBUTED_DEBUG
ddp_suggest_debug_mode_str = (
    "set the environment variable TORCH_DISTRIBUTED_DEBUG to either INFO or DETAIL"
)


class DDPUnevenTestInput(NamedTuple):
    name: str
    model: nn.Module
    inp: Union[torch.tensor, tuple]
    sync_interval: int
    throw_on_early_termination: bool = False
    hook: Callable = None
    state: Any = None


class _FC2(nn.Module):
    def __init__(self) -> None:
        super().__init__()
        self.fc = nn.Linear(10, 50, bias=True)
        self.fc.bias.requires_grad = False

    def forward(self, x):
        x = self.fc(x)
        return x


class Net(nn.Module):
    def __init__(self) -> None:
        super().__init__()
        self.fc1 = nn.Linear(2, 10, bias=False)
        self.fc2 = _FC2()
        self.fc3 = nn.Linear(50, 4, bias=False)
        self.relu = nn.ReLU()
        self.no_grad_param = nn.Parameter(
            torch.tensor([2, 2]).long(), requires_grad=False
        )

    def forward(self, x):
        x = self.relu(self.fc1(x))
        x = self.relu(self.fc2(x))
        x = self.fc3(x)
        return F.softmax(x, dim=1)


class LargeNet(nn.Module):
    def __init__(self) -> None:
        super().__init__()
        self.fc1 = nn.Linear(1000, 2000, bias=False)
        self.fc2 = nn.Linear(2000, 500, bias=False)

    def forward(self, x):
        x = self.fc1(x)
        x = self.fc2(x)
        return x


class Task(nn.Module):
    def __init__(self) -> None:
        super().__init__()
        self.p = nn.Parameter(torch.ones(2, 2))

    def forward(self, x):
        return self.p + x


class BatchNormNet(nn.Module):
    def __init__(self, affine=True):
        super().__init__()
        self.fc1 = nn.Linear(2, 40, bias=False)
        self.bn = nn.BatchNorm1d(4, affine=affine)
        self.fc2 = nn.Linear(40, 4, bias=False)

    def forward(self, x):
        x = torch.reshape(self.fc1(x), (-1, 4, 10))
        x = self.bn(x)
        x = torch.reshape(x, (-1, 40))
        x = self.fc2(x)
        return F.softmax(x, dim=1)


class UnusedParamTwoLinLayerNet(nn.Module):
    def __init__(self) -> None:
        super().__init__()
        self.a = nn.Linear(10, 10, bias=False)
        self.b = nn.Linear(10, 10, bias=False)
        self.c = nn.Linear(5, 5, bias=False)

    def forward(self, x):
        a = self.a(x)
        b = self.b(x)
        return (a, b)


class DictOutputModule(nn.Module):
    def __init__(self) -> None:
        super().__init__()
        self.module = UnusedParamTwoLinLayerNet()

    def forward(self, x):
        predictions = self.module(x)
        loss = (predictions[0] + predictions[1]).sum()
        return {
            "predictions": predictions,
            "loss": loss,
        }


class TwoLinLayerNet(nn.Module):
    def __init__(self) -> None:
        super().__init__()
        self.a = nn.Linear(10, 10, bias=False)
        self.b = nn.Linear(10, 1, bias=False)

    def forward(self, x):
        a = self.a(x)
        b = self.b(x)
        return (a, b)


class EmbeddingNetDifferentParams(nn.Module):
    """
    A module containing an embedding with different dimension or different # of
    parameters depending on the rank.
    """

    def __init__(self, rank, diff_num_params=False):
        super().__init__()
        embedding_dim = 500 if diff_num_params or rank == 0 else 50
        self.embedding = nn.Embedding(num_embeddings=10, embedding_dim=embedding_dim)
        self.lin = nn.Linear(embedding_dim, 1)
        if diff_num_params:
            self.lin2 = nn.Linear(1, 1, bias=False)

    def forward(self, x):
        x = self.embedding(x)
        return self.lin(x)


class ControlFlowToyModel(nn.Module):
    def __init__(self) -> None:
        super().__init__()
        self.lin1 = nn.Linear(10, 10, bias=False)
        self.lin2 = nn.Linear(10, 10, bias=False)

    def forward(self, x):
        # Second layer is used dependent on input x.
        use_second_layer = torch.equal(x, torch.ones(20, 10, device=x.device))
        if use_second_layer:
            return self.lin2(F.relu(self.lin1(x)))
        else:
            return F.relu(self.lin1(x))


DDP_NET = Net()
BN_NET = BatchNormNet()
BN_NET_NO_AFFINE = BatchNormNet(affine=False)
ONLY_SBN_NET = nn.SyncBatchNorm(2, momentum=0.99)


def get_timeout(test_id):
    test_name = test_id.split(".")[-1]
    if test_name in CUSTOMIZED_TIMEOUT:
        return CUSTOMIZED_TIMEOUT[test_name]
    else:
        return DEFAULT_TIMEOUT


default_pg_timeout = 60

CUSTOM_PG_TIMEOUT = {
    # This test runs slowly and needs additional time to complete, otherwise can
    # be taken down by TORCH_NCCL_ASYNC_ERROR_HANDLING
    "test_ddp_uneven_inputs": 300,
    # This test has a short timeout since it tests being taken down by
    # TORCH_NCCL_ASYNC_ERROR_HANDLING which we want to happen quickly.
    "test_ddp_model_diff_across_ranks": 5,
    # This test has a short timeout since it tests being taken down by
    # TORCH_NCCL_ASYNC_ERROR_HANDLING which we want to happen quickly.
    "test_ddp_has_finalized": 5,
}

def require_backend_is_available(backends):
    def check(backend):
        if backend == dist.Backend.GLOO:
            return dist.is_gloo_available()
        if backend == dist.Backend.NCCL:
            return dist.is_nccl_available()
        if backend == dist.Backend.MPI:
            return dist.is_mpi_available()
        if backend == dist.Backend.UCC:
            return dist.is_ucc_available()
        if backend == dist.Backend.XCCL:
            return dist.is_xccl_available()
        if backend in DistTestCases.backend_feature["plugin"]:
            return True
        return False

    if BACKEND not in backends:
        return skip_but_pass_in_sandcastle(
            f"Test requires backend {BACKEND} to be one of {backends}"
        )

    if not check(dist.Backend(BACKEND)):
        return skip_but_pass_in_sandcastle(
            f"Test requires backend {BACKEND} to be available"
        )
    return lambda func: func


def require_world_size(world_size):
    if int(os.environ["WORLD_SIZE"]) < world_size:
        return skip_but_pass_in_sandcastle(
            f"Test requires world size of {world_size:d}"
        )
    return lambda func: func


@contextmanager
def _lock():
    TEMP_DIR = os.environ["TEMP_DIR"]
    lockfile = os.path.join(TEMP_DIR, "lockfile")
    with open(lockfile, "w") as lf:
        try:
            if sys.platform == "win32":
                msvcrt.locking(lf.fileno(), msvcrt.LK_RLCK, 1)
                yield
            else:
                fcntl.flock(lf.fileno(), fcntl.LOCK_EX)
                yield
        finally:
            if sys.platform == "win32":
                msvcrt.locking(lf.fileno(), msvcrt.LK_UNLCK, 1)
            else:
                fcntl.flock(lf.fileno(), fcntl.LOCK_UN)
            lf.close()


@contextmanager
def _rank_temp_file():
    if dist.get_rank() == 0:
        fd, name = tempfile.mkstemp()
        os.close(fd)
    else:
        name = None
    object_list = [name]
    dist.broadcast_object_list(object_list)
    name = object_list[0]
    try:
        yield name
    finally:
        if dist.get_rank() == 0:
            os.remove(name)


def _build_tensor(size, value=None, dtype=torch.float, device_id=None):
    if value is None:
        value = size
    if device_id is None:
        return torch.empty(size, size, size, dtype=dtype).fill_(value)
    else:
        return torch.empty(size, size, size, dtype=dtype).fill_(value).to(torch.device(device_id))


def _build_multidim_tensor(dim, dim_size, value=None, dtype=torch.float):
    if value is None:
        value = dim
    return torch.empty(size=[dim_size for _ in range(dim)], dtype=dtype).fill_(value)


def _create_autograd_profiler():
    return torch.autograd.profiler.profile(record_shapes=True)


def _create_torch_profiler():
    return torch.profiler.profile(
        activities=[
            torch.profiler.ProfilerActivity.CPU,
        ],
        record_shapes=True,
    )


class Barrier:
    barrier_id = 0

    @classmethod
    def init(cls):
        cls.barrier_id = 0
        barrier_dir = os.path.join(os.environ["TEMP_DIR"], "barrier")
        for f_name in os.listdir(barrier_dir):
            os.unlink(os.path.join(barrier_dir, f_name))

    @classmethod
    def sync(cls, wait_for=None, timeout=10):
        if wait_for is None:
            wait_for = dist.get_world_size()
        cls.barrier_id += 1
        barrier_dir = os.path.join(os.environ["TEMP_DIR"], "barrier")
        pid = str(os.getpid())
        barrier_file = os.path.join(barrier_dir, pid)
        with _lock():
            with open(barrier_file, "w") as f:
                f.write(str(cls.barrier_id))

        start_time = time.time()
        while True:
            arrived = 0
            with _lock():
                for f_name in os.listdir(barrier_dir):
                    with open(os.path.join(barrier_dir, f_name)) as f:
                        data = f.read()
                        if int(data) >= cls.barrier_id:
                            arrived += 1
            if arrived == wait_for:
                break

            if time.time() - start_time > timeout:
                raise RuntimeError("barrier timeout")
            time.sleep(0.1)


class TestDistBackend(MultiProcessTestCase):
    @classmethod
    def setUpClass(cls):
        os.environ["MASTER_ADDR"] = str(MASTER_ADDR)
        # Not setting MASTER_PORT and get a random free port
        super().setUpClass()

    def setUp(self):
        super().setUp()
        # initialize temp directories
        initialize_temp_directories()
        # initialize Barrier
        Barrier.init()
        # Skip return code checking for following tests as they are expected to
        # crash a process due to TORCH_NCCL_ASYNC_ERROR_HANDLING.
        self.skip_return_code_checks = [self.test_ddp_has_finalized.__wrapped__]

    def tearDown(self):
        cleanup_temp_dir()
        super().tearDown()

    @property
    def init_method(self):
        return f"{FILE_SCHEMA}{self.file_name}"

    @property
    def destroy_pg_upon_exit(self) -> bool:
        # Overriding base test class: do not auto destroy PG upon exit.
        return False

    @classmethod
    def _run(cls, rank, test_name, file_name, pipe, **kwargs):
        if (BACKEND == "nccl" or BACKEND == "xccl") and not torch.accelerator.is_available():
            sys.exit(TEST_SKIPS["no_accelerator"].exit_code)
        self = cls(test_name)
        self.rank = rank
        self.file_name = file_name

        if torch.accelerator.is_available() and torch.accelerator.device_count() < int(
            self.world_size
        ):
            sys.exit(TEST_SKIPS[f"multi-gpu-{self.world_size}"].exit_code)
        try:
            pg_timeout_seconds = CUSTOM_PG_TIMEOUT.get(test_name, default_pg_timeout)
            timeout = timedelta(seconds=pg_timeout_seconds)
            dist.init_process_group(
                init_method=self.init_method,
                backend=BACKEND,
                world_size=int(self.world_size),
                rank=self.rank,
                timeout=timeout,
            )
        except RuntimeError as e:
            if "recompile" in e.args[0]:
                sys.exit(TEST_SKIPS["backend_unavailable"].exit_code)

            raise

        # Execute barrier prior to running test to ensure that every process
        # has finished initialization and that the following test
        # immediately exiting due to a skip doesn't cause flakiness.
        self._barrier()

        self.run_test(test_name, pipe)
        self._barrier()
        dist.destroy_process_group()
        sys.exit(0)

    # Needed since MultiProcessTestCase assumes a world_size of 4, but we
    # run these tests under other various world_sizes.
    @property
    def world_size(self):
        return os.environ["WORLD_SIZE"]


class DistributedTest:
    class _DistTestBase:
        blocking_str = "TORCH_NCCL_BLOCKING_WAIT" if BACKEND == "nccl" else "TORCH_XCCL_BLOCKING_WAIT"
        def _barrier(self, *args, **kwargs):
            Barrier.sync(*args, **kwargs)

        def _init_group_test(self, **kwargs):
            group = [1, 2]
            group_id = dist.new_group(group, **kwargs)
            rank = dist.get_rank()
            if rank not in group:
                return ([], None, rank)

            return (group, group_id, rank)

        def _init_full_group_test(self, **kwargs):
            group = list(range(0, dist.get_world_size()))
            group_id = dist.new_group(**kwargs)
            rank = dist.get_rank()
            return (group, group_id, rank)

        def _init_global_test(self):
            group = list(range(0, dist.get_world_size()))
            group_id = dist.group.WORLD
            rank = dist.get_rank()
            return (group, group_id, rank)

        def _verify_buffers_equal(self, m1, m2):
            # verify buffers across models
            m1_buf_dict = dict(m1.module.named_buffers())
            for name, buf in m2.module.named_buffers():
                self.assertEqual(buf, m1_buf_dict[name])

            # Verify buffers across ranks.
            m1_buffers = list(m1.buffers())
            m2_buffers = list(m2.buffers())
            for (buf1, buf2) in zip(m1_buffers, m2_buffers):
                gathered_bufs = [
                    torch.empty_like(buf1) for _ in range(dist.get_world_size())
                ]
                dist.all_gather(gathered_bufs, buf1)
                gathered_bufs_m2 = [
                    torch.empty_like(buf2) for _ in range(dist.get_world_size())
                ]
                for b in gathered_bufs:
                    self.assertEqual(b, buf1)
                dist.all_gather(gathered_bufs_m2, buf2)
                for b in gathered_bufs_m2:
                    self.assertEqual(b, buf2)

        def _sanity_check_profiler_nccl_meta(self, nccl_meta_events):
            """Torch profiler includes nccl metadata in an inserted operator called "record_param_comms"
            We test for basic fields in this profiler event that correspond to the nccl communication
            collectives"""
            per_coll_meta = defaultdict(list)
            for e in nccl_meta_events:
                args = e.get("args", {})
                collname = args.get("Collective name", "")
                self.assertNotEqual(collname, "")
                self.assertNotEqual(args.get("dtype", ""), "")

                per_coll_meta[collname].append(args)
                if collname in {"wait"}:
                    continue

                self.assertEqual(args["Process Group Description"], "default_pg")
                self.assertNotEqual(args["Process Group Ranks"], "")

                self.assertGreaterEqual(args.get("In msg nelems", -1), 0)
                self.assertGreaterEqual(args.get("Out msg nelems", -1), 0)
                self.assertGreaterEqual(args.get("Group size", -1), 0)
                self.assertGreaterEqual(args.get("Global rank start", -1), 0)
                self.assertGreaterEqual(args.get("Global rank stride", -1), 0)

            # print(per_coll_meta)
            return per_coll_meta

        def test_dump_DDP_relevant_env_vars(self):
            with captured_output() as (out, _):
                _dump_DDP_relevant_env_vars()
                lines = out.getvalue().splitlines()

            def format_line(var):
                return f"env:{var}={os.environ[var] if var in os.environ else 'N/A'}"

            # Check relevant env vars
            vars = [
                "MASTER_ADDR",
                "MASTER_PORT",
                "WORLD_SIZE",
                "NCCL_TOPO_DUMP_FILE",  # N/A
                "TORCH_NCCL_ASYNC_ERROR_HANDLING",
            ]
            for var in vars:
                line = format_line(var)
                self.assertIn(line, lines)
            # Check irrelevant env vars
            vars = [
                "xxx",
                "yyy",
                "zzz",
            ]
            for var in vars:
                line = format_line(var)
                self.assertNotIn(line, lines)

        # GET RANK
        def test_get_rank(self):
            test_dir = os.path.join(os.environ["TEMP_DIR"], "test_dir")
            pid = str(os.getpid())
            num_processes = dist.get_world_size()
            with open(os.path.join(test_dir, pid), "w") as f:
                f.write(str(dist.get_rank()))

            self._barrier()

            all_ranks = set()
            for f_name in os.listdir(test_dir):
                with open(os.path.join(test_dir, f_name)) as f:
                    all_ranks.add(int(f.read()))
            self.assertEqual(len(all_ranks), num_processes)

            self._barrier()

            if dist.get_rank() == 0:
                for f_name in os.listdir(test_dir):
                    os.unlink(os.path.join(test_dir, f_name))

            self._barrier()

        def test_get_backend(self):
            if dist.get_world_size() > 2:
                group = [1, 2]
            else:
                group = [0, 1]
            group_id = dist.new_group(group)
            backend_str = BACKEND.lower()
            self.assertEqual(dist.get_backend(), backend_str)
            if dist.get_rank() in group:
                self.assertEqual(dist.get_backend(group_id), backend_str)
            else:
                with self.assertRaisesRegex(
                    ValueError, "Invalid process group specified"
                ):
                    dist.get_backend(group_id)

        def test_Backend_enum_class(self):
            # test parsing
            backend = BACKEND.lower()
            self.assertEqual(dist.Backend(BACKEND.upper()), backend)
            self.assertEqual(dist.Backend(BACKEND), backend)
            with self.assertRaises(ValueError):
                dist.Backend(None)
            with self.assertRaises(ValueError):
                dist.Backend(3)
            with self.assertRaises(ValueError):
                dist.Backend(["gloo"])

        # Test destroy
        def test_destroy_group(self):
            if dist.get_world_size() > 2:
                group = [1, 2]
            else:
                group = [0, 1]
            group_id = dist.new_group(group)
            self._barrier()
            dist.destroy_process_group(group_id)

        # Test get rank and size of group
        def test_get_rank_size_group(self):
            if dist.get_world_size() > 2:
                group = [1, 2]
            else:
                group = [0, 1]
            group_id = dist.new_group(group)
            if dist.get_rank() in group:
                self.assertEqual(dist.get_world_size(group_id), 2)
                self.assertTrue(dist.get_rank(group_id) in list(range(2)))
            else:
                self.assertEqual(dist.get_world_size(group_id), -1)
                self.assertEqual(dist.get_rank(group_id), -1)

        # Test destroy full groups
        def test_destroy_full_group(self):
            _, group_id, _ = self._init_full_group_test()
            self._barrier()
            dist.destroy_process_group(group_id)

        # Test get rank and size of full group
        def test_get_rank_size_full_group(self):
            _, group_id, _ = self._init_full_group_test()
            self.assertEqual(dist.get_world_size(group_id), dist.get_world_size())
            self.assertEqual(dist.get_rank(group_id), dist.get_rank())

        def _test_barrier_timeout(self, group_id, timeout):
            local_rank = dist.get_rank(group_id)

            # Only execute barrier on rank == 0, causing it to timeout
            if local_rank == 0:
                expected_time = time.time() + timeout.total_seconds()
                # In debug mode, we execute a monitored_barrier before the
                # collective, so assert on that.
                if dist.get_debug_level() == dist.DebugLevel.DETAIL:
                    exception_ctx = self.assertRaisesRegex(
                        Exception, "failed to pass monitoredBarrier"
                    )
                else:
                    exception_ctx = self.assertRaisesRegex(
                        Exception, " (Timed out|closed|timeout) "
                    )
                with exception_ctx:
                    dist.barrier(group_id)
                self.assertGreaterAlmostEqual(time.time(), expected_time, delta=0.1)
            else:
                pass

        @skip_but_pass_in_sandcastle_if(
            BACKEND != "gloo", "Only gloo backend supports timeouts"
        )
        @skip_but_pass_in_sandcastle_if(
            not INIT_METHOD.startswith("file://"),
            "Requires file:// initialization method. "
            + "Both tcp:// and env:// rely on the TCP store for which "
            "reinitialization has proven racy.",
        )
        def test_barrier_timeout_global(self):
            dist.destroy_process_group()

            # Explicitly pass world size to the barrier because we've
            # just destroyed any state in torch.distributed.
            self._barrier(wait_for=int(os.environ["WORLD_SIZE"]))

            # Reinitialize global process group
            timeout = timedelta(seconds=1)
            dist.init_process_group(
                init_method=INIT_METHOD,
                backend=BACKEND,
                world_size=int(os.environ["WORLD_SIZE"]),
                rank=self.rank,
                timeout=timeout,
            )
            self._test_barrier_timeout(dist.group.WORLD, timeout)

        @skip_if_small_worldsize
        @skip_but_pass_in_sandcastle_if(
            BACKEND != "gloo", "Only gloo backend supports timeouts"
        )
        def test_barrier_timeout_group(self):
            timeout = timedelta(seconds=5)
            _, group_id, _ = self._init_group_test(timeout=timeout)
            if group_id is not None:
                self._test_barrier_timeout(group_id, timeout)

        @skip_but_pass_in_sandcastle_if(
            BACKEND != "gloo", "Only gloo backend supports timeouts"
        )
        def test_barrier_timeout_full_group(self):
            timeout = timedelta(seconds=1)
            _, group_id, _ = self._init_full_group_test(timeout=timeout)
            if group_id is not None:
                self._test_barrier_timeout(group_id, timeout)

        @skip_but_pass_in_sandcastle_if(
            BACKEND not in DistTestCases.backend_feature["subgroup"],
            f"The {BACKEND} backend does not support creating subgroups on GPU devices",
        )
        @require_world_size(4)
        @skip_if_lt_x_gpu(2)
        def test_new_subgroups(self):
            subgroup_size = 2
            cur_subgroup, subgroups = dist.new_subgroups(subgroup_size)

            world_size = dist.get_world_size()
            self.assertEqual(cur_subgroup.size(), subgroup_size)
            self.assertEqual(len(subgroups), world_size / subgroup_size)
            self.assertFalse(dist._rank_not_in_group(cur_subgroup))

            for subgroup in subgroups:
                dist.destroy_process_group(subgroup)

        @skip_but_pass_in_sandcastle_if(
            BACKEND not in DistTestCases.backend_feature["subgroup"],
            f"The {BACKEND} backend does not support creating subgroups on GPU devices",
        )
        @skip_if_no_gpu
        def test_new_subgroups_group_size_exceeds_world_size(self):
            with self.assertRaisesRegex(ValueError, "must not exceed"):
                dist.new_subgroups(100)

        @skip_but_pass_in_sandcastle_if(
            BACKEND not in DistTestCases.backend_feature["subgroup"],
            f"The {BACKEND} backend does not support creating subgroups on GPU devices",
        )
        @require_world_size(4)
        @skip_if_lt_x_gpu(4)
        def test_new_subgroups_world_size_not_divisible_by_group_size(self):
            with self.assertRaisesRegex(
                ValueError, "The world size must be divisible by 'group_size'"
            ):
                dist.new_subgroups(3)

        @skip_but_pass_in_sandcastle_if(
            BACKEND not in DistTestCases.backend_feature["subgroup"],
            f"The {BACKEND} backend does not support creating subgroups on GPU devices",
        )
        @require_world_size(4)
        @skip_if_lt_x_gpu(4)
        def test_new_subgroups_by_enumeration(self):
            _group, _group_id, rank = self._init_global_test()
            rank_to_GPU = init_multigpu_helper(dist.get_world_size(), BACKEND)
            device_id = rank_to_GPU[rank][0]
            cur_subgroup, subgroups = dist.new_subgroups_by_enumeration(
                ranks_per_subgroup_list=[[0, 2], [1, 3]]
            )
            if device_id >= 4:
                self.assertIsNone(cur_subgroup)
            else:
                self.assertEqual(cur_subgroup.size(), 2)
                self.assertEqual(len(subgroups), 2)
                if device_id == 0 or device_id == 2:
                    self.assertEqual(cur_subgroup, subgroups[0])
                else:
                    self.assertEqual(cur_subgroup, subgroups[1])

            for subgroup in subgroups:
                dist.destroy_process_group(subgroup)

        @skip_but_pass_in_sandcastle_if(
            BACKEND not in DistTestCases.backend_feature["subgroup"],
            f"The {BACKEND} backend does not support creating subgroups on GPU devices",
        )
        @require_world_size(4)
        @skip_if_lt_x_gpu(4)
        def test_new_subgroups_by_enumeration_input_rank_exceeds_world_size(self):
            _group, group_id, _rank = self._init_global_test()
            init_multigpu_helper(dist.get_world_size(), BACKEND)
            world_size = get_world_size(group_id)

            with self.assertRaisesRegex(
                ValueError,
                "The new group's rank should be within the world_size set by init_process_group",
            ):
                dist.new_subgroups_by_enumeration(
                    ranks_per_subgroup_list=[[0, 1], [world_size, 2]]
                )

        @skip_but_pass_in_sandcastle_if(
            BACKEND not in DistTestCases.backend_feature["subgroup"],
            f"The {BACKEND} backend does not support creating subgroups on GPU devices",
        )
        @skip_if_no_gpu
        def test_new_subgroups_by_enumeration_negative_input_rank(self):
            self._init_global_test()

            with self.assertRaisesRegex(
                ValueError,
                "The new group's rank should be within the world_size set by init_process_group",
            ):
                dist.new_subgroups_by_enumeration(
                    ranks_per_subgroup_list=[[-1, -2], [-3, -4]]
                )

        @skip_but_pass_in_sandcastle_if(
            BACKEND not in DistTestCases.backend_feature["subgroup"],
            f"The {BACKEND} backend does not support creating subgroups on GPU devices",
        )
        @require_world_size(4)
        @skip_if_lt_x_gpu(4)
        def test_new_subgroups_overlap_not_allowed(self):
            with self.assertRaisesRegex(
                ValueError, "Rank 1 has appeared in both subgroup"
            ):
                dist.new_subgroups_by_enumeration(
                    ranks_per_subgroup_list=[[0], [1, 2], [1, 3]]
                )

        @skip_but_pass_in_sandcastle_if(
            BACKEND not in DistTestCases.backend_feature["subgroup"],
            f"The {BACKEND} backend does not support creating subgroups on GPU devices",
        )
        @skip_if_lt_x_gpu(2)
        def test_average_parameters(self):
            rank = dist.get_rank()
            rank_to_GPU = init_multigpu_helper(dist.get_world_size(), BACKEND)
            device_id = rank_to_GPU[rank][0]

            model = nn.Sequential(
                nn.Conv2d(3, 3, kernel_size=3, padding=1),
                nn.ReLU(),
                nn.Linear(1, 5, bias=False),
            ).to(torch.device(device_id))
            # Test global model averaging
            for p in model.parameters():
                p.data = torch.ones_like(p.data)
            model_averaging_utils.average_parameters(
                params=model.parameters(), process_group=None
            )
            # Every element will be the same as the input.
            for p in model.parameters():
                self.assertEqual(p.data, torch.ones_like(p.data))

            # Test partial model averaging
            for p in model.parameters():
                p.data = torch.ones_like(p.data) * rank
            group_nccl = dist.new_group(ranks=[0, 1], backend=BACKEND)
            model_averaging_utils.average_parameters(
                params=model.parameters(), process_group=group_nccl
            )
            if not dist._rank_not_in_group(group_nccl):
                # Every element on device 0 or 1 should be the average of 0 and 1, i.e., 0.5.
                for p in model.parameters():
                    self.assertEqual(p.data, torch.ones_like(p.data) * 0.5)
            else:
                # Every element on device not in the subgroup should remain the same.
                for p in model.parameters():
                    self.assertEqual(p.data, torch.ones_like(p.data) * rank)

        @skip_but_pass_in_sandcastle_if(
            BACKEND not in DistTestCases.backend_feature["subgroup"],
            f"The {BACKEND} backend does not support creating subgroups on GPU devices",
        )
        @skip_if_lt_x_gpu(2)
        def test_periodic_model_averager(self):
            rank = dist.get_rank()
            world_size = dist.get_world_size()
            rank_to_GPU = init_multigpu_helper(world_size, BACKEND)
            device_id = rank_to_GPU[rank][0]

            model = nn.Linear(1, 5, bias=False).to(torch.device(device_id))
            param = next(model.parameters())
            tensor = torch.ones_like(param.data) * rank
            expected_avg_tensor = (
                torch.ones_like(param.data) * sum(range(world_size)) / world_size
            )
            period = 4
            for warmup_steps in [12, 13, 14, 15]:
                averager = averagers.PeriodicModelAverager(
                    period=period, warmup_steps=warmup_steps
                )
                for step in range(0, 20):
                    # Reset the parameters at every step.
                    param.data = copy.deepcopy(tensor)
                    for params in model.parameters():
                        # mock grad
                        params.grad = torch.ones_like(param.data)
                    averager.average_parameters(model.parameters())
                    if step >= warmup_steps and (step - warmup_steps) % period == 0:
                        self.assertEqual(param.data, expected_avg_tensor)
                    else:
                        # No model averaging, so the parameters are not updated.
                        self.assertEqual(param.data, tensor)

        @skip_if_lt_x_gpu(2)
        def test_periodic_model_averager_param_group(self):
            rank = dist.get_rank()
            world_size = dist.get_world_size()
            rank_to_GPU = init_multigpu_helper(world_size, BACKEND)
            device_id = rank_to_GPU[rank][0]

            model = nn.Linear(1, 5, bias=False).to(torch.device(device_id))
            param = next(model.parameters())
            opt = torch.optim.SGD(model.parameters(), lr=0.1)

            period = 4
            for warmup_steps in [12, 13, 14, 15]:
                averager = averagers.PeriodicModelAverager(
                    period=period, warmup_steps=warmup_steps
                )
                for step in range(0, 20):
                    # Reset the parameters at every step.
                    for param_group in opt.param_groups:
                        for params in param_group["params"]:
                            # mock grad
                            params.grad = torch.ones_like(param.data) * rank
                            params.data = torch.ones_like(param.data) * rank
                    averager.average_parameters(opt.param_groups)
                    if step >= warmup_steps and (step - warmup_steps) % period == 0:
                        for param_group in opt.param_groups:
                            for params in param_group["params"]:
                                if params.grad is None:
                                    continue
                                self.assertEqual(
                                    param.data,
                                    torch.ones_like(param.data)
                                    * sum(range(world_size))
                                    / world_size,
                                )
                    else:
                        # No model averaging, so the parameters are not updated.
                        for param_group in opt.param_groups:
                            for params in param_group["params"]:
                                if params.grad is None:
                                    continue
                                self.assertEqual(
                                    param.data, torch.ones_like(param.data) * rank
                                )

        @skip_but_pass_in_sandcastle_if(
            BACKEND not in DistTestCases.backend_feature["subgroup"],
            f"The {BACKEND} backend does not support creating subgroups on GPU devices",
        )
        @skip_if_lt_x_gpu(2)
        def test_1_level_hierarchical_model_averager_equivalent_to_periodic_model_averager(
            self,
        ):
            rank = dist.get_rank()
            world_size = dist.get_world_size()
            rank_to_GPU = init_multigpu_helper(world_size, BACKEND)
            device_id = rank_to_GPU[rank][0]

            model = nn.Linear(1, 5, bias=False).to(torch.device(device_id))
            param = next(model.parameters())
            tensor = torch.ones_like(param.data) * rank
            expected_avg_tensor = (
                torch.ones_like(param.data) * sum(range(world_size)) / world_size
            )
            period = 4
            for warmup_steps in [12, 13, 14, 15]:
                averager = hierarchicalSGD.HierarchicalModelAverager(
                    # Run the global averaging at a period of 4,
                    # which is equivalent to the above periodic model averaging test case.
                    period_group_size_dict=OrderedDict([(period, world_size)]),
                    warmup_steps=warmup_steps,
                )

                averager = averagers.PeriodicModelAverager(
                    period=period, warmup_steps=warmup_steps
                )
                for step in range(0, 20):
                    # Reset the parameters at every step.
                    param.data = copy.deepcopy(tensor)
                    for params in model.parameters():
                        # mock grad
                        params.grad = torch.ones_like(param.data)
                    averager.average_parameters(model.parameters())
                    if step >= warmup_steps and (step - warmup_steps) % period == 0:
                        self.assertEqual(param.data, expected_avg_tensor)
                    else:
                        # No model averaging, so the parameters are not updated.
                        self.assertEqual(param.data, tensor)

        @skip_but_pass_in_sandcastle_if(
            BACKEND not in DistTestCases.backend_feature["subgroup"],
            f"The {BACKEND} backend does not support creating subgroups on GPU devices",
        )
        @require_world_size(4)
        @skip_if_lt_x_gpu(4)
        def test_3_level_hierarchical_model_averager(self):
            rank = dist.get_rank()
            world_size = dist.get_world_size()
            rank_to_GPU = init_multigpu_helper(world_size, BACKEND)
            device_id = rank_to_GPU[rank][0]

            model = nn.Linear(1, 5, bias=False).to(torch.device(device_id))
            param = next(model.parameters())
            tensor = torch.ones_like(param.data) * rank
            # Set up such a hierarchical model averaging as follows:
            # after the first 10 warmup steps,
            # run model averaging every 2 steps within each subgroup of size 2,
            # run model averaging every 4 steps within each subgroup of size 3,
            # and run the global model averaging every 8 steps.
            # If there is a conflict in model averaging at a step, only run the highest-level model averaging.
            warmup_steps = 10
            subgroup_size1 = 2
            subgroup_avg_period1 = 2
            subgroup_size2 = 4
            subgroup_avg_period2 = 4
            global_avg_period = 8
            period_group_size_dict = OrderedDict(
                [
                    (subgroup_avg_period1, subgroup_size1),
                    (subgroup_avg_period2, subgroup_size2),
                    (global_avg_period, world_size),
                ]
            )
            averager = hierarchicalSGD.HierarchicalModelAverager(
                period_group_size_dict=period_group_size_dict, warmup_steps=warmup_steps
            )
            self.assertEqual(dist.get_pg_count(), len(period_group_size_dict))

            subgroup1 = averager.period_process_group_dict[subgroup_avg_period1]
            subgroup2 = averager.period_process_group_dict[subgroup_avg_period2]
            real_group_ranks_res1 = _get_pg_config(subgroup1)['ranks']
            real_group_ranks_res2 = _get_pg_config(subgroup2)['ranks']

            expect_group_ranks_res1 = (
                rank // subgroup_size1 * subgroup_size1
                + np.array(list(range(subgroup_size1)))
            ).tolist()
            expect_group_ranks_res2 = (
                rank // subgroup_size2 * subgroup_size2
                + np.array(list(range(subgroup_size2)))
            ).tolist()
            self.assertEqual(real_group_ranks_res1, expect_group_ranks_res1)
            self.assertEqual(real_group_ranks_res2, expect_group_ranks_res2)

            expected_avg_tensor_within_subgroup1 = (
                torch.ones_like(param.data)
                * sum(real_group_ranks_res1)
                / subgroup_size1
            )
            expected_avg_tensor_within_subgroup2 = (
                torch.ones_like(param.data)
                * sum(real_group_ranks_res2)
                / subgroup_size2
            )
            expected_global_avg_tensor = (
                torch.ones_like(param.data) * sum(range(world_size)) / world_size
            )
            for step in range(0, 25):
                # Reset the parameters at every step.
                param.data = copy.deepcopy(tensor)
                for params in model.parameters():
                    # mock grad
                    params.grad = torch.ones_like(param.data)
                averager.average_parameters(model.parameters())
                if step == 16 or step == 24:
                    # Run global model averaging when `step` can be divided by 8.
                    self.assertEqual(param.data, expected_global_avg_tensor)
                elif step == 12 or step == 20:
                    # Run model averaging within subgroup when `step` can be divided by 4 but not by 8.
                    self.assertEqual(param.data, expected_avg_tensor_within_subgroup2)
                elif step == 10 or step == 14 or step == 18 or step == 22:
                    # Run model averaging within subgroup when `step` can be divided by 2 but not by 4 or 8.
                    self.assertEqual(param.data, expected_avg_tensor_within_subgroup1)
                else:
                    # No model averaging, so the parameters are not updated.
                    self.assertEqual(param.data, tensor)

        # Coalescing manager (sync mode)
        @skip_if_no_gpu
        @skip_but_pass_in_sandcastle_if(
            (BACKEND != "nccl" and BACKEND != "xccl") or IS_FBCODE or IS_SANDCASTLE,
            "Coalescing manager currently tests with NCCL or XCCL only; internal test flaky"
        )
        def test_coalescing_manager(self):
            self._barrier()
            rank = dist.get_rank()
            world_size = dist.get_world_size()
            rank_to_GPU = init_multigpu_helper(world_size, BACKEND)
            device_id = rank_to_GPU[rank][0]
            torch.accelerator.set_device_index(device_id)
            num_colls = 2
            size_per_coll = 8
            small_tensors = [
                torch.ones(size_per_coll, device=device_id) for _ in range(num_colls)
            ]

            with dist._coalescing_manager():
                for i in range(num_colls):
                    dist.all_reduce(small_tensors[i])

            big_tensor = torch.ones(num_colls * size_per_coll, device=device_id)
            dist.all_reduce(big_tensor)

            for i in range(num_colls):
                self.assertEqual(
                    small_tensors[i],
                    big_tensor[i * size_per_coll : (i + 1) * size_per_coll]
                )

            self._barrier()

        # Coalescing manager (async mode)
        @skip_if_no_gpu
        @skip_but_pass_in_sandcastle_if(
            (BACKEND != "nccl" and BACKEND != "xccl") or IS_FBCODE or IS_SANDCASTLE,
            "Coalescing manager currently tests with NCCL or XCCL only; internal test flaky"
        )
        def test_coalescing_manager_async(self):
            self._barrier()
            rank = dist.get_rank()
            world_size = dist.get_world_size()
            rank_to_GPU = init_multigpu_helper(world_size, BACKEND)
            device_id = rank_to_GPU[rank][0]
            torch.accelerator.set_device_index(device_id)
            num_colls = 2
            size_per_coll = 8
            small_tensors = [
                torch.ones(size_per_coll, device=device_id) for _ in range(num_colls)
            ]

            with dist._coalescing_manager(async_ops=True) as cm:
                for i in range(num_colls):
                    dist.all_reduce(small_tensors[i])
            cm.wait()

            big_tensor = torch.ones(num_colls * size_per_coll, device=device_id)
            dist.all_reduce(big_tensor)

            for i in range(num_colls):
                self.assertEqual(
                    small_tensors[i],
                    big_tensor[i * size_per_coll : (i + 1) * size_per_coll]
                )

            self._barrier()

        # NCCL Batch SEND RECV
        @skip_if_no_gpu
        @skip_but_pass_in_sandcastle_if((BACKEND != "nccl" and BACKEND != "xccl"), "NCCL or XCCL Batch Send Recv Only")
        @skip_but_pass_in_sandcastle_if(
            torch.cuda.is_available() and torch.cuda.nccl.version() < (2, 7, 0),
            "Need NCCL 2.7+ for send/recv",
        )
        def test_batch_isend_irecv_nccl(self):
            self._barrier()
            rank = dist.get_rank()
            world_size = dist.get_world_size()
            rank_to_GPU = init_multigpu_helper(world_size, BACKEND)
            device_id = rank_to_GPU[rank][0]
            torch.accelerator.set_device_index(device_id)
            p2p_op_list = []
            recv_tensors = [None for _ in range(world_size)]
            expected_tensors = [None for _ in range(world_size)]

            for val in ["1", "0"]:
                os.environ[self.blocking_str] = val
                for src in range(0, world_size):
                    send_tensor = _build_tensor(rank + 1, device_id=device_id).fill_(
                        src
                    )
                    recv_tensors[src] = _build_tensor(
                        src + 1, value=-1, device_id=device_id
                    ).fill_(-1)
                    expected_tensors[src] = _build_tensor(
                        src + 1, value=-1, device_id=device_id
                    ).fill_(rank)
                    recv_op = dist.P2POp(dist.irecv, recv_tensors[src], src)
                    p2p_op_list.append(recv_op)
                    send_op = dist.P2POp(dist.isend, send_tensor, src)
                    p2p_op_list.append(send_op)

                reqs = dist.batch_isend_irecv(p2p_op_list)
                for req in reqs:
                    req.wait()

                for src in range(0, world_size):
                    self.assertEqual(recv_tensors[src], expected_tensors[src])

            self._barrier()

        @skip_if_no_gpu
        @skip_but_pass_in_sandcastle_if((BACKEND != "nccl" and BACKEND != "xccl"), "NCCL or XCCL Batch Send Recv Only")
        @skip_but_pass_in_sandcastle_if(
            torch.cuda.is_available() and torch.cuda.nccl.version() < (2, 7, 0),
            "Need NCCL 2.7+ for send/recv",
        )
        def test_batch_isend_irecv_ring_exchange_nccl(self):
            self._barrier()
            rank = dist.get_rank()
            world_size = dist.get_world_size()
            rank_to_GPU = init_multigpu_helper(world_size, BACKEND)
            device_id = rank_to_GPU[rank][0]
            torch.accelerator.set_device_index(device_id)

            send_tensor = _build_tensor(world_size, device_id=device_id)
            recv_tensor = _build_tensor(world_size, value=-1, device_id=device_id)
            send_op = dist.P2POp(dist.isend, send_tensor, (rank + 1) % world_size)
            recv_op = dist.P2POp(
                dist.irecv, recv_tensor, (rank - 1 + world_size) % world_size
            )
            reqs = dist.batch_isend_irecv([send_op, recv_op])
            for req in reqs:
                req.wait()

            self._barrier()

        @skip_if_no_gpu
        @skip_but_pass_in_sandcastle_if((BACKEND != "nccl" and BACKEND != "xccl"), "NCCL or XCCL Batch Send Recv Only")
        @skip_but_pass_in_sandcastle_if(
            torch.cuda.is_available() and torch.cuda.nccl.version() < (2, 7, 0),
            "Need NCCL 2.7+ for send/recv",
        )
        def test_batch_isend_irecv_self_nccl(self):
            self._barrier()
            # Ensure the process group has been fully initialized (needed by
            # the first sub-group batch_isend_irecv call)
            dist.barrier()
            rank = dist.get_rank()
            rank_to_GPU = init_multigpu_helper(dist.get_world_size(), BACKEND)
            device_id = rank_to_GPU[rank][0]
            p2p_op_list = []

            if rank == 0:
                send_tensor = _build_tensor(rank + 1, device_id=device_id)
                recv_tensor = _build_tensor(rank + 1, value=-1, device_id=device_id)
                recv_op = dist.P2POp(dist.irecv, recv_tensor, 0)
                p2p_op_list.append(recv_op)
                send_op = dist.P2POp(dist.isend, send_tensor, 0)
                p2p_op_list.append(send_op)

                reqs = dist.batch_isend_irecv(p2p_op_list)
                for req in reqs:
                    req.wait()

            self._barrier()

        @skip_if_no_gpu
        @skip_if_small_worldsize
        @skip_but_pass_in_sandcastle_if((BACKEND != "nccl" and BACKEND != "xccl"), "NCCL or XCCL Batch Send Recv Only")
        @skip_but_pass_in_sandcastle_if(
            torch.cuda.is_available() and torch.cuda.nccl.version() < (2, 7, 0),
            "Need NCCL 2.7+ for send/recv",
        )
        def test_batch_isend_irecv_no_rank_zero_nccl(self):
            self._barrier()
            # Ensure the process group has been fully initialized (needed by
            # the first sub-group batch_isend_irecv call)
            dist.barrier()
            rank = dist.get_rank()
            rank_to_GPU = init_multigpu_helper(dist.get_world_size(), BACKEND)
            device_id = rank_to_GPU[rank][0]
            torch.accelerator.set_device_index(device_id)
            p2p_op_list = []

            if rank == 1:
                peer = 2
            elif rank == 2:
                peer = 1

            if rank in [1, 2]:
                send_tensor = _build_tensor(rank + 1, device_id=device_id)
                recv_tensor = _build_tensor(peer + 1, value=-1, device_id=device_id)
                recv_op = dist.P2POp(dist.irecv, recv_tensor, peer)
                p2p_op_list.append(recv_op)
                send_op = dist.P2POp(dist.isend, send_tensor, peer)
                p2p_op_list.append(send_op)

                reqs = dist.batch_isend_irecv(p2p_op_list)
                for req in reqs:
                    req.wait()

            self._barrier()

        # GLOO Batch SEND RECV CPU
        @skip_but_pass_in_sandcastle_if(BACKEND != "gloo", "GLOO Batch Send Recv CPU")
        def test_batch_isend_irecv_gloo(self):
            self._barrier()
            rank = dist.get_rank()
            p2p_op_list = []

            for src in range(0, dist.get_world_size()):
                if src == rank:
                    continue
                send_tensor = _build_tensor(rank + 1)
                recv_tensor = _build_tensor(src + 1, value=-1)
                recv_op = dist.P2POp(dist.irecv, recv_tensor, src)
                p2p_op_list.append(recv_op)
                send_op = dist.P2POp(dist.isend, send_tensor, src)
                p2p_op_list.append(send_op)

            reqs = dist.batch_isend_irecv(p2p_op_list)
            for req in reqs:
                req.wait()

            self._barrier()

        # GLOO Batch SEND RECV CPU with provided tags
        @skip_but_pass_in_sandcastle_if(BACKEND != "gloo", "GLOO Batch Send Recv CPU")
        def test_batch_isend_irecv_gloo_tags(self):
            self._barrier()
            rank = dist.get_rank()
            p2p_op_list = []

            for src in range(0, dist.get_world_size()):
                if src == rank:
                    continue
                send_tensor = _build_tensor(rank + 1)
                recv_tensor = _build_tensor(src + 1, value=-1)
                recv_op = dist.P2POp(dist.irecv, recv_tensor, src, tag=src)
                p2p_op_list.append(recv_op)
                send_op = dist.P2POp(dist.isend, send_tensor, src, tag=rank)
                p2p_op_list.append(send_op)

            reqs = dist.batch_isend_irecv(p2p_op_list)
            for req in reqs:
                req.wait()

            self._barrier()

        # NCCL Batch SEND RECV Op Error
        @skip_but_pass_in_sandcastle_if((BACKEND != "nccl" and BACKEND != "xccl"), "NCCL or XCCL Batch Send Recv Only")
        @skip_but_pass_in_sandcastle_if(
            torch.cuda.is_available() and torch.cuda.nccl.version() < (2, 7, 0),
            "Need NCCL 2.7+ for send/recv",
        )
        def test_batch_isend_irecv_op_err(self):
            self._barrier()
            rank = dist.get_rank()
            if rank == 0:
                rank_to_GPU = init_multigpu_helper(dist.get_world_size(), BACKEND)
                device_id = rank_to_GPU[rank][0]
                with self.assertRaisesRegex(ValueError, "^Invalid ``op``"):
                    send_tensor = _build_tensor(rank + 1, device_id=device_id)
                    send_op = dist.P2POp(dist.broadcast, send_tensor, 1)
                    dist.batch_isend_irecv([send_op])

        # NCCL Batch SEND RECV p2p_op_list Error
        @skip_but_pass_in_sandcastle_if((BACKEND != "nccl" and BACKEND != "xccl"), "NCCL or XCCL Batch Send Recv Only")
        @skip_but_pass_in_sandcastle_if(
            torch.cuda.is_available() and torch.cuda.nccl.version() < (2, 7, 0),
            "Need NCCL 2.7+ for send/recv",
        )
        def test_batch_isend_irecv_op_list_err(self):
            self._barrier()
            rank = dist.get_rank()
            if rank == 0:
                with self.assertRaisesRegex(ValueError, "^Invalid ``p2p_op_list``"):
                    dist.batch_isend_irecv([1, 2])

        # NCCL Batch SEND RECV Mixed Backend Error
        @skip_but_pass_in_sandcastle_if((BACKEND != "nccl" and BACKEND != "xccl"), "NCCL or XCCL Batch Send Recv Only")
        @skip_but_pass_in_sandcastle_if(
            torch.cuda.is_available() and torch.cuda.nccl.version() < (2, 7, 0),
            "Need NCCL 2.7+ for send/recv",
        )
        def test_batch_isend_irecv_mixed_backend_err(self):
            self._barrier()
            rank = dist.get_rank()
            init_multigpu_helper(dist.get_world_size(), BACKEND)
            group_gloo = dist.new_group(ranks=[0, 1], backend="gloo")
            group_nccl = dist.new_group(ranks=[0, 1], backend="nccl")
            if rank == 0:
                with self.assertRaisesRegex(
                    ValueError, "All ops need to use the same group"
                ):
                    send_tensor = _build_tensor(rank + 1)
                    send_op_gloo = dist.P2POp(dist.isend, send_tensor, 1, group_gloo)
                    send_op_nccl = dist.P2POp(dist.isend, send_tensor, 1, group_nccl)
                    dist.batch_isend_irecv([send_op_gloo, send_op_nccl])

        # NCCL SEND RECV
        @skip_if_no_gpu
        @skip_but_pass_in_sandcastle_if((BACKEND != "nccl" and BACKEND != "xccl"), "NCCL or XCCL Batch Send Recv Only")
        @skip_but_pass_in_sandcastle_if(
            torch.cuda.is_available() and torch.cuda.nccl.version() < (2, 7, 0),
            "Need NCCL 2.7+ for send/recv",
        )
        def _test_send_recv_nccl(self, profiler_ctx=None):
            # TODO: now that nccl send/recv is supported, there does not seem to
            # be a need to have nccl send/recv be tested separately.
            rank = dist.get_rank()
            world_size = dist.get_world_size()
            rank_to_GPU = init_multigpu_helper(world_size, BACKEND)
            device_id = rank_to_GPU[rank][0]
            torch.accelerator.set_device_index(device_id)

            tensor = _build_tensor(rank + 1, device_id=device_id)
            profiler_cls = profiler_ctx if profiler_ctx is not None else nullcontext()
            with profiler_cls as prof:
                for src in range(0, world_size):
                    if src == rank:
                        # Send mode
                        for dst in range(0, world_size):
                            if dst == rank:
                                continue
                            dist.send(tensor, dst)
                    else:
                        # Recv mode
                        expected_tensor = _build_tensor(src + 1)
                        output_tensor = _build_tensor(
                            src + 1, value=-1, device_id=device_id
                        )
                        dist.recv(output_tensor, src)
                        self.assertEqual(output_tensor, expected_tensor)

                self._barrier()

            if profiler_ctx is not None:
                backend = dist.get_backend()
                if backend in SEND_RECV_PROFILING_SUPPORTED_BACKENDS:
                    for event_name in [f"{backend}:send", f"{backend}:recv"]:
                        events = get_profiling_event(event_name, prof, dedup_gpu_user_annotation=True)
                        self.assertTrue(events)
                        # Event order is not deterministic, so simply assert their shape
                        # is found in the following list.
                        expected_shapes = [
                            [[rank + 1] * 3] for rank in range(dist.get_world_size())
                        ]
                        for event in events:
                            self.assertTrue(event.input_shapes in expected_shapes)


        @skip_if_no_gpu
        @skip_but_pass_in_sandcastle_if((BACKEND != "nccl" and BACKEND != "xccl"), "NCCL or XCCL Batch Send Recv Only")
        @skip_but_pass_in_sandcastle_if(
            torch.cuda.is_available() and torch.cuda.nccl.version() < (2, 7, 0),
            "Need NCCL 2.7+ for send/recv",
        )
        def test_send_recv_nccl(self):
            self._test_send_recv_nccl()

        @skip_if_no_gpu
        @skip_but_pass_in_sandcastle_if((BACKEND != "nccl" and BACKEND != "xccl"), "NCCL or XCCL Batch Send Recv Only")
        @skip_but_pass_in_sandcastle_if(
            torch.cuda.is_available() and torch.cuda.nccl.version() < (2, 7, 0),
            "Need NCCL 2.7+ for send/recv",
        )
        def test_send_recv_nccl_autograd_profiler(self):
            profiler_ctx = torch.autograd.profiler.profile(record_shapes=True)
            self._test_send_recv_nccl(profiler_ctx)

        @skip_if_no_gpu
        @skip_but_pass_in_sandcastle_if((BACKEND != "nccl" and BACKEND != "xccl"), "NCCL or XCCL Batch Send Recv Only")
        @skip_but_pass_in_sandcastle_if(
            torch.cuda.is_available() and torch.cuda.nccl.version() < (2, 7, 0),
            "Need NCCL 2.7+ for send/recv",
        )
        @skip_but_pass_in_sandcastle_if(IS_FBCODE, "Kineto in fbcode causes hang")
        @skip_but_pass_in_sandcastle_if(
            IS_MACOS or IS_WINDOWS,
            "torch.profiler not enabled for mac/windows: https://github.com/pytorch/pytorch/pull/56124",
        )
        def test_send_recv_nccl_torch_profiler(self):
            profiler_ctx = torch.profiler.profile(
                activities=[
                    torch.profiler.ProfilerActivity.CPU,
                    torch.profiler.ProfilerActivity.CUDA,
                ],
                record_shapes=True,
            )
            self._test_send_recv_nccl(profiler_ctx)

        # SEND RECV
        def _test_send_recv(self, profiler_ctx):
            rank = dist.get_rank()
            send_size = rank + 1
            tensor = _build_tensor(send_size)
            ctx = profiler_ctx if profiler_ctx is not None else nullcontext()
            with ctx as prof:
                for src in range(0, dist.get_world_size()):
                    if src == rank:
                        # Send mode
                        for dst in range(0, dist.get_world_size()):
                            if dst == rank:
                                continue
                            dist.send(tensor, dst)
                    else:
                        # Recv mode
                        recv_size = src + 1
                        expected_tensor = _build_tensor(recv_size)
                        output_tensor = _build_tensor(recv_size, value=-1)
                        dist.recv(output_tensor, src)
                        self.assertEqual(output_tensor, expected_tensor)

            if profiler_ctx is not None:
                backend = dist.get_backend()
                if backend in SEND_RECV_PROFILING_SUPPORTED_BACKENDS:
                    for event_name in [f"{backend}:send", f"{backend}:recv"]:
                        events = get_profiling_event(event_name, prof)
                        # Each rank sends/recvs from all other ranks.
                        event_count = sum(e.count for e in events)
                        expected_event_count = dist.get_world_size() - 1
                        self.assertEqual(event_count, expected_event_count)
                        # Event order is not deterministic, so simply assert their shape
                        # is found in the following list.
                        expected_shapes = [
                            [[rank + 1] * 3] for rank in range(dist.get_world_size())
                        ]
                        for event in events:
                            self.assertTrue(event.is_async)
                            self.assertTrue(event.input_shapes in expected_shapes)

        @skip_but_pass_in_sandcastle_if(
            (BACKEND == "nccl" or BACKEND == "xccl"), "NCCL or XCCL send/recv tested by test_send_recv_nccl"
        )
        def test_send_recv(self):
            self._test_send_recv(profiler_ctx=None)

        @skip_but_pass_in_sandcastle_if(
            (BACKEND == "nccl" or BACKEND == "xccl"), "NCCL or XCCL send/recv tested by test_send_recv_nccl"
        )
        def test_send_recv_autograd_profiler(self):
            autograd_profiler_ctx = _create_autograd_profiler()
            self._test_send_recv(profiler_ctx=autograd_profiler_ctx)

        @skip_but_pass_in_sandcastle_if(
            (BACKEND == "nccl" or BACKEND == "xccl"), "NCCL or XCCL send/recv tested by test_send_recv_nccl"
        )
        @skip_but_pass_in_sandcastle_if(IS_FBCODE, "Kineto in fbcode causes hang")
        @skip_but_pass_in_sandcastle_if(
            IS_MACOS or IS_WINDOWS,
            "torch.profiler not enabled for mac/windows: https://github.com/pytorch/pytorch/pull/56124",
        )
        def test_send_recv_torch_profiler(self):
            torch_profiler_ctx = _create_torch_profiler()
            return self._test_send_recv(profiler_ctx=torch_profiler_ctx)

        # SEND RECV ANY SOURCE
        def _test_send_recv_any_source(self, profiler_ctx):
            rank = dist.get_rank()
            send_recv_size = 10
            tensor = _build_tensor(send_recv_size, value=rank)
            recv_ranks = []
            irecv_ranks = []

            ctx = profiler_ctx if profiler_ctx is not None else nullcontext()
            with ctx as prof:
                for dst in range(0, dist.get_world_size()):
                    if dst == rank:
                        # Recv mode
                        for dst in range(0, dist.get_world_size()):
                            if dst == rank:
                                continue

                            for recv in ["recv", "irecv"]:
                                output_tensor = _build_tensor(send_recv_size, value=-1)

                                if recv == "recv":
                                    sender = dist.recv(output_tensor)
                                    recv_ranks.append(sender)
                                elif recv == "irecv":
                                    work = dist.irecv(output_tensor)
                                    work.wait()
                                    sender = work._source_rank()
                                    irecv_ranks.append(sender)

                                # Assert the scalar value "sender" that should be
                                # equal to the rank of the sender is equal to all
                                # values in the received tensor.
                                self.assertTrue(output_tensor.eq(sender).all())
                    else:
                        # Send mode
                        dist.send(tensor, dst)  # recv
                        dist.send(tensor, dst)  # irecv

            if profiler_ctx is not None:
                backend = dist.get_backend()
                if backend in SEND_RECV_PROFILING_SUPPORTED_BACKENDS:
                    for event_name in [f"{backend}:send", f"{backend}:recvAnySource"]:
                        events = get_profiling_event(event_name, prof)
                        # Each rank sends/recvs from other rank twice.
                        self.assertEqual(
                            sum(event.count for event in events),
                            2 * (dist.get_world_size() - 1),
                        )
                        for event in events:
                            self.assertTrue(event.is_async)
                            self.assertEqual(event.input_shapes, [[send_recv_size] * 3])

                # Each rank would have 2 * (world_size - 1) sends, verify that
                # globally we receive the same amount on the other end.
                recv_ranks_tensor = torch.cat(
                    (torch.tensor(recv_ranks), torch.tensor(irecv_ranks)), 0
                )
                global_recv_ranks = [
                    torch.empty_like(recv_ranks_tensor)
                    for _ in range(dist.get_world_size())
                ]
                dist.all_gather(global_recv_ranks, recv_ranks_tensor)
                global_recv_ranks_list = []
                for tensor in global_recv_ranks:
                    global_recv_ranks_list += tensor.tolist()

                from itertools import groupby

                global_recv_ranks_list.sort()
                frequency = [
                    len(list(group)) for key, group in groupby(global_recv_ranks_list)
                ]
                self.assertEqual(dist.get_world_size(), len(frequency))
                self.assertEqual(
                    [2 * (dist.get_world_size() - 1)] * dist.get_world_size(), frequency
                )
                self._barrier()

        @skip_but_pass_in_sandcastle_if(
            BACKEND in DistTestCases.skip_collective["sendrecv anysource"],
            f"{BACKEND} does not support send/recv from any source",
        )
        def test_send_recv_any_source(self):
            self._test_send_recv_any_source(profiler_ctx=None)

        @skip_but_pass_in_sandcastle_if(
            BACKEND in DistTestCases.skip_collective["sendrecv anysource"],
            f"{BACKEND} does not support send/recv from any source",
        )
        def test_send_recv_any_source_autograd_profiler(self):
            autograd_profiler_ctx = _create_autograd_profiler()
            self._test_send_recv_any_source(profiler_ctx=autograd_profiler_ctx)

        @skip_but_pass_in_sandcastle_if(
            BACKEND in DistTestCases.skip_collective["sendrecv anysource"],
            f"{BACKEND} does not support send/recv from any source",
        )
        @skip_but_pass_in_sandcastle_if(IS_FBCODE, "Kineto in fbcode code causes hang")
        @skip_but_pass_in_sandcastle_if(
            IS_MACOS or IS_WINDOWS,
            "torch.profiler not enabled for mac/windows: https://github.com/pytorch/pytorch/pull/56124",
        )
        def test_send_recv_any_source_torch_profiler(self):
            torch_profiler_ctx = _create_torch_profiler()
            return self._test_send_recv_any_source(profiler_ctx=torch_profiler_ctx)

        # SEND RECV WITH TAG
        def _test_send_recv_with_tag(self, profiler_ctx):
            rank = dist.get_rank()
            world_size = dist.get_world_size()
            send_recv_size = 10
            tensor = _build_tensor(send_recv_size, value=rank)
            ctx = profiler_ctx if profiler_ctx is not None else nullcontext()
            with ctx as prof:
                for dst in range(0, world_size):
                    if dst == rank:
                        # Recv mode
                        for src in range(0, world_size):
                            if src == rank:
                                continue
                            output_tensor = _build_tensor(send_recv_size, value=-1)
                            dist.recv(output_tensor, src, tag=src)
                            self.assertTrue(output_tensor.eq(src).all())
                    else:
                        # Send mode
                        dist.send(tensor, dst, tag=rank)

            if profiler_ctx is not None:
                backend = dist.get_backend()
                if backend in SEND_RECV_PROFILING_SUPPORTED_BACKENDS:
                    for event_name in [f"{backend}:send", f"{backend}:recv"]:
                        events = get_profiling_event(event_name, prof)
                        # Each rank sends/recvs from all other ranks
                        event_count = sum(e.count for e in events)
                        expected_event_count = dist.get_world_size() - 1
                        self.assertEqual(event_count, expected_event_count)
                        for event in events:
                            self.assertTrue(event.is_async)
                            self.assertEqual(event.name, event_name)
                            self.assertEqual(event.input_shapes, [[send_recv_size] * 3])

        @skip_but_pass_in_sandcastle_if(
            (BACKEND == "nccl" or BACKEND == "xccl"), "NCCL or XCCL send/recv tested by test_send_recv_nccl"
        )
        def test_send_recv_with_tag(self):
            self._test_send_recv_with_tag(profiler_ctx=None)

        @skip_but_pass_in_sandcastle_if(
            (BACKEND == "nccl" or BACKEND == "xccl"), "NCCL or XCCL send/recv tested by test_send_recv_nccl"
        )
        def test_send_recv_with_tag_autograd_profiler(self):
            autograd_profiler_ctx = _create_autograd_profiler()
            return self._test_send_recv_with_tag(profiler_ctx=autograd_profiler_ctx)

        @skip_but_pass_in_sandcastle_if(
            (BACKEND == "nccl" or BACKEND == "xccl"), "NCCL or XCCL send/recv tested by test_send_recv_nccl"
        )
        @skip_but_pass_in_sandcastle_if(IS_FBCODE, "Kineto in fbcode code causes hang")
        @skip_but_pass_in_sandcastle_if(
            IS_MACOS or IS_WINDOWS,
            "torch.profiler not enabled for mac/windows: https://github.com/pytorch/pytorch/pull/56124",
        )
        def test_send_recv_with_tag_torch_profiler(self):
            torch_profiler_ctx = _create_torch_profiler()
            return self._test_send_recv_with_tag(profiler_ctx=torch_profiler_ctx)

        # ISEND
        def _test_isend(self, profiler_ctx):
            rank = dist.get_rank()
            world_size = dist.get_world_size()
            ctx = profiler_ctx if profiler_ctx is not None else nullcontext()
            with ctx as prof:
                if rank == 0:
                    requests = [
                        dist.isend(_build_tensor(dest, 10), dest)
                        for dest in range(1, world_size)
                    ]
                    for request in requests:
                        request.wait()
                        self.assertTrue(request.is_completed())
                else:
                    tensor = _build_tensor(rank, -1)
                    dist.recv(tensor, 0)
                    self.assertEqual(tensor, _build_tensor(rank, 10))

                self._barrier()

            if profiler_ctx is not None:
                backend = dist.get_backend()
                if backend in SEND_RECV_PROFILING_SUPPORTED_BACKENDS:
                    expected_event_name = (
                        f"{backend}:send" if rank == 0 else f"{backend}:recv"
                    )
                    events = get_profiling_event(expected_event_name, prof)
                    event_count = sum(e.count for e in events)
                    expected_count = dist.get_world_size() - 1 if rank == 0 else 1
                    self.assertEqual(expected_count, event_count)
                    # Event ordering is not guaranteed, so simply ensure the shapes are
                    # found in the following map.
                    expected_shapes = {
                        r: [[r] * 3] for r in range(1, dist.get_world_size())
                    }
                    for event in events:
                        self.assertTrue(event.is_async)
                        self.assertEqual(event.name, expected_event_name)
                        if rank == 0:
                            self.assertTrue(
                                event.input_shapes in expected_shapes.values()
                            )
                        else:
                            self.assertEqual(event.input_shapes, expected_shapes[rank])

        @skip_but_pass_in_sandcastle_if(
            (BACKEND == "nccl" or BACKEND == "xccl"), "NCCL or XCCL does not support isend"
        )
        def test_isend(self):
            self._test_isend(profiler_ctx=None)

        @skip_but_pass_in_sandcastle_if(
            (BACKEND == "nccl" or BACKEND == "xccl"), "NCCL or XCCL does not support isend"
        )
        def test_isend_autograd_profiler(self):
            autograd_profiler_ctx = _create_autograd_profiler()
            self._test_isend(profiler_ctx=autograd_profiler_ctx)

        @skip_but_pass_in_sandcastle_if(
            (BACKEND == "nccl" or BACKEND == "xccl"), "NCCL or XCCL does not support isend"
        )
        @skip_but_pass_in_sandcastle_if(IS_FBCODE, "Kineto in fbcode code causes hang")
        @skip_but_pass_in_sandcastle_if(
            IS_MACOS or IS_WINDOWS,
            "torch.profiler not enabled for mac/windows: https://github.com/pytorch/pytorch/pull/56124",
        )
        def test_isend_torch_profiler(self):
            torch_profiler_ctx = _create_torch_profiler()
            self._test_isend(profiler_ctx=torch_profiler_ctx)

        # IRECV
        @skip_but_pass_in_sandcastle_if(
            (BACKEND == "nccl" or BACKEND == "xccl"), "NCCL or XCCL does not support irecv"
        )
        def test_irecv(self):
            rank = dist.get_rank()
            world_size = dist.get_world_size()

            if rank == 0:
                expected_tensors = [
                    _build_tensor(src, -1) for src in range(1, world_size)
                ]
                requests = [
                    dist.irecv(expected_tensors[src - 1], src)
                    for src in range(1, world_size)
                ]

                for src in range(1, world_size):
                    requests[src - 1].wait()
                    self.assertTrue(requests[src - 1].is_completed())
                    self.assertEqual(expected_tensors[src - 1], _build_tensor(src, 10))
            else:
                tensor = _build_tensor(rank, 10)
                dist.send(tensor, 0)

            self._barrier()

        # BROADCAST
        def _test_broadcast_helper(
            self,
            group,
            group_id,
            rank,
            cuda=False,
            rank_to_GPU=None,
            with_options=False,
        ):
            for dtype, value, requires_cuda in [
                (torch.float, -1e-10, False),
                (torch.double, -1e-100, False),
                (torch.half, -0.1, True),
                (torch.int8, -2, False),
                (torch.uint8, 129, False),
                (torch.int, -1e5, False),
                (torch.long, -1e15, False),
            ]:
                if requires_cuda and not cuda:
                    continue
                for src in group:
                    expected_tensor = _build_tensor(src + 1, value, dtype)
                    if cuda:
                        expected_tensor = expected_tensor.cuda(rank_to_GPU[rank][0])
                    if rank == src:
                        if with_options:
                            opts = dist.BroadcastOptions()
                            opts.rootTensor = 0
                            opts.rootRank = src
                            self.call_dist_op(
                                ":broadcast",
                                True,
                                group_id.broadcast,
                                [expected_tensor],
                                opts,
                            )
                        else:
                            self.call_dist_op(
                                ":broadcast",
                                False,
                                dist.broadcast,
                                expected_tensor,
                                src,
                                group_id,
                            )
                    else:
                        tensor = _build_tensor(src + 1, -1, dtype)
                        if cuda:
                            tensor = tensor.cuda(rank_to_GPU[rank][0])
                        if with_options:
                            opts = dist.BroadcastOptions()
                            opts.rootTensor = 0
                            opts.rootRank = src
                            self.call_dist_op(
                                ":broadcast", True, group_id.broadcast, [tensor], opts
                            )
                        else:
                            self.call_dist_op(
                                ":broadcast",
                                False,
                                dist.broadcast,
                                tensor,
                                src,
                                group_id,
                            )
                        self.assertEqual(tensor.size(), expected_tensor.size())
                        self.assertEqual(
                            tensor.ne(expected_tensor).max(), torch.tensor(False)
                        )

            self._barrier()

        @skip_but_pass_in_sandcastle_if(
            (BACKEND == "nccl" or BACKEND == "xccl"), "NCCL or XCCL does not support CPU tensors"
        )
        def test_broadcast(self):
            group, group_id, rank = self._init_global_test()
            self._test_broadcast_helper(group, group_id, rank)

        @skip_but_pass_in_sandcastle_if(
            BACKEND != "gloo" and BACKEND != "nccl" and BACKEND != "xccl",
            "Only Gloo, Nccl and XCCL backend supports CUDA allReduce",
        )
        @skip_if_no_gpu
        def test_broadcast_cuda(self):
            group, group_id, rank = self._init_global_test()
            rank_to_GPU = init_multigpu_helper(dist.get_world_size(), BACKEND)
            device_id = rank_to_GPU[rank][0]
            torch.accelerator.set_device_index(device_id)
            self._test_broadcast_helper(group, group_id, rank, True, rank_to_GPU)

        @skip_if_small_worldsize
        @skip_but_pass_in_sandcastle_if(
            (BACKEND == "nccl" or BACKEND == "xccl"), "NCCL or XCCL does not support CPU tensors"
        )
        def test_broadcast_group(self):
            group, group_id, rank = self._init_group_test()
            self._test_broadcast_helper(group, group_id, rank)

        @skip_but_pass_in_sandcastle_if(
            (BACKEND == "nccl" or BACKEND == "xccl"), "NCCL or XCCL does not support CPU tensors"
        )
        def test_broadcast_full_group(self):
            group, group_id, rank = self._init_full_group_test()
            self._test_broadcast_helper(group, group_id, rank)

        @skip_but_pass_in_sandcastle_if(
            (BACKEND != "nccl" and BACKEND != "xccl"),
            "Only NCCL and XCCL backend supports high priority stream",
        )
        @skip_if_no_gpu
        def test_nccl_high_priority_stream(self):
            group, _, rank = self._init_global_test()
            rank_to_GPU = init_multigpu_helper(dist.get_world_size(), BACKEND)
            device_id = rank_to_GPU[rank][0]
            torch.accelerator.set_device_index(device_id)

            new_port = str(MASTER_PORT + 1)
            os.environ["MASTER_PORT"] = new_port
            gen_iterator = dist.rendezvous("env://", rank, dist.get_world_size())
            store, rank, size = next(gen_iterator)
            store = dist.PrefixStore(new_port, store)

            opts = dist.ProcessGroupNCCL.Options()
            opts.is_high_priority_stream = False
            group_id = dist.ProcessGroupNCCL(store, rank, size, opts)

            self._test_broadcast_helper(group, group_id, rank, True, rank_to_GPU, True)

        # REDUCE
        def _test_reduce_helper(
            self,
            group,
            group_id,
            rank,
            op,
            master_value,
            worker_value,
            expected_value,
            cuda=False,
            rank_to_GPU=None,
        ):
            for src in group:
                tensor = _build_tensor(src + 1).fill_(
                    master_value if rank == src else worker_value
                )
                if cuda:
                    tensor = tensor.cuda(rank_to_GPU[rank][0])
                self.call_dist_op(
                    ":reduce",
                    False,
                    dist.reduce,
                    tensor,
                    src,
                    op,
                    group_id,
                    tensor_shapes=[tensor.shape],
                )
                if rank == src:
                    self.assertEqual(tensor, _build_tensor(src + 1, expected_value))

            self._barrier()

        @skip_but_pass_in_sandcastle_if(
            (BACKEND == "nccl" or BACKEND == "xccl"), "NCCL or XCCL does not support CPU tensors"
        )
        @skip_but_pass_in_sandcastle_if(
            BACKEND in DistTestCases.skip_collective["reduce"],
            f"{BACKEND} does not support reduce",
        )
        def test_reduce_sum(self):
            group, group_id, rank = self._init_global_test()
            self._test_reduce_helper(
                group,
                group_id,
                rank,
                dist.ReduceOp.SUM,
                2,
                10,
                2 + (10 * (len(group) - 1)),
            )

        @skip_but_pass_in_sandcastle_if(
            (BACKEND != "nccl" and BACKEND != "xccl"), "Only Nccl or XCCL supports CUDA reduce"
        )
        @skip_but_pass_in_sandcastle_if(
            BACKEND in DistTestCases.skip_collective["reduce"],
            f"{BACKEND} does not support reduce",
        )
        @skip_if_no_gpu
        def test_reduce_sum_cuda(self):
            group, group_id, rank = self._init_global_test()
            rank_to_GPU = init_multigpu_helper(dist.get_world_size(), BACKEND)
            device_id = rank_to_GPU[rank][0]
            torch.accelerator.set_device_index(device_id)
            self._test_reduce_helper(
                group,
                group_id,
                rank,
                dist.ReduceOp.SUM,
                2,
                10,
                2 + 10 * (len(group) - 1),
                True,
                rank_to_GPU,
            )

        @skip_but_pass_in_sandcastle_if(
            (BACKEND == "nccl" or BACKEND == "xccl"), "NCCL or XCCL does not support CPU tensors"
        )
        @skip_but_pass_in_sandcastle_if(
            BACKEND in DistTestCases.skip_collective["reduce"],
            f"{BACKEND} does not support reduce",
        )
        def test_reduce_product(self):
            group, group_id, rank = self._init_global_test()
            self._test_reduce_helper(
                group,
                group_id,
                rank,
                dist.ReduceOp.PRODUCT,
                2,
                10,
                reduce(operator.mul, [10] * (len(group) - 1), 2),
            )

        @skip_but_pass_in_sandcastle_if(
            (BACKEND == "nccl" or BACKEND == "xccl"), "NCCL or XCCL does not support CPU tensors"
        )
        @skip_but_pass_in_sandcastle_if(
            BACKEND in DistTestCases.skip_collective["reduce"],
            f"{BACKEND} does not support reduce",
        )
        def test_reduce_min(self):
            group, group_id, rank = self._init_global_test()
            self._test_reduce_helper(
                group, group_id, rank, dist.ReduceOp.MIN, 1010, 1, 1
            )

        @skip_but_pass_in_sandcastle_if(
            BACKEND == "nccl", "Nccl does not support CPU tensors"
        )
        @skip_but_pass_in_sandcastle_if(
            BACKEND in DistTestCases.skip_collective["reduce"],
            f"{BACKEND} does not support reduce",
        )
        def test_reduce_max(self):
            group, group_id, rank = self._init_global_test()
            self._test_reduce_helper(
                group, group_id, rank, dist.ReduceOp.MAX, -1, 10, 10
            )

        @skip_but_pass_in_sandcastle_if(
            (BACKEND == "nccl" or BACKEND == "xccl"), "NCCL or XCCL does not support CPU tensors"
        )
        @skip_but_pass_in_sandcastle_if(
            BACKEND in DistTestCases.skip_collective["reduce"],
            f"{BACKEND} does not support reduce",
        )
        @skip_if_small_worldsize
        def test_reduce_group_sum(self):
            group, group_id, rank = self._init_group_test()
            self._test_reduce_helper(
                group,
                group_id,
                rank,
                dist.ReduceOp.SUM,
                2,
                10,
                2 + (10 * (len(group) - 1)),
            )

        @skip_but_pass_in_sandcastle_if(
            (BACKEND == "nccl" or BACKEND == "xccl"), "NCCL or XCCL does not support CPU tensors"
        )
        @skip_but_pass_in_sandcastle_if(
            BACKEND in DistTestCases.skip_collective["reduce"],
            f"{BACKEND} does not support reduce",
        )
        @skip_if_small_worldsize
        def test_reduce_group_product(self):
            group, group_id, rank = self._init_group_test()
            self._test_reduce_helper(
                group,
                group_id,
                rank,
                dist.ReduceOp.PRODUCT,
                2,
                10,
                reduce(operator.mul, [10] * (len(group) - 1), 2),
            )

        @skip_but_pass_in_sandcastle_if(
            (BACKEND == "nccl" or BACKEND == "xccl"), "NCCL or XCCL does not support CPU tensors"
        )
        @skip_but_pass_in_sandcastle_if(
            BACKEND in DistTestCases.skip_collective["reduce"],
            f"{BACKEND} does not support reduce",
        )
        @skip_if_small_worldsize
        def test_reduce_group_min(self):
            group, group_id, rank = self._init_group_test()
            self._test_reduce_helper(
                group, group_id, rank, dist.ReduceOp.MIN, 1010, 1, 1
            )

        @skip_but_pass_in_sandcastle_if(
            (BACKEND == "nccl" or BACKEND == "xccl"), "NCCL or XCCL does not support CPU tensors"
        )
        @skip_but_pass_in_sandcastle_if(
            BACKEND in DistTestCases.skip_collective["reduce"],
            f"{BACKEND} does not support reduce",
        )
        @skip_if_small_worldsize
        def test_reduce_group_max(self):
            group, group_id, rank = self._init_group_test()
            self._test_reduce_helper(
                group, group_id, rank, dist.ReduceOp.MAX, -1, 10, 10
            )

        @skip_but_pass_in_sandcastle_if(
            (BACKEND == "nccl" or BACKEND == "xccl"), "NCCL or XCCL does not support CPU tensors"
        )
        @skip_but_pass_in_sandcastle_if(
            BACKEND in DistTestCases.skip_collective["reduce"],
            f"{BACKEND} does not support reduce",
        )
        def test_reduce_full_group_sum(self):
            group, group_id, rank = self._init_full_group_test()
            self._test_reduce_helper(
                group,
                group_id,
                rank,
                dist.ReduceOp.SUM,
                2,
                10,
                2 + (10 * (len(group) - 1)),
            )

        @skip_but_pass_in_sandcastle_if(
            (BACKEND == "nccl" or BACKEND == "xccl"), "NCCL or XCCL does not support CPU tensors"
        )
        @skip_but_pass_in_sandcastle_if(
            BACKEND in DistTestCases.skip_collective["reduce"],
            f"{BACKEND} does not support reduce",
        )
        def test_reduce_full_group_product(self):
            group, group_id, rank = self._init_full_group_test()
            self._test_reduce_helper(
                group,
                group_id,
                rank,
                dist.ReduceOp.PRODUCT,
                2,
                10,
                reduce(operator.mul, [10] * (len(group) - 1), 2),
            )

        @skip_but_pass_in_sandcastle_if(
            (BACKEND == "nccl" or BACKEND == "xccl"), "NCCL or XCCL does not support CPU tensors"
        )
        @skip_but_pass_in_sandcastle_if(
            BACKEND in DistTestCases.skip_collective["reduce"],
            f"{BACKEND} does not support reduce",
        )
        def test_reduce_full_group_min(self):
            group, group_id, rank = self._init_full_group_test()
            self._test_reduce_helper(
                group, group_id, rank, dist.ReduceOp.MIN, 1010, 1, 1
            )

        @skip_but_pass_in_sandcastle_if(
            (BACKEND == "nccl" or BACKEND == "xccl"), "NCCL or XCCL does not support CPU tensors"
        )
        @skip_but_pass_in_sandcastle_if(
            BACKEND in DistTestCases.skip_collective["reduce"],
            f"{BACKEND} does not support reduce",
        )
        def test_reduce_full_group_max(self):
            group, group_id, rank = self._init_full_group_test()
            self._test_reduce_helper(
                group, group_id, rank, dist.ReduceOp.MAX, -1, 10, 10
            )

        # REDUCE TWICE
        def _test_reduce_twice_helper(
            self,
            group,
            group_id,
            rank,
            op,
            master_value,
            worker_value,
            expected_value,
            cuda=False,
            rank_to_GPU=None,
        ):
            for src in group:
                tensors = [
                    _build_tensor(src + 1).fill_(
                        master_value if rank == src else worker_value
                    )
                    for i in range(2)
                ]
                if cuda:
                    for i in range(2):
                        tensors[i] = tensors[i].cuda(rank_to_GPU[rank][0])
                self.call_dist_op(
                    ":reduce",
                    False,
                    dist.reduce,
                    tensors[0],
                    src,
                    op,
                    group_id,
                    secondary_op_call=lambda: dist.reduce(
                        tensors[1], src, op, group_id
                    ),
                    tensor_shapes=[tensors[0].shape],
                )
                if rank == src:
                    for tensor in tensors:
                        self.assertEqual(tensor, _build_tensor(src + 1, expected_value))

            self._barrier()

        @skip_but_pass_in_sandcastle_if(
            (BACKEND == "nccl" or BACKEND == "xccl"), "NCCL or XCCL does not support CPU tensors"
        )
        @skip_but_pass_in_sandcastle_if(
            BACKEND in DistTestCases.skip_collective["reduce"],
            f"{BACKEND} does not support reduce",
        )
        def test_reduce_sum_twice(self):
            group, group_id, rank = self._init_global_test()
            self._test_reduce_twice_helper(
                group,
                group_id,
                rank,
                dist.ReduceOp.SUM,
                2,
                10,
                2 + (10 * (len(group) - 1)),
            )

        @skip_but_pass_in_sandcastle_if(
            BACKEND != "nccl" and BACKEND != "xccl", "Only Nccl or XCCL supports CUDA reduce"
        )
        @skip_but_pass_in_sandcastle_if(
            BACKEND in DistTestCases.skip_collective["reduce"],
            f"{BACKEND} does not support reduce",
        )
        @skip_if_no_gpu
        def test_reduce_sum_cuda_twice(self):
            group, group_id, rank = self._init_global_test()
            rank_to_GPU = init_multigpu_helper(dist.get_world_size(), BACKEND)
            device_id = rank_to_GPU[rank][0]
            torch.accelerator.set_device_index(device_id)
            self._test_reduce_twice_helper(
                group,
                group_id,
                rank,
                dist.ReduceOp.SUM,
                2,
                10,
                2 + 10 * (len(group) - 1),
                True,
                rank_to_GPU,
            )

        @skip_but_pass_in_sandcastle_if(
            BACKEND != "nccl", "Only Nccl supports reduce_scatter_v"
        )
        @skip_but_pass_in_sandcastle_if(
            BACKEND in DistTestCases.skip_collective["reduce"],
            f"{BACKEND} does not support reduce",
        )
        @skip_if_no_gpu
        def test_reduce_scatter_v_cuda(self):
            self._barrier()
            group, group_id, rank = self._init_global_test()
            rank_to_GPU = init_multigpu_helper(dist.get_world_size(), BACKEND)
            device_id = rank_to_GPU[rank][0]

            input_split_sizes = [src + 1 for src in group]
            start_len = sum(input_split_sizes[:rank])
            end_len = start_len + input_split_sizes[rank]
            sum_len = sum(input_split_sizes)
            master_value = 2
            worker_value = 10

            for async_val in [True, False]:
                tensor = _build_tensor(sum_len, worker_value, device_id=device_id)
                tensor[start_len:end_len].fill_(master_value)
                out_tensor = (
                    torch.empty(
                        input_split_sizes[rank], sum_len, sum_len, dtype=torch.float
                    )
                    .fill_(-1)
                    .cuda(device_id)
                )

                req = dist.reduce_scatter(
                    out_tensor,
                    list(torch.split(tensor, input_split_sizes)),
                    dist.ReduceOp.SUM,
                    group_id,
                    async_val,
                )
                if async_val:
                    req.wait()

                expected_value = 2 + (10 * (len(group) - 1))
                expected_tensor = torch.empty(
                    input_split_sizes[rank], sum_len, sum_len, dtype=torch.float
                )
                expected_tensor = expected_tensor.fill_(expected_value).cuda(device_id)

                self.assertEqual(out_tensor, expected_tensor)
            self._barrier()

        # Test reduce_scatter_tensor accepting single tensor as input
        def _reduce_scatter_tensor_helper(
            self, tensor_out, tensor_in, group_id, rank, cuda=True, rank_to_GPU=None
        ):
            if cuda:
                tensor_in = tensor_in.cuda(rank_to_GPU[rank][0])
                tensor_out = tensor_out.cuda(rank_to_GPU[rank][0])
            tensor_shapes = [tensor_out.shape]
            self.call_dist_op(
                ":reduce_scatter_tensor",
                False,
                dist.reduce_scatter_tensor,
                tensor_out,
                tensor_in,
                dist.ReduceOp.SUM,
                group_id,
                False,
                expect_event=False,
                tensor_shapes=tensor_shapes,
            )
            return tensor_out

        @skip_but_pass_in_sandcastle_if(
            BACKEND != "nccl", "Only Nccl supports CUDA reduce_scatter_tensor"
        )
        @skip_if_no_gpu
        def test_reduce_scatter_tensor_cuda(self):
            group, group_id, rank = self._init_global_test()
            rank_to_GPU = init_multigpu_helper(dist.get_world_size(), BACKEND)
            size = 2
            tensor_out = torch.zeros(size, dtype=torch.int64)

            # Concatenated input
            tensor_in = torch.arange(len(group) * size)
            tensor_out = self._reduce_scatter_tensor_helper(
                tensor_out, tensor_in, group_id, rank, True, rank_to_GPU
            )
            # Check result
            expected_tensor = torch.arange(rank * size, (rank + 1) * size) * len(group)
            self.assertEqual(tensor_out, expected_tensor)
            self._barrier()

            # Stacked input
            tensor_in = torch.reshape(tensor_in, (len(group), size))
            tensor_out = self._reduce_scatter_tensor_helper(
                tensor_out, tensor_in, group_id, rank, True, rank_to_GPU
            )
            # Check result
            # Should be the same as the result in concatenated case
            self.assertEqual(tensor_out, expected_tensor)
            self._barrier()

        def call_dist_op(
            self,
            profiling_title_postfix,
            is_async,
            op,
            *args,
            expect_event=True,
            secondary_op_call=None,
            profile_cuda=False,
            tensor_shapes=None,
            **kwargs,
        ):
            op_calls = [lambda: op(*args, **kwargs)]
            if secondary_op_call is not None:
                op_calls.append(secondary_op_call)

            autograd_profiler_ctx = torch.autograd.profiler.profile(
                use_cuda=profile_cuda, record_shapes=True
            )

            # TODO: move this test to use torch.profiler once kineto issues are
            # fixed internally.
            with autograd_profiler_ctx:
                works = [op_call() for op_call in op_calls]
                if is_async:
                    for work in works:
                        work.wait()

            if expect_event and dist.get_backend() in PROFILING_SUPPORTED_BACKENDS:
                # We are only interested in the backend's implementation not the dispatcher wrapper.
                events = get_profiling_event(
                    dist.get_backend() + profiling_title_postfix, autograd_profiler_ctx
                )
                # DETAIL debug mode can use a pg wrapper that issues more collectives
                # under the hood
                if dist.get_debug_level() != dist.DebugLevel.DETAIL:
                    self.assertEqual(len(events), len(op_calls))
                for e in events:
                    self.assertTrue(e.is_async)
                    self.assertEqual(e.count, 1)
                    self.assertGreaterEqual(e.cpu_time, 0)
                    # Verify tensor shapes if given
                    # DETAIL debug mode can use a pg wrapper that issues more collectives
                    # under the hood
                    if (
                        tensor_shapes is not None
                        and dist.get_debug_level() != dist.DebugLevel.DETAIL
                    ):
                        self.assertEqual(
                            e.input_shapes,
                            tensor_shapes,
                            f"event shape: {e.input_shapes} vs tensor {tensor_shapes}",
                        )

        # ALL REDUCE
        def _test_all_reduce_helper(
            self,
            group,
            group_id,
            rank,
            op,
            master_value,
            worker_value,
            expected_value,
            cuda=False,
            rank_to_GPU=None,
            dtype=torch.float,
            async_op=False,
        ):
            for src in group:
                curr_value = master_value if rank == src else worker_value

                tensor = _build_tensor(src + 1, dtype=dtype).fill_(curr_value)
                if cuda:
                    tensor = tensor.cuda(rank_to_GPU[rank][0])
                if tensor.dtype == torch.complex64:
                    tensor_shapes = [torch.view_as_real(tensor).shape]
                else:
                    tensor_shapes = [tensor.shape]
                self.call_dist_op(
                    ":all_reduce",
                    async_op,
                    dist.all_reduce,
                    tensor,
                    op,
                    group_id,
                    async_op=async_op,
                    tensor_shapes=tensor_shapes,
                )
                # Currently, only Gloo backend has profiling tested with CUDA enabled.
                # Only run cuda profiling test for one rank to speed up since
                # running with different src_rank does not affect the correctness.
                if (
                    src == 0
                    and cuda
                    and dist.get_backend() in CUDA_PROFILING_SUPPORTED_BACKENDS
                ):
                    self.call_dist_op(
                        ":all_reduce",
                        async_op,
                        dist.all_reduce,
                        tensor,
                        op,
                        group_id,
                        async_op=async_op,
                        profile_cuda=True,
                        tensor_shapes=tensor_shapes,
                    )

            self._barrier()

        @skip_but_pass_in_sandcastle_if(
            BACKEND == "nccl", "Nccl does not support CPU tensors"
        )
        def test_all_reduce_sum(self):
            group, group_id, rank = self._init_global_test()
            self._test_all_reduce_helper(
                group,
                group_id,
                rank,
                dist.ReduceOp.SUM,
                2,
                10,
                2 + (10 * (len(group) - 1)),
            )

        @skip_but_pass_in_sandcastle_if(
            BACKEND == "nccl", "Nccl does not support CPU tensors"
        )
        def test_all_reduce_sum_async(self):
            group, group_id, rank = self._init_global_test()
            self._test_all_reduce_helper(
                group,
                group_id,
                rank,
                dist.ReduceOp.SUM,
                2,
                10,
                2 + (10 * (len(group) - 1)),
                async_op=True,
            )

        @skip_but_pass_in_sandcastle_if(
            BACKEND != "gloo" and BACKEND != "nccl",
            "Only Gloo and NCCL backends will have CUDA allReduce tested",
        )
        @skip_if_no_gpu
        def test_all_reduce_sum_cuda(self):
            torch.cuda.set_device(self.rank)
            group, group_id, rank = self._init_global_test()
            rank_to_GPU = init_multigpu_helper(dist.get_world_size(), BACKEND)
            self._test_all_reduce_helper(
                group,
                group_id,
                rank,
                dist.ReduceOp.SUM,
                2,
                10,
                2 + (10 * (len(group) - 1)),
                True,
                rank_to_GPU,
            )

        @skip_but_pass_in_sandcastle_if(
            BACKEND != "gloo" and BACKEND != "nccl",
            "Only Gloo and NCCL backends will have CUDA allReduce tested",
        )
        @skip_if_no_gpu
        def test_all_reduce_sum_cuda_async(self):
            torch.cuda.set_device(self.rank)
            group, group_id, rank = self._init_global_test()
            rank_to_GPU = init_multigpu_helper(dist.get_world_size(), BACKEND)
            self._test_all_reduce_helper(
                group,
                group_id,
                rank,
                dist.ReduceOp.SUM,
                2,
                10,
                2 + (10 * (len(group) - 1)),
                True,
                rank_to_GPU,
                async_op=True,
            )

        @skip_but_pass_in_sandcastle_if(
            BACKEND == "nccl", "Nccl does not support CPU tensors"
        )
        def test_all_reduce_sum_complex(self):
            group, group_id, rank = self._init_global_test()
            self._test_all_reduce_helper(
                group,
                group_id,
                rank,
                dist.ReduceOp.SUM,
                complex(2, 3),
                complex(10, 11),
                complex(2, 3) + (complex(10, 11) * (len(group) - 1)),
                dtype=torch.cfloat,
            )

        @skip_but_pass_in_sandcastle_if(
            BACKEND == "nccl", "Nccl does not support CPU tensors"
        )
        def test_all_reduce_complex_unsupported_ops(self):
            unsupported_ops = [
                dist.ReduceOp.MAX,
                dist.ReduceOp.MIN,
                dist.ReduceOp.PRODUCT,
                dist.ReduceOp.BAND,
                dist.ReduceOp.BOR,
                dist.ReduceOp.BXOR,
            ]
            _group, group_id, _rank = self._init_global_test()
            for unsupported_op in unsupported_ops:
                with self.assertRaisesRegex(
                    ValueError, "all_reduce does not support"
                ):
                    dist.all_reduce(
                        _build_tensor(1, dtype=torch.cfloat), unsupported_op, group_id
                    )

        @skip_but_pass_in_sandcastle_if(
            BACKEND != "gloo" and BACKEND != "nccl",
            "Only Gloo and NCCL backends will have CUDA allReduce tested",
        )
        @skip_if_no_gpu
        def test_all_reduce_sum_cuda_complex(self):
            torch.cuda.set_device(self.rank)
            group, group_id, rank = self._init_global_test()
            rank_to_GPU = init_multigpu_helper(dist.get_world_size(), BACKEND)
            self._test_all_reduce_helper(
                group,
                group_id,
                rank,
                dist.ReduceOp.SUM,
                complex(2, 3),
                complex(10, 11),
                complex(2, 3) + (complex(10, 11) * (len(group) - 1)),
                True,
                rank_to_GPU,
                dtype=torch.cfloat,
            )

        @skip_but_pass_in_sandcastle_if(
            BACKEND == "nccl", "Nccl does not support CPU tensors"
        )
        def test_all_reduce_product(self):
            group, group_id, rank = self._init_global_test()
            self._test_all_reduce_helper(
                group,
                group_id,
                rank,
                dist.ReduceOp.PRODUCT,
                2,
                10,
                reduce(operator.mul, [10] * (len(group) - 1), 2),
            )

        @skip_but_pass_in_sandcastle_if(
            BACKEND == "nccl", "Nccl does not support CPU tensors"
        )
        def test_all_reduce_min(self):
            group, group_id, rank = self._init_global_test()
            self._test_all_reduce_helper(
                group, group_id, rank, dist.ReduceOp.MIN, 1010, 1, 1
            )

        @skip_but_pass_in_sandcastle_if(
            BACKEND == "nccl", "Nccl does not support CPU tensors"
        )
        def test_all_reduce_max(self):
            group, group_id, rank = self._init_global_test()
            self._test_all_reduce_helper(
                group, group_id, rank, dist.ReduceOp.MAX, -1, 10, 10
            )

        @skip_if_small_worldsize
        @skip_but_pass_in_sandcastle_if(
            BACKEND == "nccl", "Nccl does not support CPU tensors"
        )
        def test_all_reduce_group_sum(self):
            group, group_id, rank = self._init_group_test()
            self._test_all_reduce_helper(
                group,
                group_id,
                rank,
                dist.ReduceOp.SUM,
                2,
                10,
                2 + (10 * (len(group) - 1)),
            )

        @skip_if_small_worldsize
        @skip_but_pass_in_sandcastle_if(
            BACKEND == "nccl", "Nccl does not support CPU tensors"
        )
        def test_all_reduce_group_product(self):
            group, group_id, rank = self._init_group_test()
            self._test_all_reduce_helper(
                group,
                group_id,
                rank,
                dist.ReduceOp.PRODUCT,
                2,
                10,
                reduce(operator.mul, [10] * (len(group) - 1), 2),
            )

        @skip_if_small_worldsize
        @skip_but_pass_in_sandcastle_if(
            BACKEND == "nccl", "Nccl does not support CPU tensors"
        )
        def test_all_reduce_group_min(self):
            group, group_id, rank = self._init_group_test()
            self._test_all_reduce_helper(
                group, group_id, rank, dist.ReduceOp.MIN, 1010, 1, 1
            )

        @skip_if_small_worldsize
        @skip_but_pass_in_sandcastle_if(
            BACKEND == "nccl", "Nccl does not support CPU tensors"
        )
        def test_all_reduce_group_max(self):
            group, group_id, rank = self._init_group_test()
            self._test_all_reduce_helper(
                group, group_id, rank, dist.ReduceOp.MAX, -1, 10, 10
            )

        @skip_but_pass_in_sandcastle_if(
            BACKEND == "nccl", "Nccl does not support CPU tensors"
        )
        def test_all_reduce_full_group_sum(self):
            group, group_id, rank = self._init_full_group_test()
            self._test_all_reduce_helper(
                group,
                group_id,
                rank,
                dist.ReduceOp.SUM,
                2,
                10,
                2 + (10 * (len(group) - 1)),
            )

        @skip_but_pass_in_sandcastle_if(
            BACKEND == "nccl", "Nccl does not support CPU tensors"
        )
        def test_all_reduce_full_group_product(self):
            group, group_id, rank = self._init_full_group_test()
            self._test_all_reduce_helper(
                group,
                group_id,
                rank,
                dist.ReduceOp.PRODUCT,
                2,
                10,
                reduce(operator.mul, [10] * (len(group) - 1), 2),
            )

        @skip_but_pass_in_sandcastle_if(
            BACKEND == "nccl", "Nccl does not support CPU tensors"
        )
        def test_all_reduce_full_group_min(self):
            group, group_id, rank = self._init_full_group_test()
            self._test_all_reduce_helper(
                group, group_id, rank, dist.ReduceOp.MIN, 1010, 1, 1
            )

        @skip_but_pass_in_sandcastle_if(
            BACKEND == "nccl", "Nccl does not support CPU tensors"
        )
        def test_all_reduce_full_group_max(self):
            group, group_id, rank = self._init_full_group_test()
            self._test_all_reduce_helper(
                group, group_id, rank, dist.ReduceOp.MAX, -1, 10, 10
            )

        # SPARSE ALL REDUCE
        def _test_sparse_all_reduce_sum(self, fn):
            _group, group_id, rank = self._init_global_test()

            tests = simple_sparse_reduce_tests(
                rank, dist.get_world_size(), num_inputs=1
            )
            for inputs, outputs in tests:
                tensors = [fn(input) for input in inputs]
                dist.all_reduce(tensors[0], dist.ReduceOp.SUM, group_id)
                self.assertEqual(tensors[0], outputs[0])

        @skip_but_pass_in_sandcastle_if(
            BACKEND != "gloo", "Only Gloo backend support sparse all reduce"
        )
        def test_sparse_all_reduce_sum(self):
            self._test_sparse_all_reduce_sum(lambda t: t)

        @skip_but_pass_in_sandcastle_if(
            BACKEND != "gloo", "Only Gloo backend support sparse all reduce"
        )
        @skip_if_no_gpu
        def test_sparse_all_reduce_sum_cuda(self):
            self._test_sparse_all_reduce_sum(lambda t: t.clone().cuda())

        # ALL REDUCE - COALESCED
        @staticmethod
        def _all_reduce_coalesced_sum_test_cases(group_size):
            return (
                [2, 3, complex(2, 3)],
                [10, 11, complex(10, 11)],
                [
                    2 + 10 * (group_size - 1),
                    3 + 11 * (group_size - 1),
                    complex(2, 3) + complex(10, 11) * (group_size - 1),
                ],
                [torch.float, torch.float, torch.cfloat],
            )

        @staticmethod
        def _all_reduce_coalesced_product_test_cases(group_size):
            return (
                [1, 2],
                [3, 4],
                [1 * 3 ** (group_size - 1), 2 * 4 ** (group_size - 1)],
                [torch.float, torch.float],
            )

        @staticmethod
        def _all_reduce_coalesced_min_test_cases(group_size):
            return (
                [1, 4],
                [2, 3],
                [1, 3],
                [torch.float, torch.float],
            )

        @staticmethod
        def _all_reduce_coalesced_max_test_cases(group_size):
            return (
                [1, 4],
                [2, 3],
                [2, 4],
                [torch.float, torch.float],
            )

        @skip_but_pass_in_sandcastle_if(
            BACKEND == "nccl", "Nccl does not support CPU tensors"
        )
        def test_all_reduce_coalesced_max_complex_unsupported(self):
            _group, group_id, _rank = self._init_global_test()
            with self.assertRaisesRegex(ValueError, "all_reduce does not support"):
                dist.all_reduce_coalesced(
                    [_build_tensor(1, dtype=torch.cfloat)], dist.ReduceOp.MAX, group_id
                )

        def _test_all_reduce_coalesced_helper(
            self,
            group,
            group_id,
            rank,
            op,
            cuda=False,
            rank_to_GPU=None,
        ):
            test_case_func = {
                dist.ReduceOp.SUM: self._all_reduce_coalesced_sum_test_cases,
                dist.ReduceOp.PRODUCT: self._all_reduce_coalesced_product_test_cases,
                dist.ReduceOp.MIN: self._all_reduce_coalesced_min_test_cases,
                dist.ReduceOp.MAX: self._all_reduce_coalesced_max_test_cases,
            }[op]

            master_values, worker_values, expected_values, dtypes = test_case_func(
                len(group)
            )

            for src in group:
                curr_values = master_values if rank == src else worker_values
                tensors = [
                    _build_tensor(src + 1, val, dtype=dtype)
                    for dtype, val in zip(dtypes, curr_values)
                ]
                if cuda:
                    tensors = [t.cuda(rank_to_GPU[rank][0]) for t in tensors]
                tensor_shapes = []
                for tensor in tensors:
                    if tensor.dtype == torch.complex64:
                        tensor_shapes.append(torch.view_as_real(tensor).shape)
                    else:
                        tensor_shapes.append(tensor.shape)
                self.call_dist_op(
                    ":all_reduce",
                    False,
                    dist.all_reduce_coalesced,
                    tensors,
                    op,
                    group_id,
                    tensor_shapes=tensor_shapes,
                )
                expected_tensors = [
                    _build_tensor(src + 1, expected_value, dtype=dtype)
                    for dtype, expected_value in zip(dtypes, expected_values)
                ]
                self.assertEqual(tensors, expected_tensors)

            self._barrier()

        @require_backend_is_available({"gloo"})
        def test_all_reduce_coalesced_sum(self):
            group, group_id, rank = self._init_global_test()
            self._test_all_reduce_coalesced_helper(
                group,
                group_id,
                rank,
                dist.ReduceOp.SUM,
                cuda=False,
                rank_to_GPU=None,
            )

        @require_backend_is_available({"gloo"})
        def test_all_reduce_coalesced_product(self):
            group, group_id, rank = self._init_global_test()
            self._test_all_reduce_coalesced_helper(
                group,
                group_id,
                rank,
                dist.ReduceOp.PRODUCT,
                cuda=False,
                rank_to_GPU=None,
            )

        @require_backend_is_available({"gloo"})
        def test_all_reduce_coalesced_min(self):
            group, group_id, rank = self._init_global_test()
            self._test_all_reduce_coalesced_helper(
                group,
                group_id,
                rank,
                dist.ReduceOp.MIN,
                cuda=False,
                rank_to_GPU=None,
            )

        @require_backend_is_available({"gloo"})
        def test_all_reduce_coalesced_max(self):
            group, group_id, rank = self._init_global_test()
            self._test_all_reduce_coalesced_helper(
                group, group_id, rank, dist.ReduceOp.MAX, cuda=False, rank_to_GPU=None
            )

        @skip_if_small_worldsize
        @require_backend_is_available({"gloo"})
        def test_all_reduce_coalesced_group_sum(self):
            group, group_id, rank = self._init_group_test()
            self._test_all_reduce_coalesced_helper(
                group, group_id, rank, dist.ReduceOp.SUM, cuda=False, rank_to_GPU=None
            )

        @skip_if_small_worldsize
        @require_backend_is_available({"gloo"})
        def test_all_reduce_coalesced_group_product(self):
            group, group_id, rank = self._init_group_test()
            self._test_all_reduce_coalesced_helper(
                group,
                group_id,
                rank,
                dist.ReduceOp.PRODUCT,
                cuda=False,
                rank_to_GPU=None,
            )

        @skip_if_small_worldsize
        @require_backend_is_available({"gloo"})
        def test_all_reduce_coalesced_group_min(self):
            group, group_id, rank = self._init_group_test()
            self._test_all_reduce_coalesced_helper(
                group, group_id, rank, dist.ReduceOp.MIN, cuda=False, rank_to_GPU=None
            )

        @skip_if_small_worldsize
        @require_backend_is_available({"gloo"})
        def test_all_reduce_coalesced_group_max(self):
            group, group_id, rank = self._init_group_test()
            self._test_all_reduce_coalesced_helper(
                group, group_id, rank, dist.ReduceOp.MAX, cuda=False, rank_to_GPU=None
            )

        @require_backend_is_available({"gloo"})
        def test_all_reduce_coalesced_full_group_sum(self):
            group, group_id, rank = self._init_full_group_test()
            self._test_all_reduce_coalesced_helper(
                group, group_id, rank, dist.ReduceOp.SUM, cuda=False, rank_to_GPU=None
            )

        @require_backend_is_available({"gloo"})
        def test_all_reduce_coalesced_full_group_product(self):
            group, group_id, rank = self._init_full_group_test()
            self._test_all_reduce_coalesced_helper(
                group,
                group_id,
                rank,
                dist.ReduceOp.PRODUCT,
                cuda=False,
                rank_to_GPU=None,
            )

        @require_backend_is_available({"gloo"})
        def test_all_reduce_coalesced_full_group_min(self):
            group, group_id, rank = self._init_full_group_test()
            self._test_all_reduce_coalesced_helper(
                group,
                group_id,
                rank,
                dist.ReduceOp.MIN,
                cuda=False,
                rank_to_GPU=None,
            )

        @require_backend_is_available({"gloo"})
        def test_all_reduce_coalesced_full_group_max(self):
            group, group_id, rank = self._init_full_group_test()
            self._test_all_reduce_coalesced_helper(
                group, group_id, rank, dist.ReduceOp.MAX, cuda=False, rank_to_GPU=None
            )

        # SCATTER
        def _test_scatter_helper(
            self, group, group_id, rank, cuda=False, rank_to_GPU=None, dtype=torch.float
        ):
            for dest in group:
                tensor = _build_tensor(dest + 1, -1, dtype=dtype)
                expected_tensor = _build_tensor(dest + 1, rank, dtype=dtype)
                tensors = (
                    [_build_tensor(dest + 1, i, dtype=dtype) for i in group]
                    if rank == dest
                    else []
                )
                if cuda:
                    tensor = tensor.cuda(rank_to_GPU[rank][0])
                    tensors = [t.cuda(rank_to_GPU[rank][0]) for t in tensors]
                if dtype == torch.complex64:
                    tensor_shapes = [torch.view_as_real(t).shape for t in tensors]
                else:
                    tensor_shapes = [t.shape for t in tensors]
                self.call_dist_op(
                    ":scatter",
                    False,
                    dist.scatter,
                    tensor,
                    src=dest,
                    scatter_list=tensors,
                    group=group_id,
                    expect_event=False,
                    tensor_shapes=tensor_shapes,
                )
                self.assertEqual(tensor, expected_tensor)

            self._barrier()

        @skip_but_pass_in_sandcastle_if(
            BACKEND == "nccl", "Nccl does not support CPU tensors"
        )
        @skip_but_pass_in_sandcastle_if(
            BACKEND == "ucc", "CPU tensor ops not supported by UCP TL"
        )
        def test_scatter_checks(self):
            group, _group_id, rank = self._init_global_test()
            one = torch.ones([1])

            # Specify scatter_list argument only on source rank.
            output = one.clone() * -1
            if rank == 0:
                scatter_list = [one.clone() * i for i in group]
                dist.scatter(output, src=0, scatter_list=scatter_list)
            else:
                dist.scatter(output, src=0)
            self.assertEqual(output, one * rank)

            # Don't specify src argument.
            output = one.clone() * -1
            if rank == 0:
                scatter_list = [one.clone() * i for i in group]
                dist.scatter(output, scatter_list=scatter_list)
            else:
                dist.scatter(output)
            self.assertEqual(output, one * rank)

        @skip_but_pass_in_sandcastle_if(
            BACKEND == "nccl", "Nccl does not support CPU tensors"
        )
        @skip_but_pass_in_sandcastle_if(
            BACKEND == "ucc", "CPU tensor ops not supported by UCP TL"
        )
        def test_scatter(self):
            group, group_id, rank = self._init_global_test()
            self._test_scatter_helper(group, group_id, rank)

        @skip_but_pass_in_sandcastle_if(
            BACKEND != "nccl", "Only Nccl supports CUDA gather"
        )
        @skip_if_no_gpu
        def test_scatter_cuda(self):
            group, group_id, rank = self._init_global_test()
            rank_to_GPU = init_multigpu_helper(dist.get_world_size(), BACKEND)
            self._test_scatter_helper(group, group_id, rank, True, rank_to_GPU)

        @skip_but_pass_in_sandcastle_if(
            BACKEND == "nccl", "Nccl does not support CPU tensors"
        )
        @skip_but_pass_in_sandcastle_if(
            BACKEND == "ucc", "CPU tensor ops not supported by UCP TL"
        )
        def test_scatter_complex(self):
            group, group_id, rank = self._init_global_test()
            self._test_scatter_helper(group, group_id, rank, dtype=torch.cfloat)

        @skip_but_pass_in_sandcastle_if(
            BACKEND != "nccl", "Only Nccl supports CUDA gather"
        )
        @skip_if_no_gpu
        def test_scatter_cuda_complex(self):
            group, group_id, rank = self._init_global_test()
            rank_to_GPU = init_multigpu_helper(dist.get_world_size(), BACKEND)
            self._test_scatter_helper(
                group, group_id, rank, True, rank_to_GPU, dtype=torch.cfloat
            )

        @skip_but_pass_in_sandcastle_if(
            BACKEND == "nccl", "Nccl does not support CPU tensors"
        )
        @skip_but_pass_in_sandcastle_if(
            BACKEND == "ucc", "CPU tensor ops not supported by UCP TL"
        )
        @skip_if_small_worldsize
        def test_scatter_group(self):
            group, group_id, rank = self._init_group_test()
            self._test_scatter_helper(group, group_id, rank)

        @skip_but_pass_in_sandcastle_if(
            BACKEND == "nccl", "Nccl does not support CPU tensors"
        )
        @skip_but_pass_in_sandcastle_if(
            BACKEND == "ucc", "CPU tensor ops not supported by UCP TL"
        )
        def test_scatter_full_group(self):
            group, group_id, rank = self._init_full_group_test()
            self._test_scatter_helper(group, group_id, rank)

        # GATHER
        def _test_gather_helper(
            self, group, group_id, rank, cuda=False, rank_to_GPU=None
        ):
            for dest in group:
                tensor = _build_tensor(dest + 1, rank)
                tensors = (
                    [_build_tensor(dest + 1, -1) for i in group] if rank == dest else []
                )
                if cuda:
                    tensor = tensor.cuda(rank_to_GPU[rank][0])
                    tensors = [t.cuda(rank_to_GPU[rank][0]) for t in tensors]
                self.call_dist_op(
                    ":gather",
                    False,
                    dist.gather,
                    tensor,
                    dst=dest,
                    gather_list=tensors,
                    group=group_id,
                    expect_event=False,
                    tensor_shapes=[tensors[0].shape] if len(tensors) > 0 else None,
                )
                if rank == dest:
                    expected_tensors = [_build_tensor(dest + 1, i) for i in group]
                    for t1, t2 in zip(tensors, expected_tensors):
                        self.assertEqual(t1, t2)

            self._barrier()

        @skip_but_pass_in_sandcastle_if(
            BACKEND == "nccl", "Nccl does not support CPU tensors"
        )
        @skip_but_pass_in_sandcastle_if(
            BACKEND == "ucc", "CPU tensor ops not supported by UCP TL"
        )
        def test_gather_checks(self):
            group, _group_id, rank = self._init_global_test()
            one = torch.ones([1])

            # Specify gather_list argument only on destination rank.
            if rank == 0:
                gather_list = [one.clone() for _ in group]
                dist.gather(one * rank, dst=0, gather_list=gather_list)
                for i in group:
                    self.assertEqual(gather_list[i], one * i)
            else:
                dist.gather(one * rank, dst=0)

            # Don't specify dst argument.
            if rank == 0:
                gather_list = [one.clone() for _ in group]
                dist.gather(one * rank, gather_list=gather_list)
                for i in group:
                    self.assertEqual(gather_list[i], one * i)
            else:
                dist.gather(one * rank)

        @skip_but_pass_in_sandcastle_if(
            BACKEND == "nccl", "Nccl does not support CPU tensors"
        )
        @skip_but_pass_in_sandcastle_if(
            BACKEND == "ucc", "CPU tensor ops not supported by UCP TL"
        )
        def test_gather(self):
            group, group_id, rank = self._init_global_test()
            self._test_gather_helper(group, group_id, rank)

        @skip_but_pass_in_sandcastle_if(
            BACKEND != "nccl", "Only Nccl supports CUDA gather"
        )
        @skip_if_no_gpu
        def test_gather_cuda(self):
            group, group_id, rank = self._init_global_test()
            rank_to_GPU = init_multigpu_helper(dist.get_world_size(), BACKEND)
            self._test_gather_helper(group, group_id, rank, True, rank_to_GPU)

        @skip_but_pass_in_sandcastle_if(
            BACKEND == "nccl", "Nccl does not support CPU tensors"
        )
        @skip_but_pass_in_sandcastle_if(
            BACKEND == "ucc", "CPU tensor ops not supported by UCP TL"
        )
        @skip_if_small_worldsize
        def test_gather_group(self):
            group, group_id, rank = self._init_group_test()
            self._test_gather_helper(group, group_id, rank)

        @skip_but_pass_in_sandcastle_if(
            BACKEND == "nccl", "Nccl does not support CPU tensors"
        )
        @skip_but_pass_in_sandcastle_if(
            BACKEND == "ucc", "CPU tensor ops not supported by UCP TL"
        )
        def test_gather_full_group(self):
            group, group_id, rank = self._init_full_group_test()
            self._test_gather_helper(group, group_id, rank)

        # ALL GATHER
        def _test_all_gather_helper(
            self, group, group_id, rank, cuda=False, rank_to_GPU=None, dtype=torch.float
        ):
            for dest in group:
                tensor = _build_tensor(dest + 1, rank, dtype=dtype)
                tensors = [_build_tensor(dest + 1, -1, dtype=dtype) for i in group]
                allgather = dist.all_gather
                if cuda:
                    tensor = tensor.cuda(rank_to_GPU[rank][0])
                    tensors = [t.cuda(rank_to_GPU[rank][0]) for t in tensors]
                if tensors[0].dtype == torch.complex64:
                    tensor_shapes = [torch.view_as_real(tensors[0]).shape]
                else:
                    tensor_shapes = [tensors[0].shape]
                self.call_dist_op(
                    ":all_gather",
                    False,
                    allgather,
                    tensors,
                    tensor,
                    group_id,
                    False,
                    tensor_shapes=tensor_shapes,
                )

                expected_tensors = [
                    _build_tensor(dest + 1, i, dtype=dtype) for i in group
                ]
                for t1, t2 in zip(tensors, expected_tensors):
                    self.assertEqual(t1, t2)

            self._barrier()

        @skip_but_pass_in_sandcastle_if(
            BACKEND == "nccl", "Nccl does not support CPU tensors"
        )
        def test_all_gather(self):
            group, group_id, rank = self._init_global_test()
            self._test_all_gather_helper(group, group_id, rank)

        @skip_but_pass_in_sandcastle_if(
            BACKEND != "nccl", "Only Nccl supports CUDA all gather"
        )
        @skip_if_no_gpu
        def test_all_gather_cuda(self):
            group, group_id, rank = self._init_global_test()
            rank_to_GPU = init_multigpu_helper(dist.get_world_size(), BACKEND)
            self._test_all_gather_helper(group, group_id, rank, True, rank_to_GPU)

        @skip_but_pass_in_sandcastle_if(
            BACKEND == "nccl", "Nccl does not support CPU tensors"
        )
        def test_all_gather_complex(self):
            group, group_id, rank = self._init_global_test()
            self._test_all_gather_helper(group, group_id, rank, dtype=torch.cfloat)

        @skip_but_pass_in_sandcastle_if(
            BACKEND != "nccl", "Only Nccl supports CUDA all gather"
        )
        @skip_if_no_gpu
        def test_all_gather_cuda_complex(self):
            group, group_id, rank = self._init_global_test()
            rank_to_GPU = init_multigpu_helper(dist.get_world_size(), BACKEND)
            self._test_all_gather_helper(
                group, group_id, rank, True, rank_to_GPU, dtype=torch.cfloat
            )

        @skip_if_small_worldsize
        @skip_but_pass_in_sandcastle_if(
            BACKEND == "nccl", "Nccl does not support CPU tensors"
        )
        def test_all_gather_group(self):
            group, group_id, rank = self._init_group_test()
            self._test_all_gather_helper(group, group_id, rank)

        @skip_but_pass_in_sandcastle_if(
            BACKEND == "nccl", "Nccl does not support CPU tensors"
        )
        def test_all_gather_full_group(self):
            group, group_id, rank = self._init_full_group_test()
            self._test_all_gather_helper(group, group_id, rank)

        @skip_but_pass_in_sandcastle_if(
            BACKEND != "nccl", "Only Nccl supports all_gather_v"
        )
        @skip_if_no_gpu
        def test_all_gather_v_cuda(self):
            self._barrier()
            group, group_id, rank = self._init_global_test()
            rank_to_GPU = init_multigpu_helper(dist.get_world_size(), BACKEND)
            device_id = rank_to_GPU[rank][0]

            output_split_sizes = [dst + 1 for dst in group]
            sum_len = sum(output_split_sizes)
            value = 2

            for async_val in [True, False]:
                tensor = (
                    torch.empty(
                        output_split_sizes[rank], sum_len, sum_len, dtype=torch.float
                    )
                    .fill_(value)
                    .cuda(device_id)
                )
                out_tensor = _build_tensor(sum_len, -1, device_id=device_id)

                req = dist.all_gather(
                    list(torch.split(out_tensor, output_split_sizes)),
                    tensor,
                    group_id,
                    async_val,
                )
                if async_val:
                    req.wait()

                expected_value = value
                expected_tensor = _build_tensor(
                    sum_len, expected_value, device_id=device_id
                )

                self.assertEqual(out_tensor, expected_tensor)
            self._barrier()

        # Test all_gather accepting single tensor as output
        def _all_gather_into_tensor_helper(
            self, tensor_out, tensor_in, group_id, rank, cuda=True, rank_to_GPU=None
        ):
            if cuda:
                tensor_in = tensor_in.cuda(rank_to_GPU[rank][0])
                tensor_out = tensor_out.cuda(rank_to_GPU[rank][0])
            if tensor_out.dtype == torch.complex64:
                tensor_shapes = [torch.view_as_real(tensor_in).shape]
            else:
                tensor_shapes = [tensor_in.shape]
            self.call_dist_op(
                ":all_gather_into_tensor",
                False,
                dist.all_gather_into_tensor,
                tensor_out,
                tensor_in,
                group_id,
                False,
                expect_event=False,
                tensor_shapes=tensor_shapes,
            )
            return tensor_out

        @skip_but_pass_in_sandcastle_if(
            BACKEND != "nccl", "Only Nccl supports CUDA all_gather_into_tensor"
        )
        @skip_if_no_gpu
        def test_all_gather_into_cat_tensor_cuda(self):
            group, group_id, rank = self._init_global_test()
            rank_to_GPU = init_multigpu_helper(dist.get_world_size(), BACKEND)
            size = 2
            tensor_in = torch.ones([size, size]) * rank
            # Concatenated output
            tensor_out = torch.ones([len(group) * size, size]) * (-1)
            tensor_out = self._all_gather_into_tensor_helper(
                tensor_out, tensor_in, group_id, rank, True, rank_to_GPU
            )

            # Check result
            # Concatenate all blocks into a bigger tensor
            expected_tensor = torch.cat([torch.ones([size, size]) * i for i in group])
            self.assertEqual(tensor_out, expected_tensor)
            self._barrier()

        @skip_but_pass_in_sandcastle_if(
            BACKEND != "nccl", "Only Nccl supports CUDA all_gather_into_tensor"
        )
        @skip_if_no_gpu
        def test_all_gather_into_stack_tensor_cuda(self):
            group, group_id, rank = self._init_global_test()
            rank_to_GPU = init_multigpu_helper(dist.get_world_size(), BACKEND)
            size = 2
            tensor_in = torch.ones([size, size]) * rank
            # Stacked output
            tensor_out = torch.ones([len(group), size, size]) * (-1)
            tensor_out = self._all_gather_into_tensor_helper(
                tensor_out, tensor_in, group_id, rank, True, rank_to_GPU
            )

            # Check result
            # Stack all blocks into a bigger tensor
            expected_tensor = torch.stack([torch.ones([size, size]) * i for i in group])
            self.assertEqual(tensor_out, expected_tensor)
            self._barrier()

        def _run_all_gather_coalesced_and_verify(
            self, output_tensor_lists, input_tensors, expected_tensors, group_id
        ):
            """
            Helper that runs all_gather_coalesced and returns true if output
            matches expectations.
            """
            tensor_shapes = []
            for input_tensor in input_tensors:
                if input_tensor.dtype == torch.complex64:
                    tensor_shapes.append(torch.view_as_real(input_tensor).shape)
                else:
                    tensor_shapes.append(input_tensor.shape)
            self.call_dist_op(
                ":all_gather",
                False,
                dist.all_gather_coalesced,
                output_tensor_lists,
                input_tensors,
                group_id,
                tensor_shapes=tensor_shapes,
            )

            for l1, l2 in zip(output_tensor_lists, expected_tensors):
                for t1, t2 in zip(l1, l2):
                    if not torch.equal(t1, t2):
                        return False
            return True

        def _test_all_gather_coalesced_helper(
            self, group, group_id, rank, dtype=torch.float
        ):
            # TODO: Instead we should probably go through _rank_not_in_group
            # mechanism to disable sending tensors
            if group_id is not None:
                for test_case_id in range(2, 5):
                    # Make sure we create tensors of incompatible sizes, e.g.
                    # [1], [2x2], [3x3x3] ... to be sent in one batch
                    input_tensors = [
                        _build_multidim_tensor(
                            tensor_id, tensor_id, rank + tensor_id, dtype=dtype
                        )
                        for tensor_id in range(1, test_case_id)
                    ]
                    output_tensor_lists = [
                        [
                            _build_multidim_tensor(
                                tensor_id, tensor_id, -1, dtype=dtype
                            )
                            for tensor_id in range(1, test_case_id)
                        ]
                        for _ in group
                    ]
                    expected_tensors = [
                        [
                            _build_multidim_tensor(
                                tensor_id, tensor_id, rank_iter + tensor_id, dtype=dtype
                            )
                            for tensor_id in range(1, test_case_id)
                        ]
                        for rank_iter in group
                    ]
                    assert self._run_all_gather_coalesced_and_verify(
                        output_tensor_lists, input_tensors, expected_tensors, group_id
                    ), "output tensors do not match expected outputs"

            self._barrier()

        @skip_but_pass_in_sandcastle_if(
            BACKEND in DistTestCases.skip_collective["allgather_coalesced"],
            f"{BACKEND} does not support all_gather_coalesced",
        )
        def test_all_gather_coalesced_simple(self):
            group, group_id, rank = self._init_global_test()
            self._test_all_gather_coalesced_helper(group, group_id, rank)

        @skip_but_pass_in_sandcastle_if(
            BACKEND in DistTestCases.skip_collective["allgather_coalesced"],
            f"{BACKEND} does not support all_gather_coalesced",
        )
        def test_all_gather_coalesced_complex(self):
            group, group_id, rank = self._init_global_test()
            self._test_all_gather_coalesced_helper(
                group, group_id, rank, dtype=torch.cfloat
            )

        @skip_if_small_worldsize
        @skip_but_pass_in_sandcastle_if(
            BACKEND in DistTestCases.skip_collective["allgather_coalesced"],
            f"{BACKEND} does not support all_gather_coalesced",
        )
        def test_all_gather_coalesced_group(self):
            group, group_id, rank = self._init_group_test()
            self._test_all_gather_coalesced_helper(group, group_id, rank)

        @skip_but_pass_in_sandcastle_if(
            BACKEND in DistTestCases.skip_collective["allgather_coalesced"],
            f"{BACKEND} does not support all_gather_coalesced",
        )
        def test_all_gather_coalesced_full_group(self):
            group, group_id, rank = self._init_full_group_test()
            self._test_all_gather_coalesced_helper(group, group_id, rank)

        @skip_but_pass_in_sandcastle_if(
            BACKEND in DistTestCases.skip_collective["allgather_coalesced"],
            f"{BACKEND} does not support all_gather_coalesced",
        )
        def test_all_gather_coalesced_with_empty(self):
            group, group_id, rank = self._init_global_test()
            input_tensors = [
                rank * torch.ones([2, 2]),
                torch.ones([0]),
                (rank + 1) * torch.ones([3, 3]),
                torch.ones([0]),
                torch.ones([0]),
            ]
            output_tensors_lists = [
                [
                    -1 * torch.ones([2, 2]),
                    -1 * torch.ones([0]),
                    -1 * torch.ones([3, 3]),
                    -1 * torch.ones([0]),
                    -1 * torch.ones([0]),
                ]
                for _ in group
            ]
            expected_tensors = [
                [
                    r * torch.ones([2, 2]),
                    torch.ones([0]),
                    (r + 1) * torch.ones([3, 3]),
                    torch.ones([0]),
                    torch.ones([0]),
                ]
                for r in group
            ]
            assert self._run_all_gather_coalesced_and_verify(
                output_tensors_lists, input_tensors, expected_tensors, group_id
            )
            self._barrier()

        # AllToAll
        def _test_all_to_all_single_equal_split_helper(
            self, group, group_id, rank, cuda=False, rank_to_GPU=None, dtype=torch.float
        ):
            if group_id is not None:
                size = len(group)
                in_tensor = torch.ones([size, size], dtype=dtype) * rank
                expected_tensor = torch.cat(
                    [torch.ones([1, size], dtype=dtype) * i for i in group]
                )
                out_tensor = torch.ones([size, size], dtype=dtype) * -1
                if cuda:
                    in_tensor = in_tensor.cuda(rank_to_GPU[rank][0])
                    expected_tensor = expected_tensor.cuda(rank_to_GPU[rank][0])
                    out_tensor = out_tensor.cuda(rank_to_GPU[rank][0])
                if dtype == torch.complex64:
                    tensor_shapes = [torch.view_as_real(in_tensor).shape]
                else:
                    tensor_shapes = [in_tensor.shape]
                self.call_dist_op(
                    ":all_to_all",
                    False,
                    dist.all_to_all_single,
                    out_tensor,
                    in_tensor,
                    group=group_id,
                    tensor_shapes=tensor_shapes,
                )
                self.assertEqual(out_tensor, expected_tensor)
            self._barrier()

        def _test_all_to_all_single_unequal_split_helper(
            self, group, group_id, rank, cuda=False, rank_to_GPU=None, dtype=torch.float
        ):
            if group_id is not None:
                size = len(group)
                in_splits = [i + 1 for i in group]
                out_splits = [rank + 1 for _ in group]
                in_tensor = torch.ones([sum(in_splits), size], dtype=dtype) * rank
                out_tensor = torch.ones([(rank + 1) * size, size], dtype=dtype)
                expected_tensor = torch.cat(
                    [torch.ones([rank + 1, size], dtype=dtype) * i for i in group]
                )
                if cuda:
                    in_tensor = in_tensor.cuda(rank_to_GPU[rank][0])
                    expected_tensor = expected_tensor.cuda(rank_to_GPU[rank][0])
                    out_tensor = out_tensor.cuda(rank_to_GPU[rank][0])
                dist.all_to_all_single(
                    out_tensor, in_tensor, out_splits, in_splits, group=group_id
                )
                self.assertEqual(out_tensor, expected_tensor)
            self._barrier()

        def _test_all_to_all_helper(
            self,
            group,
            group_id,
            rank,
            cuda=False,
            rank_to_GPU=None,
            dtype=torch.float,
        ):
            if group_id is not None:
                size = len(group)
                in_splits = [i + 1 for i in group]
                in_tensors = [
                    torch.ones([in_splits[i], size], dtype=dtype) * rank
                    for i, _ in enumerate(group)
                ]
                out_tensors = [
                    torch.ones([(rank + 1), size], dtype=dtype) for _ in group
                ]
                expected_tensors = [
                    torch.ones([rank + 1, size], dtype=dtype) * i for i in group
                ]
                if cuda:
                    in_tensors = [t.cuda(rank_to_GPU[rank][0]) for t in in_tensors]
                    expected_tensors = [
                        t.cuda(rank_to_GPU[rank][0]) for t in expected_tensors
                    ]
                    out_tensors = [t.cuda(rank_to_GPU[rank][0]) for t in out_tensors]
                dist.all_to_all(out_tensors, in_tensors, group=group_id)
                for t1, t2 in zip(out_tensors, expected_tensors):
                    self.assertEqual(t1, t2)
            self._barrier()

        @skip_but_pass_in_sandcastle_if(
            BACKEND != "mpi", "Only MPI supports CPU all_to_all_single"
        )
        def test_all_to_all_single_equal_split(self):
            group, group_id, rank = self._init_global_test()
            self._test_all_to_all_single_equal_split_helper(group, group_id, rank)

        @skip_but_pass_in_sandcastle_if(
            BACKEND != "nccl", "Only Nccl supports CUDA all_to_all_single"
        )
        @skip_if_no_gpu
        def test_all_to_all_single_equal_split_cuda(self):
            group, group_id, rank = self._init_global_test()
            rank_to_GPU = init_multigpu_helper(dist.get_world_size(), BACKEND)
            self._test_all_to_all_single_equal_split_helper(
                group,
                group_id,
                rank,
                True,
                rank_to_GPU,
            )

        @skip_but_pass_in_sandcastle_if(
            BACKEND != "mpi", "Only MPI supports CPU all_to_all_single"
        )
        def test_all_to_all_single_equal_split_complex(self):
            group, group_id, rank = self._init_global_test()
            self._test_all_to_all_single_equal_split_helper(
                group, group_id, rank, dtype=torch.cfloat
            )

        @skip_but_pass_in_sandcastle_if(
            BACKEND != "nccl", "Only Nccl supports CUDA all_to_all_single"
        )
        @skip_if_no_gpu
        def test_all_to_all_single_equal_split_cuda_complex(self):
            group, group_id, rank = self._init_global_test()
            rank_to_GPU = init_multigpu_helper(dist.get_world_size(), BACKEND)
            self._test_all_to_all_single_equal_split_helper(
                group, group_id, rank, True, rank_to_GPU, dtype=torch.cfloat
            )

        @skip_but_pass_in_sandcastle_if(
            BACKEND != "mpi", "Only MPI supports CPU all_to_all_single"
        )
        def test_all_to_all_single_unequal_split(self):
            group, group_id, rank = self._init_global_test()
            self._test_all_to_all_single_unequal_split_helper(group, group_id, rank)

        @skip_but_pass_in_sandcastle_if(
            BACKEND != "nccl", "Only Nccl supports CUDA all_to_all_single"
        )
        @skip_if_no_gpu
        def test_all_to_all_single_unequal_split_cuda(self):
            group, group_id, rank = self._init_global_test()
            rank_to_GPU = init_multigpu_helper(dist.get_world_size(), BACKEND)
            self._test_all_to_all_single_unequal_split_helper(
                group,
                group_id,
                rank,
                True,
                rank_to_GPU,
            )

        @skip_but_pass_in_sandcastle_if(
            BACKEND != "mpi", "Only MPI supports CPU all_to_all_single"
        )
        def test_all_to_all_single_unequal_split_complex(self):
            group, group_id, rank = self._init_global_test()
            self._test_all_to_all_single_unequal_split_helper(
                group, group_id, rank, dtype=torch.cfloat
            )

        @skip_but_pass_in_sandcastle_if(
            BACKEND != "nccl", "Only Nccl supports CUDA all_to_all_single"
        )
        @skip_if_no_gpu
        def test_all_to_all_single_unequal_split_cuda_complex(self):
            group, group_id, rank = self._init_global_test()
            rank_to_GPU = init_multigpu_helper(dist.get_world_size(), BACKEND)
            self._test_all_to_all_single_unequal_split_helper(
                group,
                group_id,
                rank,
                True,
                rank_to_GPU,
                dtype=torch.cfloat,
            )

        @skip_but_pass_in_sandcastle_if(
            BACKEND != "mpi", "Only MPI supports all_to_all"
        )
        def test_all_to_all(self):
            group, group_id, rank = self._init_global_test()
            self._test_all_to_all_helper(group, group_id, rank)

        @skip_but_pass_in_sandcastle_if(
            BACKEND != "nccl", "Only NCCL supports CUDA all_to_all"
        )
        @skip_if_rocm_multiprocess
        def test_all_to_all_cuda(self):
            group, group_id, rank = self._init_global_test()
            rank_to_GPU = init_multigpu_helper(dist.get_world_size(), BACKEND)
            self._test_all_to_all_helper(group, group_id, rank, True, rank_to_GPU)

        @skip_but_pass_in_sandcastle_if(
            BACKEND != "mpi", "Only MPI supports all_to_all"
        )
        def test_all_to_all_complex(self):
            group, group_id, rank = self._init_global_test()
            self._test_all_to_all_helper(group, group_id, rank, dtype=torch.cfloat)

        @skip_but_pass_in_sandcastle_if(
            BACKEND != "nccl", "Only NCCL supports CUDA all_to_all"
        )
        @skip_if_rocm_multiprocess
        def test_all_to_all_cuda_complex(self):
            group, group_id, rank = self._init_global_test()
            rank_to_GPU = init_multigpu_helper(dist.get_world_size(), BACKEND)
            self._test_all_to_all_helper(
                group, group_id, rank, True, rank_to_GPU, dtype=torch.cfloat
            )

        @skip_but_pass_in_sandcastle_if(
            BACKEND != "mpi", "Only MPI supports CPU all_to_all_single"
        )
        @skip_if_small_worldsize
        def test_all_to_all_single_equal_split_group(self):
            group, group_id, rank = self._init_group_test()
            self._test_all_to_all_single_equal_split_helper(group, group_id, rank)

        @skip_but_pass_in_sandcastle_if(
            BACKEND != "nccl", "Only Nccl supports CUDA all_to_all_single"
        )
        @skip_if_no_gpu
        @skip_if_small_worldsize
        def test_all_to_all_single_equal_split_group_cuda(self):
            group, group_id, rank = self._init_group_test()
            rank_to_GPU = init_multigpu_helper(dist.get_world_size(), BACKEND)
            self._test_all_to_all_single_equal_split_helper(
                group,
                group_id,
                rank,
                True,
                rank_to_GPU,
            )

        @skip_but_pass_in_sandcastle_if(
            BACKEND != "mpi", "Only MPI supports CPU all_to_all_single"
        )
        @skip_if_small_worldsize
        def test_all_to_all_single_unequal_split_group(self):
            group, group_id, rank = self._init_group_test()
            self._test_all_to_all_single_unequal_split_helper(group, group_id, rank)

        @skip_but_pass_in_sandcastle_if(
            BACKEND != "nccl", "Only Nccl supports CUDA all_to_all_single"
        )
        @skip_if_no_gpu
        @skip_if_small_worldsize
        def test_all_to_all_single_unequal_split_group_cuda(self):
            group, group_id, rank = self._init_global_test()
            rank_to_GPU = init_multigpu_helper(dist.get_world_size(), BACKEND)
            self._test_all_to_all_single_unequal_split_helper(
                group,
                group_id,
                rank,
                True,
                rank_to_GPU,
            )

        @skip_but_pass_in_sandcastle_if(
            BACKEND != "mpi", "Only MPI supports all_to_all"
        )
        @skip_if_small_worldsize
        def test_all_to_all_group(self):
            group, group_id, rank = self._init_group_test()
            self._test_all_to_all_helper(group, group_id, rank)

        @skip_but_pass_in_sandcastle_if(
            BACKEND != "nccl", "Only Nccl supports CUDA all_to_all_single"
        )
        @skip_if_small_worldsize
        @skip_if_rocm_multiprocess
        def test_all_to_all_group_cuda(self):
            group, group_id, rank = self._init_group_test()
            rank_to_GPU = init_multigpu_helper(dist.get_world_size(), BACKEND)
            self._test_all_to_all_helper(group, group_id, rank, True, rank_to_GPU)

        @skip_but_pass_in_sandcastle_if(
            BACKEND != "mpi", "Only MPI supports CPU all_to_all_single"
        )
        def test_all_to_all_single_equal_split_full_group(self):
            group, group_id, rank = self._init_full_group_test()
            self._test_all_to_all_single_equal_split_helper(group, group_id, rank)

        @skip_but_pass_in_sandcastle_if(
            BACKEND != "nccl", "Only Nccl supports CUDA all_to_all_single"
        )
        @skip_if_no_gpu
        def test_all_to_all_single_equal_split_full_group_cuda(self):
            group, group_id, rank = self._init_full_group_test()
            rank_to_GPU = init_multigpu_helper(dist.get_world_size(), BACKEND)
            self._test_all_to_all_single_equal_split_helper(
                group,
                group_id,
                rank,
                True,
                rank_to_GPU,
            )

        @skip_but_pass_in_sandcastle_if(
            BACKEND != "mpi", "Only MPI supports CPU all_to_all_single"
        )
        def test_all_to_all_single_unequal_split_full_group(self):
            group, group_id, rank = self._init_full_group_test()
            self._test_all_to_all_single_unequal_split_helper(group, group_id, rank)

        @skip_but_pass_in_sandcastle_if(
            BACKEND != "nccl", "Only Nccl supports CUDA all_to_all_single"
        )
        @skip_if_no_gpu
        def test_all_to_all_single_unequal_split_full_group_cuda(self):
            group, group_id, rank = self._init_full_group_test()
            rank_to_GPU = init_multigpu_helper(dist.get_world_size(), BACKEND)
            self._test_all_to_all_single_unequal_split_helper(
                group,
                group_id,
                rank,
                True,
                rank_to_GPU,
            )

        @skip_but_pass_in_sandcastle_if(
            BACKEND != "mpi", "Only MPI supports all_to_all"
        )
        def test_all_to_all_full_group(self):
            group, group_id, rank = self._init_full_group_test()
            self._test_all_to_all_helper(group, group_id, rank)

        @skip_but_pass_in_sandcastle_if(
            BACKEND != "nccl", "Only NCCL supports CUDA all_to_all"
        )
        @skip_if_rocm_multiprocess
        def test_all_to_all_full_group_cuda(self):
            group, group_id, rank = self._init_full_group_test()
            rank_to_GPU = init_multigpu_helper(dist.get_world_size(), BACKEND)
            self._test_all_to_all_helper(group, group_id, rank, True, rank_to_GPU)

        # BARRIER
        def _test_barrier_helper(
            self, group, group_id, rank, cuda=False, rank_to_GPU=None
        ):
            WAIT_TIME = 0.3  # seconds

            for dest in group:
                expected_time = torch.DoubleTensor(1).fill_(0.0)
                if cuda:
                    expected_time = expected_time.cuda(rank_to_GPU[rank][0])
                if dest == rank:
                    expected_time.fill_(time.time() + WAIT_TIME)
                    dist.broadcast(expected_time, dest, group_id)
                    time.sleep(WAIT_TIME + 0.1)  # sleep a little bit longer
                    dist.barrier(group_id)
                else:
                    dist.broadcast(expected_time, dest, group_id)
                    dist.barrier(group_id)
                    self.assertGreaterAlmostEqual(
                        float(time.time()),
                        float(expected_time[0]),
                        msg=f"destination rank: {dest:d}, my rank: {rank:d}"
                        + " (if you see this failure, please report in #14554)",
                    )

            # Use higher timeout for the instance where the test runs
            # against a subgroup and uses a CUDA tensor for expected time.
            # The CUDA initialization for the participating processes can
            # take long enough for the barrier timeout to trigger on the
            # process that doesn't participate in the group.
            self._barrier(timeout=20)

        @skip_if_no_gpu
        @skip_but_pass_in_sandcastle_if(
            BACKEND == "mpi", "MPI doesn't supports GPU barrier"
        )
        @skip_but_pass_in_sandcastle_if(
            BACKEND == "ucc" and IS_SANDCASTLE, "Skipped internally"
        )
        def test_barrier_cuda(self):
            group, group_id, rank = self._init_global_test()
            rank_to_GPU = init_multigpu_helper(dist.get_world_size(), BACKEND)
            self._test_barrier_helper(group, group_id, rank, True, rank_to_GPU)

        @skip_if_small_worldsize
        @skip_if_no_gpu
        @skip_but_pass_in_sandcastle_if(
            BACKEND == "mpi", "MPI doesn't supports GPU barrier"
        )
        def test_barrier_group_cuda(self):
            group, group_id, rank = self._init_group_test()
            rank_to_GPU = init_multigpu_helper(dist.get_world_size(), BACKEND)
            self._test_barrier_helper(group, group_id, rank, True, rank_to_GPU)

        @skip_if_small_worldsize
        @skip_if_no_gpu
        @skip_but_pass_in_sandcastle_if(
            BACKEND == "mpi", "MPI doesn't supports GPU barrier"
        )
        def test_barrier_full_group_cuda(self):
            group, group_id, rank = self._init_full_group_test()
            rank_to_GPU = init_multigpu_helper(dist.get_world_size(), BACKEND)
            self._test_barrier_helper(group, group_id, rank, True, rank_to_GPU)

        @skip_but_pass_in_sandcastle_if(
            BACKEND in DistTestCases.skip_collective["cpu barrier"],
            f"{BACKEND} does not support CPU barrier",
        )
        def test_barrier(self):
            group, group_id, rank = self._init_global_test()
            self._test_barrier_helper(group, group_id, rank)

        @skip_if_small_worldsize
        @skip_but_pass_in_sandcastle_if(
            BACKEND in DistTestCases.skip_collective["cpu barrier"],
            f"{BACKEND} does not support CPU barrier",
        )
        def test_barrier_group(self):
            group, group_id, rank = self._init_group_test()
            self._test_barrier_helper(group, group_id, rank)

        @skip_but_pass_in_sandcastle_if(
            BACKEND in DistTestCases.skip_collective["cpu barrier"],
            f"{BACKEND} does not support CPU barrier",
        )
        def test_barrier_full_group(self):
            group, group_id, rank = self._init_full_group_test()
            self._test_barrier_helper(group, group_id, rank)

        def _model_step(self, model):
            for param in model.parameters():
                if param.grad is not None:
                    with torch.no_grad():
                        param += param.grad
                    param.grad = None

        def _model_step_with_zero_grad(self, model):
            for param in model.parameters():
                if param.grad is not None:
                    with torch.no_grad():
                        param += param.grad
                    param.grad.requires_grad_(False)
                    param.grad.zero_()

        def _prepare_dummy_data(self, local_bs):
            # global_bs for DDP should be divisible by WORLD_SIZE
            world_size = int(os.environ["WORLD_SIZE"])
            global_bs = world_size * local_bs
            input_cpu = torch.randn(global_bs, 2)
            target = torch.randn(global_bs, 4)
            loss = nn.MSELoss()
            return global_bs, input_cpu, target, loss

        # END TO END TEST FOR DISTRIBUTEDDATAPARALLEL
        def _test_DDP_helper(
            self, model, input_var, target, loss, scale_factor=1.0, memory_format=None
        ):
            model.train()
            output = model(input_var)
            l = loss(output, target) * scale_factor
            l.backward()
            if memory_format is not None:
                self.assertTrue(output.is_contiguous(memory_format=memory_format))

        def _assert_equal_param(self, param_gpu, param_DDP):
            self.assertEqual(len(param_gpu), len(param_DDP))
            for p_gpu, p_DDP in zip(param_gpu, param_DDP):
                self.assertEqual(p_gpu, p_DDP)

        def _test_DDP_niter(
            self,
            model_base,
            model_DDP,
            input,
            target,
            loss,
            local_bs,
            rank,
            batch_size,
            test_save,
            offset=None,
            world_size=0,
            zero_grad=False,
            memory_format=None,
            n_iter=5,
        ):
            for idx in range(n_iter):
                # single cpu/gpu training
                self._test_DDP_helper(
                    model_base, input, target, loss, memory_format=memory_format
                )

                if offset is None:
                    offset = rank * local_bs

                # DDP training, DDP scatters subsets of input_cpu to nodes/GPUs
                self._test_DDP_helper(
                    model_DDP,
                    input[offset : offset + local_bs],
                    target[offset : offset + local_bs],
                    loss,
                    world_size * local_bs / batch_size if world_size != 0 else 1,
                    memory_format=memory_format,
                )

                # Update weights and run a second iteration to shake out errors
                if zero_grad:
                    self._model_step_with_zero_grad(model_base)
                    self._model_step_with_zero_grad(model_DDP)
                else:
                    self._model_step(model_base)
                    self._model_step(model_DDP)
                self._assert_equal_param(
                    list(model_base.parameters()), list(model_DDP.module.parameters())
                )

                # Shuffle the input so that DDP input is different
                input = input[torch.randperm(batch_size)]

                # save the model in the middle and reload
                if test_save and idx == 2 and INIT_METHOD.startswith("file://"):
                    with tempfile.NamedTemporaryFile() as tmp:
                        if sys.platform == "win32":
                            torch.save(model_DDP, tmp)
                            tmp.seek(0)
                            # weights_only=False as this is legacy code that saves the model
                            model_DDP = torch.load(tmp, weights_only=False)
                        else:
                            torch.save(model_DDP, tmp.name)
                            # weights_only=False as this is legacy code that saves the model
                            model_DDP = torch.load(tmp.name, weights_only=False)

            with tempfile.TemporaryFile() as tmp_file:
                torch.save(model_DDP, tmp_file)
                tmp_file.seek(0)
                # weights_only=False as this is legacy code that saves the model
                saved_model = torch.load(tmp_file, weights_only=False)
            for k in model_DDP.state_dict():
                self.assertEqual(model_DDP.state_dict()[k], saved_model.state_dict()[k])

        def _test_DistributedDataParallel(
            self,
            gpu_subset,
            rank,
            output_device=None,
            gradient_as_bucket_view=False,
            static_graph=False,
            set_static_graph_twice=False,
        ):
            # Run a simple end to end DDP model, use result of single node model
            # as baseline

            # cpu training setup
            model = DDP_NET

            # single gpu training setup
            model_gpu = copy.deepcopy(model)
            model_gpu.cuda(gpu_subset[0])

            # DDP training setup
            model_DDP = copy.deepcopy(model)
            model_DDP.cuda(gpu_subset[0])
            model_DDP = nn.parallel.DistributedDataParallel(
                model_DDP,
                device_ids=gpu_subset,
                gradient_as_bucket_view=gradient_as_bucket_view,
                static_graph=static_graph,
            )

            if set_static_graph_twice:
                model_DDP._set_static_graph()

            # test serializable/unserializable
            with tempfile.NamedTemporaryFile() as tmp:
                if sys.platform == "win32":
                    torch.save(model_DDP, tmp)
                    tmp.seek(0)
                    # weights_only=False as this is legacy code that saves the model
                    model_DDP = torch.load(tmp, weights_only=False)
                else:
                    torch.save(model_DDP, tmp.name)
                    # weights_only=False as this is legacy code that saves the model
                    model_DDP = torch.load(tmp.name, weights_only=False)

            # dummy data initialization
            local_bs = len(gpu_subset)
            global_bs, input_cpu, target, loss = self._prepare_dummy_data(local_bs)

            # check two model parameters over 5 iterations
            self._test_DDP_niter(
                model_gpu,
                model_DDP,
                input_cpu.cuda(gpu_subset[0]),
                target.cuda(gpu_subset[0]),
                loss,
                local_bs,
                rank,
                global_bs,
                True,
            )
            self._barrier()

        def _test_DistributedDataParallelCPU(self, gradient_as_bucket_view=False):
            # Run a simple end to end DDP-CPU model, use result of single node
            # model as baseline
            _group, _group_id, rank = self._init_global_test()

            # cpu training setup
            model_base = DDP_NET

            # DDP-CPU training setup
            model_DDP = copy.deepcopy(model_base)
            model_DDP = nn.parallel.DistributedDataParallel(
                model_DDP, gradient_as_bucket_view=gradient_as_bucket_view
            )

            # dummy data initialization
            local_bs = 2
            global_bs, input_cpu, target, loss = self._prepare_dummy_data(local_bs)

            # check two model parameters over 5 iterations
            self._test_DDP_niter(
                model_base,
                model_DDP,
                input_cpu,
                target,
                loss,
                local_bs,
                rank,
                global_bs,
                False,
                zero_grad=True,
            )
            self._barrier()

            return model_DDP

        @skip_but_pass_in_sandcastle_if(
            BACKEND == "nccl", "nccl does not support DDP on CPU models"
        )
        def test_DistributedDataParallelCPU(self):
            self._test_DistributedDataParallelCPU()

        @skip_but_pass_in_sandcastle_if(
            BACKEND == "nccl", "nccl does not support DDP on CPU models"
        )
        def test_DistributedDataParallelCPU_grad_is_view(self):
            self._test_DistributedDataParallelCPU(gradient_as_bucket_view=True)

        @skip_but_pass_in_sandcastle_if(
            BACKEND not in DistTestCases.backend_feature["ddp"],
            f"The {BACKEND} backend does not support DistributedDataParallel",
        )
        def test_DistributedDataParallel_requires_grad(self):
            # a module without gradients shouldn't be accepted
            self.assertRaises(
                RuntimeError, lambda: nn.parallel.DistributedDataParallel(nn.Module())
            )
            self._barrier()

        @skip_but_pass_in_sandcastle_if(
            BACKEND not in DistTestCases.backend_feature["ddp"],
            f"The {BACKEND} backend does not support DistributedDataParallel",
        )
        @skip_if_lt_x_gpu(int(os.environ["WORLD_SIZE"]))
        def test_ddp_zero_output_features(self):
            class ToyModel(nn.Module):
                def __init__(self) -> None:
                    super().__init__()
                    self.net1 = nn.Linear(10, 10)
                    self.relu = nn.ReLU()
                    self.net2 = nn.Linear(10, 0)

            model = ToyModel().to(self.rank)
            nn.parallel.DistributedDataParallel(
                model, device_ids=[self.rank]
            )

        @skip_but_pass_in_sandcastle_if(BACKEND == "nccl", "Gloo-only test")
        def test_ddp_create_graph(self):
            class Model(nn.Module):
                def __init__(self) -> None:
                    super().__init__()
                    self.p = nn.Parameter(torch.tensor(1.0))

                def forward(self):
                    return self.p.pow(2)

            model = Model()
            ddp_model = torch.nn.parallel.DistributedDataParallel(model)
            for _ in range(6):
                # Verify DDP doesn't throw when ran with create_graph=True.
                # Although we do warn about potential issues, please see
                # https://github.com/pytorch/pytorch/issues/63929 for details.
                ddp_model().backward(create_graph=True)
                # grad tensors should require grad.
                self.assertTrue(
                    all(param.requires_grad for param in ddp_model.parameters())
                )

        @skip_but_pass_in_sandcastle_if(
            BACKEND not in DistTestCases.backend_feature["ddp"],
            f"The {BACKEND} backend does not support DistributedDataParallel",
        )
        @skip_if_lt_x_gpu(int(os.environ["WORLD_SIZE"]))
        def test_DistributedDataParallel_non_default_stream(self):
            stream = torch.cuda.Stream(self.rank)
            rank = self.rank
            with torch.cuda.stream(stream):
                net = torch.nn.parallel.DistributedDataParallel(
                    torch.nn.Linear(1, 1, bias=False).cuda(rank), device_ids=[rank]
                )
                for i in range(1000):
                    # Clear gradients manually
                    grad = net.module.weight.grad
                    if grad is not None:
                        grad.requires_grad_(False)
                        grad.zero_()
                    # Forward + BW
                    batch = torch.tensor([rank]).float().cuda(rank)
                    loss = net(batch).sum()
                    loss.backward()
                    # For each worker, the gradient on the weight should be worker_rank.
                    grad = net.module.weight.grad
                    avg = grad.clone()
                    # All-reducing the gradient averages should give us the gradient
                    # average. If not, then one of the workers has not correctly
                    # written back the averaged gradient before this all-reduce call.
                    dist.all_reduce(avg)
                    world_size = int(os.environ["WORLD_SIZE"])
                    avg.div_(world_size)
                    expected_grad = sum(i for i in range(world_size)) / world_size
                    self.assertEqual(
                        avg[0, 0],
                        expected_grad,
                        msg=f"Expected gradient of {expected_grad} but got {avg} on rank {self.rank}",
                    )

        @skip_but_pass_in_sandcastle_if(
            BACKEND not in DistTestCases.backend_feature["cuda"],
            f"The {BACKEND} backend does not support DDP communication hook on CUDA devices",
        )
        @skip_if_lt_x_gpu(int(os.environ["WORLD_SIZE"]))
        def test_ddp_comm_hook_logging(self):
            hooks = [
                default.allreduce_hook,
                default.fp16_compress_hook,
                powerSGD.powerSGD_hook,
                powerSGD.batched_powerSGD_hook,
                quantization_hooks.quantization_pertensor_hook,
                quantization_hooks.quantization_perchannel_hook,
            ]

            cpp_builtin_hooks = [
                dist.BuiltinCommHookType.ALLREDUCE,
                dist.BuiltinCommHookType.FP16_COMPRESS,
            ]

            for hook in hooks:
                ddp_model = torch.nn.parallel.DistributedDataParallel(
                    torch.nn.Linear(1, 1, bias=False).cuda(self.rank),
                    device_ids=[self.rank],
                )
                ddp_logging_data = ddp_model._get_ddp_logging_data()
                # Hook not registered yet, so should be empty
                self.assertEqual(ddp_logging_data.get("comm_hook"), None)
                ddp_model.register_comm_hook(None, hook)
                ddp_logging_data = ddp_model._get_ddp_logging_data()
                self.assertEqual(ddp_logging_data.get("comm_hook"), hook.__qualname__)

            for hook in cpp_builtin_hooks:
                ddp_model = torch.nn.parallel.DistributedDataParallel(
                    torch.nn.Linear(1, 1, bias=False).cuda(self.rank),
                    device_ids=[self.rank],
                )
                ddp_logging_data = ddp_model._get_ddp_logging_data()
                # Hook not registered yet, so should be empty
                self.assertEqual(ddp_logging_data.get("comm_hook"), None)
                ddp_model._register_builtin_comm_hook(hook)
                ddp_logging_data = ddp_model._get_ddp_logging_data()
                self.assertEqual(ddp_logging_data.get("comm_hook"), str(hook))

            # No hook registered
            ddp_model = torch.nn.parallel.DistributedDataParallel(
                torch.nn.Linear(1, 1, bias=False).cuda(self.rank),
                device_ids=[self.rank],
            )
            ddp_logging_data = ddp_model._get_ddp_logging_data()
            # Hook not registered yet, so should be empty
            self.assertEqual(ddp_logging_data.get("comm_hook"), None)
            # After second forward pass, hook should still be empty string
            for _ in range(2):
                inp = torch.ones(1, 1, device=self.rank)
                loss = ddp_model(inp).sum()
                loss.backward()

            ddp_logging_data = ddp_model._get_ddp_logging_data()
            # Note: DETAIL debug mode logs DDP logging data to stdout and
            # thus accesses std::map, which fills in a default value for the
            # type if it didn't exist.
            self.assertEqual(ddp_logging_data.get("comm_hook", ""), "")

        def _test_ddp_hook_with_optimizer_parity(
            self,
            grad_as_bucket_view,
            static_graph,
            optim_cls,
            optimize_subset,
            *functional_optim_args,
            **functional_optim_kwargs,
        ):
            rank = self.rank
            torch.cuda.set_device(rank)
            torch.manual_seed(rank)
            torch.cuda.manual_seed(rank)
            models_to_test = [
                (LargeNet(), torch.randn(1, 1000).cuda()),
            ]
            if HAS_TORCHVISION:
                models_to_test.append(
                    (torchvision.models.resnet50(), torch.randn(1, 3, 3, 1000).cuda())
                )
            for (model, inp) in models_to_test:
                # Enable determinism in cudnn operators
                with torch.backends.cudnn.flags(
                    enabled=True, deterministic=True, benchmark=False
                ):
                    # Create DDP model that runs optimizer in fused fashion.
                    ddp_model_with_optimizer_hook = (
                        torch.nn.parallel.DistributedDataParallel(
                            copy.deepcopy(model).cuda(),
                            device_ids=[self.rank],
                            gradient_as_bucket_view=grad_as_bucket_view,
                            static_graph=static_graph,
                        )
                    )

                    # Create DDP model with no hook that does optimizer after
                    # backward.
                    ddp_model_with_no_hook = torch.nn.parallel.DistributedDataParallel(
                        copy.deepcopy(model).cuda(),
                        device_ids=[self.rank],
                        gradient_as_bucket_view=grad_as_bucket_view,
                        static_graph=static_graph,
                    )
                    hook_params = ddp_model_with_optimizer_hook.parameters()
                    no_hook_params = ddp_model_with_no_hook.parameters()
                    if optimize_subset:
                        hook_params = list(hook_params)
                        no_hook_params = list(no_hook_params)
                        self.assertGreater(len(hook_params), 0)
                        hook_params = [hook_params[0]]
                        no_hook_params = [no_hook_params[0]]

                    # Register a fused optimizer that will run optimizer in step
                    # with allreduce.

                    if optimize_subset:
                        # API where optim_params is specified.
                        ddp_model_with_optimizer_hook._register_fused_optim(
                            optim_cls,
                            *functional_optim_args,
                            optim_params=hook_params,
                            **functional_optim_kwargs,
                        )
                    else:
                        # API where optim_params is omitted
                        ddp_model_with_optimizer_hook._register_fused_optim(
                            optim_cls,
                            *functional_optim_args,
                            **functional_optim_kwargs,
                        )

                    optimizer_no_hook = optim_cls(
                        no_hook_params,
                        *functional_optim_args,
                        **functional_optim_kwargs,
                    )

                    # Verify parameters are equal initially.
                    for hook_param, allreduce_param in zip(
                        ddp_model_with_optimizer_hook.parameters(),
                        ddp_model_with_no_hook.parameters(),
                    ):
                        self.assertEqual(hook_param, allreduce_param)

                    # Save old parameters to later verify optimizer modified them.
                    opt_hook_init_params = copy.deepcopy(
                        list(ddp_model_with_optimizer_hook.parameters())
                    )

                    # Run optimizer with hook model.
                    for _ in range(6):
                        ddp_model_with_optimizer_hook.zero_grad()
                        out = ddp_model_with_optimizer_hook(inp)
                        loss = out.sum()
                        loss.backward()

                    dist.barrier()

                    # Run regular model.
                    for _ in range(6):
                        ddp_model_with_no_hook.zero_grad()
                        out = ddp_model_with_no_hook(inp)
                        loss = out.sum()
                        loss.backward()
                        optimizer_no_hook.step()

                    dist.barrier()

                    # Now verify parameters are equal.
                    for hook_param, allreduce_param in zip(
                        ddp_model_with_optimizer_hook.parameters(),
                        ddp_model_with_no_hook.parameters(),
                    ):
                        self.assertEqual(hook_param, allreduce_param)

                    # Verify optimizer modified appropriate parameter set,
                    # otherwise they'd be trivially equal above.
                    if optimize_subset:
                        self.assertNotEqual(
                            opt_hook_init_params[0],
                            next(iter(ddp_model_with_optimizer_hook.parameters())),
                        )
                        # Untouched params should be equal
                        self.assertEqual(
                            opt_hook_init_params[1:],
                            list(ddp_model_with_optimizer_hook.parameters())[1:],
                        )
                    else:
                        self.assertNotEqual(
                            opt_hook_init_params,
                            list(ddp_model_with_optimizer_hook.parameters()),
                        )
                    dist.barrier()

        """
        # Commenting out the following 3 tests as they cause Sandcastle jobs to fail
        # Failure signature:
        # AttributeError: type object 'TestDistBackendWithSpawn' has no attribute 'test_ddp_hook_with_optimizer_parity_adamw

        from torch.testing._internal.common_utils import parametrize

        @skip_but_pass_in_sandcastle_if(
            BACKEND == "nccl" or BACKEND == "ucc",
            "Issues with async error handling, see https://github.com/pytorch/pytorch/issues/73259",
        )
        @skip_if_lt_x_gpu(2)
        @parametrize("grad_as_bucket_view", [True, False])
        @parametrize("static_graph", [True, False])
        @parametrize("optimize_subset", [True, False])
        def test_ddp_hook_with_optimizer_parity_adamw(
            self,
            grad_as_bucket_view,
            static_graph,
            optimize_subset,
        ):
            adamw_lr = 1e-2
            adamw_betas = (0.9, 0.99)
            adamw_eps = 1e-6
            self._test_ddp_hook_with_optimizer_parity(
                grad_as_bucket_view,
                static_graph,
                torch.optim.AdamW,
                optimize_subset,
                adamw_lr,
                betas=adamw_betas,
                eps=adamw_eps,
            )

        @skip_but_pass_in_sandcastle_if(
            BACKEND == "nccl" or BACKEND == "ucc",
            "Issues with async error handling, see https://github.com/pytorch/pytorch/issues/73259",
        )
        @skip_if_lt_x_gpu(2)
        @parametrize("optimize_subset", [True, False])
        def test_ddp_hook_with_optimizer_parity_adam(self, optimize_subset):
            adam_lr = 1e-2
            adam_betas = (0.9, 0.99)
            adam_eps = 1e-6
            self._test_ddp_hook_with_optimizer_parity(
                True,  # grad as bucket view
                False,  # static graph
                torch.optim.Adam,
                optimize_subset,
                adam_lr,
                betas=adam_betas,
                eps=adam_eps,
            )

        @skip_but_pass_in_sandcastle_if(
            BACKEND == "nccl" or BACKEND == "ucc",
            "Issues with async error handling, see https://github.com/pytorch/pytorch/issues/73259",
        )
        @skip_if_lt_x_gpu(2)
        @parametrize("optimize_subset", [True, False])
        def test_ddp_hook_with_optimizer_parity_sgd(self, optimize_subset):
            sgd_lr = 1e-2
            sgd_momentum = 0.9
            sgd_weight_decay = 0.01
            # Not testing grad_as_bucket_view and static_graph as they are
            # tested in AdamW test above.
            self._test_ddp_hook_with_optimizer_parity(
                True,  # grad as bucket view
                False,  # static_graph
                torch.optim.SGD,
                optimize_subset,
                sgd_lr,
                momentum=sgd_momentum,
                weight_decay=sgd_weight_decay,
            )
        """

        @skip_if_lt_x_gpu(2)
        def test_get_data_parallel_params(self):
            torch.cuda.set_device(self.rank)
            model = TwoLinLayerNet().cuda()
            # Parameters to ignore are in the format {module_name}.{param_name}
            params_to_ignore = ["a.weight"]
            torch.nn.parallel.DistributedDataParallel._set_params_and_buffers_to_ignore_for_model(
                model, params_to_ignore
            )
            torch.nn.parallel.DistributedDataParallel(
                model, device_ids=[self.rank]
            )
            dp_params = torch.nn.parallel.DistributedDataParallel._get_data_parallel_params(
                model, named_params=True
            )
            for name, _ in dp_params:
                self.assertNotEqual(f"module.{params_to_ignore[0]}", name)

            # test named_params=False, just check if returns the expected
            # no of parameters.
            num_ddp_params = len(list(model.parameters())) - 1
            count = 0
            dp_params = torch.nn.parallel.DistributedDataParallel._get_data_parallel_params(model, named_params=False)
            for _ in dp_params:
                count += 1
            self.assertEqual(count, num_ddp_params)

        def _test_ddp_apply_optim_in_backward(
            self,
            optim_cls,
            optim_kwargs,
            init_before,
            gradient_as_bucket_view=True,
        ):
            # Need to seed to ensure inputs are unique across rank. Otherwise,
            # allreduce won't have any effect.
            torch.manual_seed(self.rank)
            torch.cuda.manual_seed(self.rank)
            torch.cuda.set_device(self.rank)

            # Test a simple linear as well as a ResNet model.
            models_to_test = [
                nn.Sequential(nn.Linear(3, 3), nn.Linear(3, 3), nn.Linear(3, 3)).cuda()
            ]
            if HAS_TORCHVISION:
                models_to_test.append(torchvision.models.resnet50().cuda())

            for j, model in enumerate(models_to_test):
                model_optim_in_bwd = copy.deepcopy(model)
                model = nn.parallel.DistributedDataParallel(
                    model,
                    device_ids=[self.rank],
                    gradient_as_bucket_view=gradient_as_bucket_view,
                )
                optim = optim_cls(model.parameters(), **optim_kwargs)
                if init_before:
                    _apply_optimizer_in_backward(
                        optimizer_class=optim_cls,
                        params=model_optim_in_bwd.parameters(),
                        optimizer_kwargs=optim_kwargs,
                    )
                model_optim_in_bwd = nn.parallel.DistributedDataParallel(
                    model_optim_in_bwd,
                    device_ids=[self.rank],
                    gradient_as_bucket_view=gradient_as_bucket_view,
                )
                if not init_before:
                    _apply_optimizer_in_backward(
                        optimizer_class=optim_cls,
                        params=model_optim_in_bwd.parameters(),
                        optimizer_kwargs=optim_kwargs,
                    )

                for p1, p2 in zip(model.parameters(), model_optim_in_bwd.parameters()):
                    self.assertEqual(p1, p2, "Parameters not initially equal!")
                # Enable determinism in cudnn operators
                with torch.backends.cudnn.flags(
                    enabled=True, deterministic=True, benchmark=False
                ):
                    for i in range(8):
                        inp = (
                            torch.randn(1, 3, 1000, 1000, device="cuda")
                            if j == 1
                            else torch.randn(10, 3, device="cuda")
                        )
                        model(inp).sum().backward()
                        optim.step()
                        model_optim_in_bwd(
                            inp
                        ).sum().backward()  # runs optimizer as well
                        for p1, p2 in zip(
                            model.parameters(), model_optim_in_bwd.parameters()
                        ):
                            self.assertEqual(
                                p1, p2, f"Params not equal at iteration {i}"
                            )
                            self.assertTrue(
                                p2.grad is None,
                                f"Optim in backward grad is not None at {i}",
                            )

                        # set_to_none for regular optimizer to match in backward
                        # case.
                        optim.zero_grad(set_to_none=True)

        @skip_if_lt_x_gpu(2)
        def test_ddp_apply_optim_in_backward(self):
            for optim_cls, init_before in itertools.product(
                [torch.optim.SGD, torch.optim.Adam], [True, False]
            ):
                with self.subTest(optim_cls=optim_cls):
                    self._test_ddp_apply_optim_in_backward(
                        optim_cls=optim_cls,
                        optim_kwargs={"lr": 0.03},
                        init_before=init_before,
                    )

        @skip_if_lt_x_gpu(2)
        def test_ddp_apply_optim_in_backward_grad_as_bucket_view_false(self):
            for init_before in [True, False]:
                self._test_ddp_apply_optim_in_backward(
                    optim_cls=torch.optim.SGD,
                    optim_kwargs={"lr": 0.03},
                    init_before=init_before,
                    gradient_as_bucket_view=False,
                )

        @skip_if_lt_x_gpu(2)
        def test_ddp_apply_optim_in_backward_ignored_params(self):
            torch.cuda.set_device(self.rank)
            for init_before in [True, False]:
                with self.subTest(init_before=init_before):
                    torch.manual_seed(self.rank)
                    torch.cuda.manual_seed(self.rank)
                    model = TwoLinLayerNet()
                    # Parameters to ignore are in the format {module_name}.{param_name}
                    params_to_ignore = ["a.weight"]
                    torch.nn.parallel.DistributedDataParallel._set_params_and_buffers_to_ignore_for_model(
                        model, params_to_ignore
                    )
                    if init_before:
                        _apply_optimizer_in_backward(
                            optimizer_class=torch.optim.SGD,
                            params=model.parameters(),
                            optimizer_kwargs={"lr": 0.03},
                        )
                    net = torch.nn.parallel.DistributedDataParallel(
                        model.cuda(self.rank),
                        device_ids=[self.rank],
                    )
                    if not init_before:
                        _apply_optimizer_in_backward(
                            optimizer_class=torch.optim.SGD,
                            params=model.parameters(),
                            optimizer_kwargs={"lr": 0.03},
                        )
                    inp = torch.randn(1, 10)
                    a, b = net(inp)
                    (a.transpose(0, 1) @ b).sum().backward()
                    # a.weight did not go through allreduce, so optimizer acted on local
                    # gradient, which should be different across ranks. Remaining params
                    # should be equal.
                    models = [None for _ in range(dist.get_world_size())]
                    dist.all_gather_object(models, model)
                    rank0_model, remainder = models[0], models[1:]
                    for m in remainder:
                        self.assertNotEqual(rank0_model.a.weight, m.a.weight)
                        self.assertEqual(
                            list(rank0_model.b.parameters()), list(m.b.parameters())
                        )
                        self.assertEqual(rank0_model.a.bias, m.a.bias)

        def _get_fp16_config(self) -> _MixedPrecision:
            return _MixedPrecision(
                param_dtype=torch.float16,
                reduce_dtype=torch.float16,
                buffer_dtype=torch.float16,
            )

        @skip_if_lt_x_gpu(2)
        def test_ddp_native_mixed_precision_ignored_params(self):
            rank = self.rank
            torch.manual_seed(rank)
            torch.cuda.manual_seed(rank)
            torch.cuda.set_device(rank)
            model = TwoLinLayerNet()
            model.register_buffer("buffer", torch.ones(5))
            # Parameters to ignore are in the format {module_name}.{param_name}
            to_ignore = ["a.weight", "buffer"]
            torch.nn.parallel.DistributedDataParallel._set_params_and_buffers_to_ignore_for_model(
                model, to_ignore,
            )
            mp_config = self._get_fp16_config()
            net = torch.nn.parallel.DistributedDataParallel(
                model.to(rank),
                device_ids=[rank],
                mixed_precision=mp_config,
                gradient_as_bucket_view=True,
            )
            to_ignore = [f"module.{name}" for name in to_ignore]
            expected_ignored = len(to_ignore)
            n_ignored = 0
            # ignored params should not have _mp_param or _fp_param fields.
            for (n, p) in itertools.chain(net.named_parameters(), net.named_buffers()):
                if n in to_ignore:
                    n_ignored += 1
                    self.assertFalse(hasattr(p, '_mp_param'))
                    self.assertFalse(hasattr(p, '_fp_param'))
                else:
                    self.assertEqual(mp_config.param_dtype, p._mp_param.dtype)
                    self.assertEqual(torch.float32, p._fp_param.dtype)

            self.assertEqual(expected_ignored, n_ignored)

        def _test_ddp_native_mixed_precision(
            self, gradient_as_bucket_view, set_grad_to_none
        ):
            rank = self.rank
            torch.manual_seed(rank)
            torch.cuda.manual_seed(rank)
            torch.cuda.set_device(rank)
            inp = torch.randn(10, 1)
            mp_config = self._get_fp16_config()

            class MyModel(torch.nn.Module):
                def __init__(self) -> None:
                    super().__init__()
                    self.m = torch.nn.Linear(1, 5)
                    self.register_buffer('buffer', torch.randn(1, 2))
                    self.p = torch.nn.Parameter(
                        torch.randn(10, 5), requires_grad=False
                    )

                def forward(self_, x):  # noqa: B902
                    params = self_.m.parameters()
                    for p in params:
                        self.assertEqual(mp_config.param_dtype, p.dtype)

                    self.assertEqual(self_.buffer.dtype, mp_config.buffer_dtype)

                    self.assertEqual(mp_config.param_dtype, x.dtype)
                    return self_.m(x) + self_.p

            m = MyModel()

            net = torch.nn.parallel.DistributedDataParallel(
                m.to(rank),
                device_ids=[rank],
                mixed_precision=mp_config,
                gradient_as_bucket_view=gradient_as_bucket_view,
            )
            # Buffers are casted in constructor.
            self.assertEqual(net.module.buffer.dtype, mp_config.buffer_dtype)
            # Each param should have an mp_param in the lower precision, and
            # an fp_param in the higher precision.
            for p in net.parameters():
                self.assertEqual(mp_config.param_dtype, p._mp_param.dtype)
                self.assertEqual(torch.float32, p._fp_param.dtype)

            for _ in range(6):
                loss = net(inp).sum()
                loss.backward()
                # Verify gradient synchronization and params and grads are fp32.
                for n, param in net.named_parameters():
                    self.assertEqual(param.dtype, torch.float32)
                    if param.grad is None:
                        assert n == 'module.p'  # Only param that doesn't require grad
                    else:
                        self.assertEqual(param.grad.dtype, torch.float32)
                        tensor_list = [
                            torch.zeros_like(param.grad)
                            for _ in range(dist.get_world_size(net.process_group))
                        ]
                        dist.all_gather(tensor_list, param.grad)
                        g, rest = tensor_list[0], tensor_list[1:]
                        self.assertEqual(g.dtype, torch.float32)
                        for g_ in rest:
                            self.assertEqual(g_.dtype, torch.float32)
                            self.assertEqual(g, g_)
                net.zero_grad(set_to_none=set_grad_to_none)

        @skip_if_lt_x_gpu(2)
        def test_ddp_native_mixed_precision_no_grad_as_bucket_view_no_set_grad_none(self):
            self._test_ddp_native_mixed_precision(
                gradient_as_bucket_view=False,
                set_grad_to_none=False,
            )

        @skip_if_lt_x_gpu(2)
        def test_ddp_native_mixed_precision_grad_as_bucket_view_no_set_grad_none(self):
            self._test_ddp_native_mixed_precision(
                gradient_as_bucket_view=True,
                set_grad_to_none=False,
            )

        @skip_if_lt_x_gpu(2)
        def test_ddp_native_mixed_precision_grad_as_bucket_view_set_grad_to_none(self):
            self._test_ddp_native_mixed_precision(
                gradient_as_bucket_view=True, set_grad_to_none=True
            )

        @skip_if_lt_x_gpu(2)
        def test_ddp_native_mixed_precision_no_grad_as_bucket_view_set_grad_to_none(self):
            self._test_ddp_native_mixed_precision(
                gradient_as_bucket_view=True, set_grad_to_none=True
            )

        def _test_ddp_hook_parity(self, state, hook, num_validated_iters=100):
            rank = self.rank
            m = torch.nn.Linear(1, 5)
            try:
                process_group = state.process_group
            except AttributeError:
                process_group = state

            net_with_hook = torch.nn.parallel.DistributedDataParallel(
                copy.deepcopy(m).to(rank),
                device_ids=[rank],
                process_group=process_group,
            )
            net_with_hook.register_comm_hook(state=state, hook=hook)
            net_without_hook = torch.nn.parallel.DistributedDataParallel(
                copy.deepcopy(m).to(rank),
                device_ids=[rank],
                process_group=process_group,
            )
            for i in range(100):
                # Clear gradients manually.
                for g in [
                    net_without_hook.module.weight.grad,
                    net_with_hook.module.weight.grad,
                ]:
                    if g is not None:
                        g.requires_grad_(False)
                        g.zero_()
                # Forward + BW
                batch = torch.tensor([rank]).float().cuda(rank)
                loss = net_without_hook(batch).sum()
                loss.backward()
                # For each worker, the gradient on the weight should be worker_rank.
                grad = net_without_hook.module.weight.grad
                avg = grad.clone()
                expected_grad = (
                    sum(i for i in range(dist.get_world_size())) / dist.get_world_size()
                )
                loss_hook = net_with_hook(batch).sum()
                loss_hook.backward()
                grad_hook = net_with_hook.module.weight.grad
                avg_hook = grad_hook.clone()

                if i < num_validated_iters:
                    # Verify hook grad with expected.
                    self.assertEqual(
                        avg_hook[0, 0].item(),
                        expected_grad,
                        msg=f"Expected hook grad of {expected_grad} but got {avg_hook[0, 0]}",
                    )
                    # Verify hook grad with vanilla allreduce
                    self.assertEqual(
                        avg_hook[0, 0],
                        avg[0, 0],
                        msg=f"Expected hook grad to be close to allreduce {avg[0, 0]}, but got {avg_hook[0, 0]}",
                    )

        @skip_but_pass_in_sandcastle_if(
            BACKEND not in DistTestCases.backend_feature["cuda"],
            f"The {BACKEND} backend does not support DDP communication hook on CUDA devices",
        )
        @skip_if_lt_x_gpu(int(os.environ["WORLD_SIZE"]))
        def test_ddp_hook_parity_allreduce(self):
            self._test_ddp_hook_parity(state=None, hook=default.allreduce_hook)

        @skip_but_pass_in_sandcastle_if(
            BACKEND not in DistTestCases.backend_feature["cuda"],
            f"The {BACKEND} backend does not support DDP communication hook on CUDA devices",
        )
        @skip_if_lt_x_gpu(int(os.environ["WORLD_SIZE"]))
        def test_ddp_hook_parity_allreduce_process_group(self):
            # process_group is passed in to both DDP and comm. hook
            world_size = dist.get_world_size()
            rank_to_GPU = init_multigpu_helper(world_size, BACKEND)
            gpus = [rank_to_GPU[int(r)][0] for r in range(world_size)]
            process_group = torch.distributed.new_group(gpus)
            self._test_ddp_hook_parity(state=process_group, hook=default.allreduce_hook)

        @skip_but_pass_in_sandcastle_if(
            BACKEND not in DistTestCases.backend_feature["cuda"],
            f"The {BACKEND} backend does not support DDP communication hook on CUDA devices",
        )
        @skip_if_lt_x_gpu(int(os.environ["WORLD_SIZE"]))
        def test_ddp_hook_parity_powerSGD(self):
            for warm_start in [True, False]:
                powersgd_state = powerSGD.PowerSGDState(
                    process_group=None,
                    matrix_approximation_rank=1,
                    start_powerSGD_iter=2,
                    warm_start=warm_start,
                )
                self._test_ddp_hook_parity(
                    state=powersgd_state, hook=powerSGD.powerSGD_hook
                )

        @skip_but_pass_in_sandcastle_if(
            BACKEND not in DistTestCases.backend_feature["cuda"],
            f"The {BACKEND} backend does not support DDP communication hook on CUDA devices",
        )
        @skip_if_lt_x_gpu(int(os.environ["WORLD_SIZE"]))
        def test_ddp_hook_parity_post_localSGD(self):
            # Although we start run local SGD at iteration 10, since we still use the global process group to run it,
            # the post-LocalSGD actually still allreduces gradients globally for the remaining iterations.
            state = post_localSGD.PostLocalSGDState(
                process_group=None, subgroup=dist.group.WORLD, start_localSGD_iter=10
            )
            self._test_ddp_hook_parity(
                state=state, hook=post_localSGD.post_localSGD_hook
            )
            # Only validate the warmup iterations before local SGD is applied,
            # because when `post_local_gradient_allreduce` is disabled, the gradients will not be synchronized at all.
            # Note that in practice a model averager has to be applied to run model averaging,
            # so local gradient averaging is not necessary.
            start_localSGD_iter = 10
            state = post_localSGD.PostLocalSGDState(
                process_group=None,
                subgroup=dist.group.WORLD,
                start_localSGD_iter=start_localSGD_iter,
                post_local_gradient_allreduce=False,
            )
            self._test_ddp_hook_parity(
                state=state,
                hook=post_localSGD.post_localSGD_hook,
                num_validated_iters=start_localSGD_iter,
            )

            # When `subgroup` is None, it is equivalent to the subgroup on the each node.
            # For this single-node test environment, the intra-node process group is equivalent to
            # the global process group.
            if self.world_size == dist.get_world_size():
                state = post_localSGD.PostLocalSGDState(
                    process_group=None, subgroup=None, start_localSGD_iter=10
                )
                self._test_ddp_hook_parity(
                    state=state, hook=post_localSGD.post_localSGD_hook
                )

            # Since we start local SGD later than the total number of 100 iterations,
            # no local SGD actually is executed, and we don't even need to provide a subgroup for this case.
            state = post_localSGD.PostLocalSGDState(
                process_group=None, subgroup=None, start_localSGD_iter=1000
            )
            self._test_ddp_hook_parity(
                state=state, hook=post_localSGD.post_localSGD_hook
            )

        def _prepare_single_device_module(
            self,
            rank,
            process_group,
            devices,
            device_ids,
            global_batch_size,
            gradient_as_bucket_view=False,
        ):
            model = Net()
            device = devices[0] if devices else torch.device(f"cuda:{rank:d}")
            ddp_model = DistributedDataParallel(
                copy.deepcopy(model).to(device),
                device_ids=device_ids,
                process_group=process_group,
                bucket_cap_mb=0.001,
                gradient_as_bucket_view=gradient_as_bucket_view,
            )

            model.to(device)

            input = torch.randn(global_batch_size, 2).to(device)
            target = torch.randn(global_batch_size, 4).to(device)

            return model, ddp_model, input, target

        def _prepare_cpu_module(
            self,
            process_group,
            global_batch_size,
            gradient_as_bucket_view=False,
        ):
            model = Net()
            ddp_model = DistributedDataParallel(
                copy.deepcopy(model),
                process_group=process_group,
                bucket_cap_mb=0.001,
                gradient_as_bucket_view=gradient_as_bucket_view,
            )
            input = torch.randn(global_batch_size, 2)
            target = torch.randn(global_batch_size, 4)
            return model, ddp_model, input, target

        def _test_accumulate_gradients_no_sync(
            self, num_iters=2, ddp_comm_hook=None, gradient_as_bucket_view=False
        ):
            """
            This is the recommended way to implement accumulate grads.
            If ``ddp_comm_hook`` input was specified, it will also register that hook
            to the ``ddp_model``. The hook fed into this function should not change
            the resulting gradients.
            """
            _group, group_id, rank = self._init_global_test()
            world_size = get_world_size()

            # FIXME: Add testing for gloo/CUDA
            if BACKEND == "mpi" or BACKEND == "gloo":
                global_batch_size = world_size
                local_batch_size = 1
                model, ddp_model, input, target = self._prepare_cpu_module(
                    group_id, global_batch_size, gradient_as_bucket_view
                )

            if BACKEND == "nccl":
                rank_to_GPU = init_multigpu_helper(dist.get_world_size(), BACKEND)
                int_devices = rank_to_GPU[rank][:1]
                devices = [torch.device("cuda:" + str(i)) for i in int_devices]
                global_batch_size = world_size
                local_batch_size = len(devices)
                model, ddp_model, input, target = self._prepare_single_device_module(
                    rank,
                    group_id,
                    devices,
                    devices,
                    global_batch_size,
                    gradient_as_bucket_view,
                )

            if ddp_comm_hook is not None:
                ddp_model.register_comm_hook(group_id, ddp_comm_hook)

            def step_model(model, input, target):
                model.train()
                output = model(input)
                loss = F.mse_loss(output, target.to(output.device))
                loss.backward()

            # ensure accumulate grads works with no_grad => no grads are accumulated.
            with torch.no_grad():
                with ddp_model.no_sync():
                    ddp_model.train()
                    ddp_model(input)

            # check two model parameters over num_iters iterations
            for iteration in range(num_iters):
                step_model(model, input, target)

                ddp_input = input[
                    rank * local_batch_size : (rank + 1) * local_batch_size
                ]
                ddp_target = target[
                    rank * local_batch_size : (rank + 1) * local_batch_size
                ]

                if iteration % 2 == 0:
                    # accumulate grads locally
                    with ddp_model.no_sync():
                        step_model(ddp_model, ddp_input, ddp_target)
                else:
                    # sync grads
                    step_model(ddp_model, ddp_input, ddp_target)

                for i, j in zip(model.parameters(), ddp_model.parameters()):
                    if not i.requires_grad:
                        continue
                    if iteration % 2 == 0:
                        self.assertNotEqual(i.grad, j.grad)
                    else:
                        self.assertEqual(i.grad, j.grad)

                # Shuffle the input so that DDP input is different
                torch.manual_seed(1337 + iteration)
                input = input[torch.randperm(global_batch_size)]

        @skip_but_pass_in_sandcastle_if(
            BACKEND != "mpi" and BACKEND != "nccl" and BACKEND != "gloo",
            "get_future is only supported on mpi, nccl and gloo",
        )
        @nccl_skip_if_lt_x_gpu(BACKEND, 2)
        def test_accumulate_gradients_no_sync(self):
            """
            Runs _test_accumulate_gradients_no_sync using default inputs
            """
            self._test_accumulate_gradients_no_sync()

        @skip_but_pass_in_sandcastle_if(
            BACKEND != "mpi" and BACKEND != "nccl" and BACKEND != "gloo",
            "get_future is only supported on mpi, nccl and gloo",
        )
        @nccl_skip_if_lt_x_gpu(BACKEND, 2)
        def test_accumulate_gradients_no_sync_grad_is_view(self):
            """
            Runs _test_accumulate_gradients_no_sync using default inputs
            """
            self._test_accumulate_gradients_no_sync(gradient_as_bucket_view=True)

        @skip_but_pass_in_sandcastle_if(
            BACKEND != "mpi" and BACKEND != "nccl" and BACKEND != "gloo",
            "get_future is only supported on mpi, nccl and gloo",
        )
        @nccl_skip_if_lt_x_gpu(BACKEND, 2)
        def test_accumulate_gradients_no_sync_allreduce_hook(self):
            """
            Runs multiple iterations on _test_accumulate_gradients_no_sync
            using allreduce hook and validates whether future result was properly
            passed as gradients in reducer.
            """

            world_size = get_world_size()

            def allreduce_hook(
                group_id: object, bucket: dist.GradBucket
            ) -> torch.futures.Future[torch.Tensor]:
                tensors = [bucket.buffer() / world_size]
                return (
                    group_id.allreduce(tensors)
                    .get_future()
                    .then(lambda fut: fut.value()[0])
                )

            self._test_accumulate_gradients_no_sync(
                num_iters=4, ddp_comm_hook=allreduce_hook
            )

        @skip_but_pass_in_sandcastle_if(
            BACKEND != "mpi" and BACKEND != "nccl" and BACKEND != "gloo",
            "get_future is only supported on mpi, nccl and gloo",
        )
        @nccl_skip_if_lt_x_gpu(BACKEND, 2)
        def test_accumulate_gradients_no_sync_allreduce_with_then_hook(self):
            """
            Runs multiple iterations on _test_accumulate_gradients_no_sync using allreduce
            hook that also uses then callbacks. In first then callback result is multiplied
            by 2, and the second callback divides the result by 2 * world_size. It validates
            whether final result was properly passed as gradients in reducer.
            """

            world_size = get_world_size()

            def allreduce_with_then_hook(
                group_id: object, bucket: dist.GradBucket
            ) -> torch.futures.Future[torch.Tensor]:
                fut = group_id.allreduce([bucket.buffer()]).get_future()

                def mult(fut):
                    # Multiply the result by 2.
                    return 2 * fut.wait()[0]

                def div(fut):
                    # Divide the result by 2 * world_size.
                    return fut.wait() / (2 * world_size)

                return fut.then(mult).then(div)

            self._test_accumulate_gradients_no_sync(
                num_iters=4, ddp_comm_hook=allreduce_with_then_hook
            )

        @skip_but_pass_in_sandcastle_if(
            BACKEND != "mpi" and BACKEND != "nccl" and BACKEND != "gloo",
            "get_future is only supported on mpi, nccl and gloo",
        )
        @nccl_skip_if_lt_x_gpu(BACKEND, 2)
        def test_get_future(self):
            def mult(fut):
                return [t * 3 for t in fut.wait()]

            def add(fut):
                return [t + 1 for t in fut.wait()]

            group, group_id, rank = self._init_global_test()
            input = _build_tensor(3, 2)
            if BACKEND == "nccl":
                rank_to_GPU = init_multigpu_helper(dist.get_world_size(), BACKEND)
                device_id = rank_to_GPU[rank][0]
                input = input.to(device_id)
            fut = group_id.allreduce([input]).get_future()
            res = fut.then(mult).then(add).wait()
            expected = _build_tensor(3, 2 * len(group) * 3 + 1)

            self.assertEqual(res[0], expected)

        @skip_but_pass_in_sandcastle_if(
            BACKEND not in DistTestCases.backend_feature["ddp"],
            f"The {BACKEND} backend does not support DistributedDataParallel",
        )
        @skip_if_no_gpu
        def test_DistributedDataParallel(self):
            _group, _group_id, rank = self._init_global_test()
            rank_to_GPU = init_multigpu_helper(dist.get_world_size(), BACKEND)
            gpus = list(rank_to_GPU[rank])

            for use_bucket_view, static_graph in itertools.product(
                (False, True), (False, True)
            ):
                self._test_DistributedDataParallel(
                    gpu_subset=gpus,
                    rank=rank,
                    gradient_as_bucket_view=use_bucket_view,
                    static_graph=static_graph,
                )

                # test set static graph twice
                self._test_DistributedDataParallel(
                    gpu_subset=gpus,
                    rank=rank,
                    gradient_as_bucket_view=use_bucket_view,
                    static_graph=static_graph,
                    set_static_graph_twice=True,
                )

                # test output_device
                self._test_DistributedDataParallel(
                    gpu_subset=gpus,
                    rank=rank,
                    output_device=torch.device("cuda"),
                    gradient_as_bucket_view=use_bucket_view,
                    static_graph=static_graph,
                )

                # test device_ids
                gpus_list = [torch.device("cuda:" + str(i)) for i in gpus]
                self._test_DistributedDataParallel(
                    gpu_subset=gpus_list,
                    rank=rank,
                    output_device=torch.device("cuda"),
                    gradient_as_bucket_view=use_bucket_view,
                    static_graph=static_graph,
                )

        def _test_DistributedDataParallel_with_amp(self, grad_is_view=False):
            torch.manual_seed(31415)
            # Creates model and optimizer in default precision
            model = copy.deepcopy(DDP_NET).cuda()
            optimizer = torch.optim.SGD(model.parameters(), lr=0.03)

            # Creates a GradScaler once at the beginning of training.
            scaler = GradScaler()

            ddp_model = nn.parallel.DistributedDataParallel(
                model, device_ids=[self.rank], gradient_as_bucket_view=grad_is_view
            )

            input = torch.randn(dist.get_world_size() * 2, 2).cuda()
            target = torch.randn(dist.get_world_size() * 2, 4).cuda()
            loss_fn = nn.MSELoss()

            # verify grads are none before training
            for p in ddp_model.parameters():
                self.assertTrue(p is not None)
                self.assertTrue(p.grad is None)

            for idx in range(20):
                optimizer.zero_grad()
                # Runs the forward pass with autocasting.
                with autocast():
                    output = ddp_model(input)
                    loss = loss_fn(output, target)

                # Scales loss.  Calls backward() on scaled loss to create scaled gradients.
                # Backward passes under autocast are not recommended.
                # Backward ops run in the same dtype autocast chose for corresponding forward ops.
                scaler.scale(loss).backward()

                # verify grads are not none and are valid during training
                for p in ddp_model.parameters():
                    if p.requires_grad:
                        self.assertTrue(p.grad is not None)
                        self.assertFalse(p.grad.isnan().any())
                        self.assertFalse(p.grad.isinf().any())

                # scaler.step() first unscales the gradients of the optimizer's assigned params.
                # If these gradients do not contain infs or NaNs, optimizer.step() is then called,
                # otherwise, optimizer.step() is skipped.
                scaler.step(optimizer)

                # Updates the scale for next iteration.
                scaler.update()

                # Shuffle the input so that DDP input is different
                torch.manual_seed(1337 + idx)
                input = input[torch.randperm(dist.get_world_size() * 2)]

            return ddp_model

        @skip_but_pass_in_sandcastle_if(
            BACKEND not in DistTestCases.backend_feature["ddp"],
            f"The {BACKEND} backend does not support DistributedDataParallel",
        )
        @skip_if_no_gpu
        def test_DistributedDataParallel_with_amp_and_grad_is_view(self):
            torch.cuda.set_device(self.rank)
            ddp_model_grad_not_view = self._test_DistributedDataParallel_with_amp(
                grad_is_view=False
            )
            ddp_model_grad_is_view = self._test_DistributedDataParallel_with_amp(
                grad_is_view=True
            )
            for i, j in zip(
                ddp_model_grad_not_view.parameters(),
                ddp_model_grad_is_view.parameters(),
            ):
                self.assertEqual(i, j)

        def _test_DistributedDataParallel_SyncBatchNorm(
            self,
            gpu_subset,
            rank,
            local_bs,
            global_bs,
            offset,
            output_device=None,
            affine=True,
        ):
            # Run a simple end to end DDP model, use result of single node model
            # as baseline

            # cpu training setup
            model = BN_NET if affine else BN_NET_NO_AFFINE

            # single gpu training setup
            model_gpu = copy.deepcopy(model)
            model_gpu.cuda(gpu_subset[0])

            # DDP training setup
            model_DDP = nn.SyncBatchNorm.convert_sync_batchnorm(copy.deepcopy(model))
            model_DDP.cuda(gpu_subset[0])
            model_DDP = nn.parallel.DistributedDataParallel(
                model_DDP, device_ids=gpu_subset
            )

            # test serializable/unserializable
            with tempfile.NamedTemporaryFile() as tmp:
                if sys.platform == "win32":
                    torch.save(model_DDP, tmp)
                    tmp.seek(0)
                    # weights_only=False as this is legacy code that saves the model
                    model_DDP = torch.load(tmp, weights_only=False)
                else:
                    torch.save(model_DDP, tmp.name)
                    # weights_only=False as this is legacy code that saves the model
                    model_DDP = torch.load(tmp.name, weights_only=False)

            # data initialization
            input_cpu = torch.randn(global_bs, 2)
            target = torch.randn(global_bs, 4)
            loss = nn.MSELoss()

            # check two model parameters over 5 iterations
            self._test_DDP_niter(
                model_gpu,
                model_DDP,
                input_cpu.cuda(gpu_subset[0]),
                target.cuda(gpu_subset[0]),
                loss,
                local_bs,
                rank,
                global_bs,
                True,
                offset,
                dist.get_world_size(),
                5 if affine else 2,
            )
            self._barrier()

        def _test_post_localSGD_optimizer_parity(self, create_averager, grad_is_view):
            learning_rate = 0.03

            net = torch.nn.parallel.DistributedDataParallel(
                copy.deepcopy(DDP_NET).cuda(),
                device_ids=[self.rank],
                gradient_as_bucket_view=grad_is_view,
            )
            averager = create_averager()
            opt = torch.optim.SGD(net.parameters(), lr=learning_rate)

            net_using_post_localSGD_opt = torch.nn.parallel.DistributedDataParallel(
                copy.deepcopy(DDP_NET).cuda(),
                device_ids=[self.rank],
                gradient_as_bucket_view=grad_is_view,
            )
            # Process group cannot be pickled in some environments,
            # so cannot deep copy an averager. See:
            # https://github.com/pytorch/pytorch/pull/74737#pullrequestreview-922487496
            averager2 = create_averager()
            post_localSGD_opt = self._create_post_localSGD_optimizer(
                net_using_post_localSGD_opt, learning_rate, averager2
            )

            input = torch.randn(dist.get_world_size() * 2, 2).cuda()
            target = torch.randn(dist.get_world_size() * 2, 4).cuda()
            loss_fn = nn.MSELoss()

            for _ in range(20):
                self._perform_a_train_step(opt, net, loss_fn, input, target)
                averager.average_parameters(net.parameters())

                self._perform_a_train_step(
                    post_localSGD_opt,
                    net_using_post_localSGD_opt,
                    loss_fn,
                    input,
                    target,
                )
                for p1, p2 in zip(
                    net.parameters(), net_using_post_localSGD_opt.parameters()
                ):
                    self.assertEqual(p1.data, p2.data)

            # Also check if the built-in step counters are the same to prevent a bug like #74737.
            self.assertEqual(averager.step, averager2.step)

        def _create_periodic_model_averager(self):
            return averagers.PeriodicModelAverager(period=4, warmup_steps=10)

        def _create_post_localSGD_optimizer(self, net, learning_rate, averager):
            return post_localSGD_optimizer.PostLocalSGDOptimizer(
                optim=torch.optim.SGD(net.parameters(), lr=learning_rate),
                averager=averager,
            )

        def _perform_a_train_step(self, optimizer, net, loss_fn, input, target):
            optimizer.zero_grad()
            output = net(input)
            loss = loss_fn(output, target)
            loss.backward()
            optimizer.step()

        def _test_post_localSGD_optimizer_step_reload(
            self, create_averager, chkpt_file
        ):
            learning_rate = 0.03

            net_using_post_localSGD_opt = torch.nn.parallel.DistributedDataParallel(
                copy.deepcopy(DDP_NET).cuda(), device_ids=[self.rank]
            )

            averager = create_averager()
            post_localSGD_opt = self._create_post_localSGD_optimizer(
                net_using_post_localSGD_opt, learning_rate, averager
            )

            averager2 = create_averager()
            dummy_post_localSGD_opt = self._create_post_localSGD_optimizer(
                net_using_post_localSGD_opt, learning_rate, averager2
            )

            input = torch.randn(dist.get_world_size() * 2, 2).cuda()
            target = torch.randn(dist.get_world_size() * 2, 4).cuda()
            loss_fn = nn.MSELoss()

            for _ in range(20):
                self._perform_a_train_step(
                    post_localSGD_opt,
                    net_using_post_localSGD_opt,
                    loss_fn,
                    input,
                    target,
                )

            if self.rank == 0:
                torch.save(
                    {"optimizer_state_dict": post_localSGD_opt.state_dict()}, chkpt_file
                )

            dist.barrier()
            map_location = {"cuda:0": f"cuda:{self.rank:d}"}
            checkpoint = torch.load(chkpt_file, map_location=map_location)
            dummy_post_localSGD_opt.load_state_dict(checkpoint["optimizer_state_dict"])

            # Check that we didn't hit the trivial case
            self.assertNotEqual(averager2.step, 0)
            # Check if dummy averager was initialized to a correct value
            self.assertEqual(averager.step, averager2.step)

            # Remove 'step' entry from a checkpoint.
            # And make sure it is not in the state dictionary
            del checkpoint["optimizer_state_dict"]["step"]
            self.assertNotIn("step", checkpoint["optimizer_state_dict"])

            # Check if checkpoint without a 'step' entry invokes a warning
            with self.assertWarnsRegex(
                expected_warning=UserWarning,
                expected_regex="Loaded state dict does not contain a step counter for an averager. "
                "Setting step counter to 0.",
            ):
                dummy_post_localSGD_opt.load_state_dict(
                    checkpoint["optimizer_state_dict"]
                )

            self.assertEqual(averager2.step, 0)

        @skip_if_lt_x_gpu(2)
        @skip_but_pass_in_sandcastle_if(
            BACKEND not in DistTestCases.backend_feature["ddp"],
            f"The {BACKEND} backend does not support DistributedDataParallel",
        )
        def test_post_localSGD_optimizer_parity(self):
            torch.cuda.set_device(self.rank)
            self._test_post_localSGD_optimizer_parity(
                self._create_periodic_model_averager,
                grad_is_view=False,
            )

        @skip_if_lt_x_gpu(2)
        @skip_but_pass_in_sandcastle_if(
            BACKEND not in DistTestCases.backend_feature["ddp"],
            f"The {BACKEND} backend does not support DistributedDataParallel",
        )
        def test_post_localSGD_optimizer_parity_grad_is_view(self):
            torch.cuda.set_device(self.rank)
            self._test_post_localSGD_optimizer_parity(
                self._create_periodic_model_averager,
                grad_is_view=True,
            )

        def _create_hierarchical_model_averager(self):
            period_group_size_dict = OrderedDict([(2, 2), (4, dist.get_world_size())])
            return hierarchicalSGD.HierarchicalModelAverager(
                period_group_size_dict=period_group_size_dict, warmup_steps=4
            )

        @skip_if_lt_x_gpu(4)
        @skip_if_odd_worldsize
        @skip_but_pass_in_sandcastle_if(
            BACKEND not in DistTestCases.backend_feature["ddp"],
            f"The {BACKEND} backend does not support DistributedDataParallel",
        )
        def test_post_localSGD_optimizer_parity_with_hierarchical_sgd(self):
            torch.cuda.set_device(self.rank)
            self._test_post_localSGD_optimizer_parity(
                self._create_hierarchical_model_averager,
                grad_is_view=False,
            )

        @skip_if_lt_x_gpu(4)
        @skip_if_odd_worldsize
        @skip_but_pass_in_sandcastle_if(
            BACKEND not in DistTestCases.backend_feature["ddp"],
            f"The {BACKEND} backend does not support DistributedDataParallel",
        )
        def test_post_localSGD_optimizer_parity_with_hierarchical_sgd_grad_is_view(
            self,
        ):
            torch.cuda.set_device(self.rank)
            self._test_post_localSGD_optimizer_parity(
                self._create_hierarchical_model_averager,
                grad_is_view=True,
            )

        @skip_if_lt_x_gpu(2)
        @skip_but_pass_in_sandcastle_if(
            BACKEND not in DistTestCases.backend_feature["ddp"],
            f"The {BACKEND} backend does not support DistributedDataParallel",
        )
        def test_post_localSGD_optimizer_step_reload(self):
            torch.cuda.set_device(self.rank)
            with _rank_temp_file() as tmp_file:
                self._test_post_localSGD_optimizer_step_reload(
                    self._create_periodic_model_averager, tmp_file
                )

        @skip_but_pass_in_sandcastle_if(
            BACKEND not in DistTestCases.backend_feature["ddp"],
            f"The {BACKEND} backend does not support DistributedDataParallel",
        )
        @skip_if_no_gpu
        def test_DistributedDataParallel_SyncBatchNorm_Channels_Last(self):
            self._test_DistributedDataParallel_SyncBatchNorm_with_memory_format(
                torch.channels_last
            )
            self._test_DistributedDataParallel_SyncBatchNorm_with_memory_format(
                torch.channels_last_3d
            )

        def _test_DistributedDataParallel_SyncBatchNorm_with_memory_format(
            self, memory_format
        ):
            _group, _group_id, rank = self._init_global_test()
            num_processes = dist.get_world_size()
            local_bs = 2
            bs_offset = int(rank * 2)
            global_bs = int(num_processes * 2)

            model = ONLY_SBN_NET
            model_gpu = copy.deepcopy(model).cuda(rank)
            model_DDP = nn.parallel.DistributedDataParallel(
                model_gpu, device_ids=[rank]
            )

            shapes = [global_bs, 2, 4, 4] + (
                [] if memory_format is torch.channels_last else [4]
            )

            input_gpu = (
                torch.randn(*shapes, dtype=torch.float)
                .cuda(rank)
                .to(memory_format=memory_format)
            )
            target_gpu = (
                torch.randn(*shapes, dtype=torch.float)
                .cuda(rank)
                .to(memory_format=memory_format)
            )
            loss = nn.MSELoss()

            # check two model parameters over 5 iterations
            self._test_DDP_niter(
                model_gpu,
                model_DDP,
                input_gpu,
                target_gpu,
                loss,
                local_bs,
                rank,
                global_bs,
                True,
                bs_offset,
                dist.get_world_size(),
                memory_format=memory_format,
            )
            self._barrier()

        @skip_but_pass_in_sandcastle_if(
            BACKEND not in DistTestCases.backend_feature["ddp"],
            f"The {BACKEND} backend does not support DistributedDataParallel",
        )
        @skip_if_no_gpu
        def test_DistributedDataParallel_SyncBatchNorm(self):
            _group, _group_id, rank = self._init_global_test()
            world_size = dist.get_world_size()
            # DDP does not support replicating BN layers within a process, hence
            # testing with one module replica per process
            gpus = [rank]

            local_bs = 2
            bs_offset = int(rank * 2)
            global_bs = int(world_size * 2)

            self._test_DistributedDataParallel_SyncBatchNorm(
                gpu_subset=gpus,
                rank=rank,
                local_bs=local_bs,
                global_bs=global_bs,
                offset=bs_offset,
            )

            # test output_device
            self._test_DistributedDataParallel_SyncBatchNorm(
                gpu_subset=gpus,
                rank=rank,
                local_bs=local_bs,
                global_bs=global_bs,
                offset=bs_offset,
                output_device=torch.device("cuda"),
            )

            # test device_ids
            gpus = [torch.device("cuda:" + str(i)) for i in gpus]
            self._test_DistributedDataParallel_SyncBatchNorm(
                gpu_subset=gpus,
                rank=rank,
                local_bs=local_bs,
                global_bs=global_bs,
                offset=bs_offset,
                output_device=torch.device("cuda"),
            )

        @skip_but_pass_in_sandcastle_if(
            BACKEND not in DistTestCases.backend_feature["ddp"],
            f"The {BACKEND} backend does not support DistributedDataParallel",
        )
        @skip_if_no_gpu
        def test_DistributedDataParallel_SyncBatchNorm_No_Affine(self):
            _group, _group_id, rank = self._init_global_test()
            world_size = dist.get_world_size()
            # DDP does not support replicating BN layers within a process, hence
            # testing with one module replica per process
            gpus = [rank]

            local_bs = 2
            bs_offset = int(rank * 2)
            global_bs = int(world_size * 2)

            self._test_DistributedDataParallel_SyncBatchNorm(
                gpu_subset=gpus,
                rank=rank,
                local_bs=local_bs,
                global_bs=global_bs,
                offset=bs_offset,
                affine=False,
            )

        @skip_but_pass_in_sandcastle_if(
            BACKEND not in DistTestCases.backend_feature["ddp"],
            f"The {BACKEND} backend does not support DistributedDataParallel",
        )
        @skip_if_no_gpu
        def test_DistributedDataParallel_SyncBatchNorm_2D_Input(self):
            _group, _group_id, rank = self._init_global_test()
            # DDP does not support replicating BN layers within a process, hence
            # testing with one module replica per process
            gpus = [rank]

            model = nn.BatchNorm1d(2)

            # single gpu training setup
            model_gpu = copy.deepcopy(model)
            model_gpu.cuda(gpus[0])

            # DDP training setup
            model_DDP = nn.SyncBatchNorm.convert_sync_batchnorm(copy.deepcopy(model))
            model_DDP.cuda(gpus[0])
            model_DDP = nn.parallel.DistributedDataParallel(model_DDP, device_ids=gpus)

            local_bs = len(gpus) * 2
            global_bs = dist.get_world_size() * local_bs
            input_cpu = torch.randn(global_bs, 2)
            target = torch.randn(global_bs, 2)
            loss = nn.MSELoss()

            # disabling cudnn.
            # SyncBatchNorm goes through native_batch_norm kernel, this avoids the
            # numerical issue created by the divergent code path.
            with torch.backends.cudnn.flags(False):
                # check two model parameters over 5 iterations
                self._test_DDP_niter(
                    model_gpu,
                    model_DDP,
                    input_cpu.cuda(gpus[0]),
                    target.cuda(gpus[0]),
                    loss,
                    local_bs,
                    rank,
                    global_bs,
                    True,
                )
                self._barrier()

        @skip_but_pass_in_sandcastle_if(
            BACKEND not in DistTestCases.backend_feature["ddp"],
            f"The {BACKEND} backend does not support DistributedDataParallel",
        )
        @skip_if_no_gpu
        @require_world_size(2)
        def test_DistributedDataParallel_SyncBatchNorm_Single_Input_Per_Process(self):
            _group, _group_id, rank = self._init_global_test()
            # DDP does not support replicating BN layers within a process, hence
            # testing with one module replica per process
            gpus = [rank]

            model = nn.BatchNorm1d(2)

            # single gpu training setup
            model_gpu = copy.deepcopy(model)
            model_gpu.cuda(gpus[0])

            # DDP training setup
            model_DDP = nn.SyncBatchNorm.convert_sync_batchnorm(copy.deepcopy(model))
            model_DDP.cuda(gpus[0])
            model_DDP = nn.parallel.DistributedDataParallel(model_DDP, device_ids=gpus)

            local_bs = 1
            global_bs = dist.get_world_size()
            input_cpu = torch.randn(global_bs, 2)
            target = torch.randn(global_bs, 2)
            loss = nn.MSELoss()

            # disabling cudnn.
            # SyncBatchNorm goes through native_batch_norm kernel, this avoids the
            # numerical issue created by the divergent code path.
            with torch.backends.cudnn.flags(False):
                # check two model parameters over 5 iterations
                self._test_DDP_niter(
                    model_gpu,
                    model_DDP,
                    input_cpu.cuda(gpus[0]),
                    target.cuda(gpus[0]),
                    loss,
                    local_bs,
                    rank,
                    global_bs,
                    True,
                )
                self._barrier()

        @skip_but_pass_in_sandcastle_if(
            BACKEND not in DistTestCases.backend_feature["ddp"],
            f"The {BACKEND} backend does not support DistributedDataParallel",
        )
        @skip_if_no_gpu
        def test_DistributedDataParallel_SyncBatchNorm_Diff_Input_Sizes_Running_Value(
            self,
        ):
            _group, _group_id, rank = self._init_global_test()
            model = nn.parallel.DistributedDataParallel(
                ONLY_SBN_NET.cuda(rank), device_ids=[rank]
            )

            input_var = []
            for i in range(dist.get_world_size()):
                input_var_rank = torch.cat(
                    [
                        torch.ones(2, 1, 10 ** (i + 1)) * (0.1 ** (i - 1)),
                        torch.ones(2, 1, 10 ** (i + 1)) * (0.3 ** (i - 1)),
                    ],
                    dim=1,
                )
                input_var.append(input_var_rank)

            all_input_var = torch.cat(
                [
                    x.permute(1, 0, 2).contiguous().view(ONLY_SBN_NET.num_features, -1)
                    for x in input_var
                ],
                dim=1,
            ).cuda(rank)

            for i in range(100):
                y = model(input_var[rank].cuda(rank))
                y.mean().backward()

            running_mean, running_var = (
                model.module.running_mean,
                model.module.running_var,
            )
            torch.testing.assert_close(running_mean, all_input_var.mean(1))
            torch.testing.assert_close(running_var, all_input_var.var(1))

        @skip_but_pass_in_sandcastle_if(
            BACKEND not in DistTestCases.backend_feature["ddp"],
            f"The {BACKEND} backend does not support DistributedDataParallel",
        )
        @skip_if_no_gpu
        def test_DistributedDataParallel_SyncBatchNorm_Diff_Input_Sizes_gradient(self):
            _group, _group_id, rank = self._init_global_test()
            # only do single GPU per process
            gpus = [rank]

            # cpu training setup
            num_processes = dist.get_world_size()
            local_bs = rank + 2
            bs_offset = int((rank + 3) * rank / 2)
            global_bs = int((num_processes + 3) * num_processes / 2)

            self._test_DistributedDataParallel_SyncBatchNorm(
                gpu_subset=gpus,
                rank=rank,
                local_bs=local_bs,
                global_bs=global_bs,
                offset=bs_offset,
            )

        @skip_but_pass_in_sandcastle_if(
            BACKEND not in DistTestCases.backend_feature["ddp"],
            f"The {BACKEND} backend does not support DistributedDataParallel",
        )
        @skip_if_no_gpu
        def test_DistributedDataParallel_SyncBatchNorm_half(self):
            _group, _group_id, rank = self._init_global_test()

            model = copy.deepcopy(BN_NET)
            model = model.half()
            model = torch.nn.SyncBatchNorm.convert_sync_batchnorm(model)
            model = nn.parallel.DistributedDataParallel(model.cuda(rank), device_ids=[rank])
            inp = torch.randn(2, 2, dtype=torch.float16, device=torch.device(rank))
            # Check that forward/backward do not error with dtype mismatch
            out = model(inp)
            self.assertEqual(out.dtype, torch.float16)
            out.sum().backward()
            for param in model.parameters():
                self.assertEqual(param.grad.dtype, torch.float16)

        def _test_ddp_logging_data(self, is_gpu):
            rank = dist.get_rank()
            model_DDP = copy.deepcopy(DDP_NET)
            if is_gpu:
                model_DDP = nn.parallel.DistributedDataParallel(
                    model_DDP.cuda(rank), device_ids=[rank]
                )
            else:
                model_DDP = nn.parallel.DistributedDataParallel(model_DDP)

            # dummy data initialization
            local_bs = 2
            batch_size, input, target, loss = self._prepare_dummy_data(local_bs)
            if is_gpu:
                input = input.cuda(rank)
                target = target.cuda(rank)

            model_DDP._set_ddp_runtime_logging_sample_rate(2)

            for idx in range(20):
                offset = rank * local_bs

                # DDP training, DDP scatters subsets of input to nodes/GPUs
                self._test_DDP_helper(
                    model_DDP,
                    input[offset : offset + local_bs],
                    target[offset : offset + local_bs],
                    loss,
                    1,
                )

                self._model_step_with_zero_grad(model_DDP)

                # Verify DDP logging data is sampled as expected
                # If it has ran more than 10 iterations and this is
                # the sampled iteration for measuring run time stats,
                # the run time stats for this idx-th iteration will not
                # be zeros.
                ddp_logging_data = model_DDP._get_ddp_logging_data()
                if idx > 0 and (idx < 10 or idx % 2 == 0):
                    self.assertGreaterEqual(
                        ddp_logging_data.get("forward_compute_time"), 1
                    )
                    self.assertGreaterEqual(
                        ddp_logging_data.get("backward_compute_time"), 1
                    )
                    self.assertGreaterEqual(
                        ddp_logging_data.get("backward_comm_time"), 1
                    )
                    self.assertGreaterEqual(
                        ddp_logging_data.get("backward_compute_time"),
                        ddp_logging_data.get("backward_compute_comm_overlap_time"),
                    )
                    self.assertGreaterEqual(
                        ddp_logging_data.get("backward_comm_time"),
                        ddp_logging_data.get("backward_compute_comm_overlap_time"),
                    )
                    self.assertEqual(ddp_logging_data.get("iteration"), idx)
                elif idx > 0:
                    # if the idx-th iteration is not sampled to set runtime stats,
                    # ddp_logging_data.iteration will not be updated to current
                    # iteration.
                    self.assertNotEqual(ddp_logging_data.get("iteration"), idx)

                # Shuffle the input so that DDP input is different
                input = input[torch.randperm(batch_size)]

            return model_DDP

        @skip_but_pass_in_sandcastle_if(
            BACKEND == "nccl", "nccl does not support DDP on CPU models"
        )
        def test_ddp_logging_data_cpu(self):
            def parse_env(var):
                return os.environ[var] if var in os.environ else "N/A"

            dist.set_debug_level(dist.DebugLevel.INFO)
            _, group_id, _ = self._init_global_test()
            model_DDP = self._test_ddp_logging_data(is_gpu=False)

            ddp_logging_data = model_DDP._get_ddp_logging_data()
            self.assertEqual(ddp_logging_data.get("world_size"), dist.get_world_size())
            self.assertEqual(ddp_logging_data.get("rank"), dist.get_rank())
            self.assertEqual(ddp_logging_data.get("module_name"), "Net")
            self.assertEqual(ddp_logging_data.get("device_ids"), "")
            # output_device is -1 in default if it is not set, e.g.
            # output_device of CPU training is -1.
            self.assertEqual(ddp_logging_data.get("output_device"), -1)
            self.assertEqual(ddp_logging_data.get("broadcast_buffers"), 1)
            self.assertEqual(ddp_logging_data.get("bucket_cap_bytes"), 25 * 1024 * 1024)
            self.assertEqual(ddp_logging_data.get("find_unused_parameters"), 0)
            self.assertEqual(ddp_logging_data.get("gradient_as_bucket_view"), 0)
            self.assertEqual(
                ddp_logging_data.get("backend_name"), dist.get_backend(group_id)
            )
            self.assertEqual(ddp_logging_data.get("iteration"), 18)
            params = list(model_DDP.parameters())
            num_params = 0
            param_size = 0
            params = list(filter(lambda parameter: parameter.requires_grad, params))
            for p in params:
                num_params += 1
                param_size += p.numel() * p.element_size()
            self.assertEqual(ddp_logging_data.get("dtypes"), "float")
            self.assertEqual(
                ddp_logging_data.get("total_parameter_size_bytes"), param_size
            )
            self.assertEqual(ddp_logging_data.get("num_parameter_tensors"), num_params)
            self.assertEqual(ddp_logging_data.get("bucket_sizes"), str(param_size))
            self.assertEqual(
                ddp_logging_data.get("master_port"), parse_env("MASTER_PORT")
            )
            self.assertEqual(
                ddp_logging_data.get("master_addr"), parse_env("MASTER_ADDR")
            )
            self.assertEqual(
                ddp_logging_data.get("torch_distributed_debug"),
                parse_env("TORCH_DISTRIBUTED_DEBUG"),
            )
            self.assertEqual(
                ddp_logging_data.get("cuda_visible_devices"),
                parse_env("CUDA_VISIBLE_DEVICES"),
            )
            if ddp_logging_data.get("backend_name") == "gloo":
                self.assertEqual(
                    ddp_logging_data.get("gloo_socket_ifname"),
                    parse_env("GLOO_SOCKET_IFNAME"),
                )
                self.assertEqual(
                    ddp_logging_data.get("gloo_device_transport"),
                    parse_env("GLOO_DEVICE_TRANSPORT"),
                )
                default_gloo_threads = 2
                self.assertEqual(
                    ddp_logging_data.get("gloo_num_threads"),
                    default_gloo_threads,
                )

            self.assertEqual(ddp_logging_data.get("nccl_socket_ifname"), None)
            self.assertEqual(ddp_logging_data.get("nccl_blocking_wait"), None)
            self.assertEqual(ddp_logging_data.get("nccl_async_error_handling"), None)
            self.assertEqual(ddp_logging_data.get("nccl_debug"), None)
            self.assertEqual(ddp_logging_data.get("nccl_nthreads"), None)
            self.assertEqual(ddp_logging_data.get("nccl_ib_timeout"), None)
            # test runtime logging fields
            # Note: DETAIL debug mode logs DDP logging data to stdout and
            # thus accesses std::map, which fills in a default value for the
            # type if it didn't exist.
            self.assertEqual(ddp_logging_data.get("unused_parameter_size", 0), 0)
            self.assertEqual(ddp_logging_data.get("has_rebuilt_buckets"), 1)
            self.assertEqual(
                ddp_logging_data.get("rebuilt_bucket_sizes"), str(param_size)
            )
            grad_ready_order = ddp_logging_data.get(
                "prev_iteration_grad_ready_order_indices"
            )
            expected_order = list(reversed([str(x) for x in range(3)]))
            self.assertEqual(grad_ready_order, ", ".join(expected_order))
            bucket_indices = ddp_logging_data.get("rebuilt_per_bucket_param_indices")
            self.assertEqual(bucket_indices, " ".join(expected_order))
            # It is hard to test accurate latency, but it can test whether the latency is
            # a valid value and in the expected range.
            self.assertGreaterEqual(ddp_logging_data.get("avg_forward_compute_time"), 1)
            self.assertGreaterEqual(
                ddp_logging_data.get("avg_backward_compute_time"), 1
            )
            self.assertGreaterEqual(ddp_logging_data.get("avg_backward_comm_time"), 1)
            self.assertGreaterEqual(
                ddp_logging_data.get("avg_backward_compute_time"),
                ddp_logging_data.get("avg_backward_compute_comm_overlap_time"),
            )
            self.assertGreaterEqual(
                ddp_logging_data.get("avg_backward_comm_time"),
                ddp_logging_data.get("avg_backward_compute_comm_overlap_time"),
            )
            # Test host-side times are roughly in the order that we expect
            fwd_host_side_time = ddp_logging_data.get("forward_compute_time_start")
            bwd_comp_start_host_side_time = ddp_logging_data.get(
                "backward_compute_time_start"
            )
            bwd_comp_end_host_side_time = ddp_logging_data.get(
                "backward_compute_time_end"
            )
            bwd_comm_start_host_side_time = ddp_logging_data.get(
                "backward_comm_time_start"
            )
            bwd_comm_end_host_side_time = ddp_logging_data.get("backward_comm_time_end")
            self.assertGreaterEqual(
                bwd_comm_end_host_side_time, bwd_comm_start_host_side_time
            )
            self.assertGreaterEqual(
                bwd_comm_start_host_side_time, bwd_comp_start_host_side_time
            )
            self.assertGreaterEqual(
                bwd_comp_end_host_side_time, bwd_comp_start_host_side_time
            )
            self.assertGreaterEqual(bwd_comp_start_host_side_time, fwd_host_side_time)

            # test larger net with mixed data types, verify multiple bucket sizes
            model = LargeNet()
            model.float()
            model.fc1.double()
            model_DDP = nn.parallel.DistributedDataParallel(model, bucket_cap_mb=1.5)
            ddp_logging_data = model_DDP._get_ddp_logging_data()
            params = list(model_DDP.parameters())
            self.assertEqual(
                ddp_logging_data.get("bucket_cap_bytes"), int(1.5 * 1024 * 1024)
            )
            bucket_sizes = [
                params[1].numel() * params[1].element_size(),
                params[0].numel() * params[0].element_size(),
            ]
            self.assertEqual(
                ddp_logging_data.get("bucket_sizes"),
                ", ".join(str(x) for x in bucket_sizes),
            )
            self.assertEqual(ddp_logging_data.get("dtypes"), "double, float")

        @skip_but_pass_in_sandcastle_if(
            BACKEND not in DistTestCases.backend_feature["ddp"],
            f"The {BACKEND} backend does not support DistributedDataParallel",
        )
        @skip_if_no_gpu
        def test_ddp_logging_data_gpu(self):
            _group, _group_id, rank = self._init_global_test()
            model_DDP = self._test_ddp_logging_data(is_gpu=True)
            ddp_logging_data = model_DDP._get_ddp_logging_data()
            self.assertEqual(ddp_logging_data.get("device_ids"), str(rank))
            self.assertEqual(ddp_logging_data.get("output_device"), rank)
            grad_ready_order = ddp_logging_data.get(
                "prev_iteration_grad_ready_order_indices"
            )
            expected_order = list(reversed([str(x) for x in range(3)]))
            self.assertEqual(grad_ready_order, ", ".join(expected_order))
            bucket_indices = ddp_logging_data.get("rebuilt_per_bucket_param_indices")
            self.assertEqual(bucket_indices, " ".join(expected_order))
            # test runtime logging fields
            # It is hard to test accurate latency, but it can test whether the latency is
            # a valid value and in the expected range.
            self.assertGreaterEqual(ddp_logging_data.get("avg_forward_compute_time"), 1)
            self.assertGreaterEqual(
                ddp_logging_data.get("avg_backward_compute_comm_overlap_time"), 1
            )
            self.assertGreaterEqual(
                ddp_logging_data.get("avg_backward_compute_time"),
                ddp_logging_data.get("avg_backward_compute_comm_overlap_time"),
            )
            self.assertGreaterEqual(
                ddp_logging_data.get("avg_backward_comm_time"),
                ddp_logging_data.get("avg_backward_compute_comm_overlap_time"),
            )
            # Test host-side times are roughly in the order that we expect
            fwd_host_side_time = ddp_logging_data.get("forward_compute_time_start")
            bwd_comp_start_host_side_time = ddp_logging_data.get(
                "backward_compute_time_start"
            )
            bwd_comp_end_host_side_time = ddp_logging_data.get(
                "backward_compute_time_end"
            )
            bwd_comm_start_host_side_time = ddp_logging_data.get(
                "backward_comm_time_start"
            )
            bwd_comm_end_host_side_time = ddp_logging_data.get("backward_comm_time_end")
            self.assertGreaterEqual(
                bwd_comm_end_host_side_time, bwd_comm_start_host_side_time
            )
            self.assertGreaterEqual(
                bwd_comm_start_host_side_time, bwd_comp_start_host_side_time
            )
            self.assertGreaterEqual(
                bwd_comp_end_host_side_time, bwd_comp_start_host_side_time
            )
            self.assertGreaterEqual(bwd_comp_start_host_side_time, fwd_host_side_time)

        @skip_but_pass_in_sandcastle_if(
            BACKEND == "nccl", "nccl does not support DDP on CPU models"
        )
        def test_static_graph_api_cpu(self):
            model_DDP = nn.parallel.DistributedDataParallel(DDP_NET)
            expected_err = "should be called before training loop starts"
            with self.assertRaisesRegex(RuntimeError, expected_err):
                local_bs = 2
                _batch_size, input, target, loss = self._prepare_dummy_data(local_bs)
                offset = dist.get_rank() * local_bs

                # DDP training, DDP scatters subsets of input to nodes/GPUs
                self._test_DDP_helper(
                    model_DDP,
                    input[offset : offset + local_bs],
                    target[offset : offset + local_bs],
                    loss,
                    1,
                )
                model_DDP._set_static_graph()

            # Verify error was logged in ddp_logging_data.
            verify_ddp_error_logged(model_DDP, expected_err)

        @skipIfNoTorchVision
        def test_SyncBatchNorm_process_group(self):
            # When adopting `convert_sync_batchnorm` to convert a `nn.modules`,
            # it need to recursively pass the `process_group` in the module when the `SyncBatchNorm`
            # is nested in a sub-module or sub-sub-module (e.g. resnet50 in torchvision.models).

            process_ids = 0
            process_group = torch.distributed.new_group([process_ids])
            res50_model = torchvision.models.resnet50()
            res50_model_sync = nn.SyncBatchNorm.convert_sync_batchnorm(
                copy.deepcopy(res50_model), process_group
            )
            process_group_sync = res50_model_sync.layer1[0].bn1.process_group
            self.assertEqual(process_group_sync, process_group)

        def _run_reduction_test(
            self, tensor, expected_tensor, op, reduction_fn=dist.all_reduce, dst=None
        ):
            if reduction_fn != dist.all_reduce and dst is None:
                raise ValueError(f"Reduction fn {reduction_fn} must specify dst!")
            if dst is not None:
                reduction_fn(tensor, dst, op)
                # Only destination rank tensor is expected to have final result.
                if dist.get_rank() == dst:
                    self.assertEqual(tensor, expected_tensor)
            else:
                reduction_fn(tensor, op)
                self.assertEqual(tensor, expected_tensor)

        @require_backend_is_available({"nccl"})
        @skip_if_lt_x_gpu(2)
        def test_nccl_backend_bool_allreduce(self):
            torch.cuda.set_device(self.rank)
            # Run all_reduce with PRODUCT
            element = self.rank % 2 == 0
            for op in [dist.ReduceOp.PRODUCT, dist.ReduceOp.MIN]:
                input_tensor = torch.tensor([element, element]).to(self.rank)
                self._run_reduction_test(
                    input_tensor, torch.tensor([False, False]).to(self.rank), op
                )
                # Ensure that all ranks contributing True (cast to 1) results in the
                # correct reduction.
                input_tensor = torch.tensor([True, True]).to(self.rank)
                expected_tensor = input_tensor.clone()
                self._run_reduction_test(input_tensor, expected_tensor, op)

            # Run all_reduce with SUM
            for op in [dist.ReduceOp.SUM, dist.ReduceOp.MAX]:
                input_tensor = torch.tensor([element, element]).to(self.rank)
                self._run_reduction_test(
                    input_tensor, torch.tensor([True, True]).to(self.rank), op
                )
            # TODO: NCCL backend does not work correctly for bitwise reduction ops
            # (see https://github.com/pytorch/pytorch/issues/41362). Add tests for
            # these once it is supported.

        @require_backend_is_available({"nccl"})
        @skip_if_lt_x_gpu(2)
        def test_nccl_backend_bool_allgather(self):
            torch.cuda.set_device(self.rank)
            inp = {0: [True, True], 1: [False, True]}
            input_tensor = torch.tensor(inp[self.rank % 2]).to(self.rank)
            # Preserve a copy of the tensor to compare against after allgather.
            input_tensor_copy = input_tensor.clone()
            tensor_list = [
                torch.tensor([False, False]).to(self.rank)
                for _ in range(dist.get_world_size())
            ]
            dist.all_gather(tensor_list, input_tensor)

            self.assertEqual(len(tensor_list), dist.get_world_size())
            for i, t in enumerate(tensor_list):
                expected = torch.tensor(inp[i % 2]).to(self.rank)
                self.assertEqual(t, expected)
            # Ensure that the input tensor is not modified, since this collective
            # does not modify its input.
            self.assertEqual(input_tensor_copy, input_tensor)

        @require_backend_is_available({"nccl"})
        @skip_if_lt_x_gpu(int(os.environ["WORLD_SIZE"]))
        def test_nccl_backend_bool_reduce(self):
            torch.cuda.set_device(self.rank)
            inp = {0: [True, True], 1: [False, False]}
            # Run reduce() with product op
            for op in [dist.ReduceOp.PRODUCT, dist.ReduceOp.MIN]:
                # make sure rank 0 gets False if WORLD_SIZE=1 to match expected tensor
                input_tensor = torch.tensor(inp[(self.rank + 1) % 2]).to(self.rank)
                expected = torch.tensor([False, False]).to(self.rank)
                self._run_reduction_test(input_tensor, expected, op, dist.reduce, dst=0)
                # Ensure that all ranks contributing True (cast to 1) results in the
                # correct reduction.
                input_tensor = torch.tensor([True, True]).to(self.rank)
                expected_tensor = input_tensor.clone()
                self._run_reduction_test(
                    input_tensor, expected_tensor, op, dist.reduce, dst=0
                )

            for op in [dist.ReduceOp.SUM, dist.ReduceOp.MAX]:
                input_tensor = torch.tensor(inp[self.rank % 2]).to(self.rank)
                expected = (
                    torch.tensor([True, True]).to(self.rank)
                    if self.rank == 0
                    else input_tensor.clone()
                )
                self._run_reduction_test(input_tensor, expected, op, dist.reduce, dst=0)

        @require_backend_is_available({"nccl"})
        @skip_if_lt_x_gpu(2)
        def test_nccl_backend_bool_broadcast(self):
            tensor_size = 10
            bcast_tensor = torch.tensor(
                [
                    (random.random() < 0.5 if self.rank == 0 else False)
                    for _ in range(tensor_size)
                ]
            ).to(self.rank)
            dist.broadcast(bcast_tensor, src=0)
            # Now allgather and ensure the tensors are equal.
            tensor_list = [
                torch.tensor([False for _ in range(tensor_size)]).to(self.rank)
                for _ in range(dist.get_world_size())
            ]
            dist.all_gather(tensor_list, bcast_tensor)
            expected = tensor_list[0]
            for tensor in tensor_list[1:]:
                self.assertEqual(tensor, expected)

        @skip_but_pass_in_sandcastle_if(
            BACKEND not in DistTestCases.backend_feature["ddp"],
            f"The {BACKEND} backend does not support DistributedDataParallel",
        )
        @skip_if_lt_x_gpu(int(os.environ["WORLD_SIZE"]))
        def test_DistributedSampler_padding(self):
            # Tests padding of distributed sampler.
            world_size = dist.get_world_size()

            # Simulates the 'casual' dataset size
            dataset_size = 100 + world_size + 1
            dataset = [torch.ones(1).to(self.rank) * i for i in range(dataset_size)]

            # Simulates the 'tiny' dataset size
            dataset_tiny_size = max(world_size // 2 - 1, 1)
            dataset_tiny = [
                torch.ones(1).to(self.rank) * i for i in range(dataset_tiny_size)
            ]

            # Specifying drop_last=True will cause the tail of the data to be dropped.
            dist_sampler = DistributedSampler(dataset=dataset, drop_last=True)
            local_num_samples, local_dataset_size = (
                dist_sampler.num_samples,
                dist_sampler.total_size,
            )
            # The effective dataset size should be the greatest integer that is <=
            # dataset_size that is divisible by the world_size. This is to ensure each
            # rank processes the same number of samples.
            effective_dataset_size = (
                math.ceil((dataset_size - world_size) / world_size)
                if dataset_size % world_size != 0
                else dataset_size / world_size
            )
            self.assertEqual(local_num_samples, effective_dataset_size)
            self.assertEqual(local_dataset_size, local_num_samples * world_size)
            indices_list = list(iter(dist_sampler))
            self.assertEqual(len(indices_list), local_num_samples)

            def validate_global_samples(local_num_samples):
                # Ensure that each rank processes the same number of samples.
                world_samples = [
                    torch.LongTensor([0]).to(self.rank) for _ in range(world_size)
                ]
                dist.all_gather(
                    world_samples, torch.tensor([local_num_samples]).to(self.rank)
                )
                world_samples = [sample.item() for sample in world_samples]
                self.assertEqual(len(set(world_samples)), 1)

            validate_global_samples(local_num_samples)

            # drop_last=False is the default and will add additional indices to be sampled,
            # increasing the effective dataset size.
            dist_sampler_added_samples = DistributedSampler(dataset=dataset)
            local_num_samples, local_dataset_size = (
                dist_sampler_added_samples.num_samples,
                dist_sampler_added_samples.total_size,
            )
            # The effective dataset size is the smallest integer that is >= dataset_size
            # and divisible by the world size.
            self.assertEqual(local_num_samples, math.ceil(dataset_size / world_size))
            self.assertEqual(local_dataset_size, local_num_samples * world_size)
            indices_list = list(iter(dist_sampler_added_samples))
            self.assertEqual(len(indices_list), local_num_samples)

            # Ensure that each rank processes the same number of samples.
            validate_global_samples(local_num_samples)

            # Ensure additional samples are padded even when
            # the extremely small dataset is given.
            dist_sampler_added_samples_tiny = DistributedSampler(dataset=dataset_tiny)
            local_num_samples, local_dataset_size = (
                dist_sampler_added_samples_tiny.num_samples,
                dist_sampler_added_samples_tiny.total_size,
            )
            self.assertEqual(
                local_num_samples, math.ceil(dataset_tiny_size / world_size)
            )
            self.assertEqual(local_dataset_size, local_num_samples * world_size)
            indices_list = list(iter(dist_sampler_added_samples_tiny))
            self.assertEqual(len(indices_list), local_num_samples)
            validate_global_samples(local_num_samples)

        def _test_allgather_object(self, subgroup=None):
            # Only set device for NCCL backend since it must use GPUs.

            gather_objects = COLLECTIVES_OBJECT_TEST_LIST.copy()

            backend = os.environ["BACKEND"]
            if backend == "nccl":
                # Case where rank != GPU device.
                next_rank = (self.rank + 1) % int(self.world_size)
                torch.cuda.set_device(next_rank)

            # If GPU test, add object with GPU tensor
            if backend == "nccl":
                gather_objects.append(Foo(torch.randn(3, 3, device=0)))

            output_gathered = [None for _ in range(dist.get_world_size())]
            dist.all_gather_object(
                output_gathered,
                gather_objects[self.rank % len(gather_objects)],
                group=subgroup,
            )

            for i, val in enumerate(output_gathered):
                expected = gather_objects[i % len(gather_objects)]
                self.assertEqual(val, expected)

        @require_backend_is_available(DistTestCases.backend_feature["gpu"])
        @require_n_gpus_for_nccl_backend(
            int(os.environ["WORLD_SIZE"]), os.environ["BACKEND"]
        )
        @with_dist_debug_levels(levels=["OFF", "INFO", "DETAIL"])
        def test_all_gather_object_default_pg(self):
            return self._test_allgather_object()

        @require_backend_is_available(DistTestCases.backend_feature["gpu"])
        @require_n_gpus_for_nccl_backend(
            int(os.environ["WORLD_SIZE"]), os.environ["BACKEND"]
        )
        @with_dist_debug_levels(levels=["DETAIL", "OFF", "INFO"])
        def test_all_gather_object_subgroup(self):
            default = _get_default_group()
            backend = dist.get_backend(default)
            subgroup = dist.new_group(backend=backend)
            return self._test_allgather_object(subgroup=subgroup)

        def _test_gather_object(self, pg=None):
            # Ensure stateful objects can be gathered
            gather_objects = COLLECTIVES_OBJECT_TEST_LIST.copy()
            my_rank = dist.get_rank(pg)

            backend = os.environ["BACKEND"]
            if backend == "nccl":
                # Case where rank != GPU device.
                next_rank = (self.rank + 1) % int(self.world_size)
                torch.cuda.set_device(next_rank)

            # If GPU test, add object with GPU tensor
            if backend == "nccl":
                gather_objects.append(Foo(torch.randn(3, 3, device=my_rank)))

            output_gathered = [None for _ in range(dist.get_world_size(pg))]
            gather_on_rank = 0
            dist.gather_object(
                gather_objects[self.rank % len(gather_objects)],
                object_gather_list=output_gathered
                if my_rank == gather_on_rank
                else None,
                dst=gather_on_rank,
                group=pg,
            )
            if my_rank != gather_on_rank:
                self.assertEqual(
                    output_gathered, [None for _ in range(dist.get_world_size())]
                )
            else:
                for i, val in enumerate(output_gathered):
                    expected = gather_objects[i % len(gather_objects)]
                    self.assertEqual(val, expected)

            # Validate errors when objects can't be pickled.
            class Bar:
                pass

            b = Bar()
            gather_objects = [b for _ in range(dist.get_world_size())]
            with self.assertRaises(AttributeError):
                dist.all_gather_object(
                    [None for _ in range(dist.get_world_size())],
                    gather_objects[self.rank],
                    group=pg,
                )

        @skip_but_pass_in_sandcastle_if(
            BACKEND == "ucc", "CPU tensor ops not supported by UCP TL"
        )
        @require_backend_is_available(DistTestCases.backend_feature["gpu"])
        @with_dist_debug_levels(levels=["DETAIL", "OFF", "INFO"])
        def test_gather_object(self):
            return self._test_gather_object()

        @skip_but_pass_in_sandcastle_if(
            BACKEND == "ucc", "CPU tensor ops not supported by UCP TL"
        )
        @require_backend_is_available(DistTestCases.backend_feature["gpu"])
        @with_dist_debug_levels(levels=["DETAIL", "OFF", "INFO"])
        def test_gather_object_subgroup(self):
            default = _get_default_group()
            backend = dist.get_backend(default)
            subgroup = dist.new_group(backend=backend)
            return self._test_gather_object(subgroup)

        def validate_net_equivalence(self, net):
            # Helper to validate synchronization of nets across ranks.
            net_module_states = list(net.module.state_dict().values())
            # Check that all tensors in module's state_dict() are equal.
            for t in net_module_states:
                tensor_list = [
                    torch.zeros_like(t) for _ in range(dist.get_world_size())
                ]
                dist.all_gather(tensor_list, t)
                for tensor in tensor_list:
                    self.assertEqual(tensor, t)

        @skip_if_lt_x_gpu(2)
        @skip_but_pass_in_sandcastle_if(
            BACKEND not in DistTestCases.backend_feature["ddp"],
            f"The {BACKEND} backend does not support DistributedDataParallel",
        )
        def test_ddp_sync_module_states(self):
            # Test that after calling _sync_module_states, models across ranks
            # are the same and are equal to the model on the input rank.
            dim = 2
            rank = self.rank
            rank_to_broadcast = 1
            # Seed to ensure that ranks are initialized with different initial models.
            torch.manual_seed(rank)
            model = nn.Linear(dim, dim, bias=False)
            net = torch.nn.parallel.DistributedDataParallel(
                model.cuda(rank), device_ids=[self.rank], bucket_cap_mb=1
            )
            new_model = nn.Linear(dim, dim, bias=False).cuda(rank)
            net.module = copy.deepcopy(new_model)
            # Assert params are different
            net_module_states = list(net.module.state_dict().values())
            for t in net_module_states:
                tensor_list = [
                    torch.zeros_like(t) for _ in range(dist.get_world_size())
                ]
                dist.all_gather(tensor_list, t)
                for i, tensor in enumerate(tensor_list):
                    if i == rank:
                        self.assertEqual(t, tensor)
                    else:
                        # tensor from another rank should be different.
                        self.assertNotEqual(t, tensor)

            _sync_module_states(
                module=net.module,
                process_group=net.process_group,
                broadcast_bucket_size=net.broadcast_bucket_size,
                src=rank_to_broadcast,
                params_and_buffers_to_ignore=net.parameters_to_ignore,
            )
            # Now all model params should be the same.
            self.validate_net_equivalence(net)
            # Since the network params were broadcast from rank_to_broadcast, validate that
            # they are the same as new_model on rank_to_broadcast.
            if rank == rank_to_broadcast:
                expected_states = new_model.state_dict().values()
                for t, expected in zip(net_module_states, expected_states):
                    self.assertEqual(t, expected)

        @skip_if_lt_x_gpu(2)
        @skip_but_pass_in_sandcastle_if(
            BACKEND not in DistTestCases.backend_feature["ddp"],
            f"The {BACKEND} backend does not support DistributedDataParallel",
        )
        def test_ddp_grad_div_uneven_inputs(self):
            # Test gradient division during training with join() API. If
            # divide_by_initial_world_size=False, we scale by the effective world
            # size when allreducing grads.
            dim = 5
            batch = 1
            grad_scale = 50
            rank = self.rank
            model = nn.Linear(dim, dim, bias=False)
            inp = torch.ones(batch, dim, device=self.rank) * grad_scale
            net = torch.nn.parallel.DistributedDataParallel(
                model.cuda(rank), device_ids=[self.rank], bucket_cap_mb=1
            )
            n_iters = 3
            if self.rank > 0:
                n_iters += 2

            with net.join(divide_by_initial_world_size=False):
                for _ in range(n_iters):
                    loss = net(inp).sum()
                    loss.backward()
                    # The grad is always expected_grad, since we divide by the number
                    # of currently active processes and inactive processes contribute
                    # zero gradient. If we kept dividing by static initial world
                    # size as processes leave, the grad would be smaller.
                    expected_grad = torch.ones(dim, dim, device=self.rank) * grad_scale
                    param = next(iter(net.parameters()))
                    self.assertEqual(expected_grad, param.grad)
                    # Avoid accumulating grads so that it's the same every iteration
                    net.zero_grad()
                    torch.cuda.synchronize(device=self.rank)

            # If divide_by_initial_world_size=True (default), we always scale grads
            # by the initial world_size.
            with net.join(divide_by_initial_world_size=True):
                for i in range(n_iters):
                    loss = net(inp).sum()
                    loss.backward()
                    effective_ws = dist.get_world_size()
                    if i >= 3:
                        effective_ws -= 1
                    expected_grad = (
                        torch.ones(dim, dim, device=self.rank)
                        * grad_scale
                        * effective_ws
                    ) / dist.get_world_size()
                    param = next(iter(net.parameters()))
                    self.assertEqual(expected_grad, param.grad)
                    # Avoid accumulating grad so that it's the same every iteration.
                    net.zero_grad()
                    torch.cuda.synchronize(device=self.rank)

        def _test_ddp_profiling(self, profiler_ctx, profiler_ctx2=None):
            """Runs DDP based model training and captures profiles.
            This test will do two profiler runs.
            1. An inital basic run to check if profiler events are correctly captured.
            2. A second profiling pass after running some iterations of DDP, to check robustness of thread local state.

            args
                profiler_ctx : Profiler context manager for pass 1
                profiler_ctx2 : Profiler context manager for pass 2.
                    This can be left out as None, in which case a deepcopy
                    of profiler_ctx is used.
            Returns:
                prof: Instantiated profiler object that can be used for post analysis.
            """
            batch = 3
            dim = 10
            num_iters = 6
            torch.cuda.set_device(self.rank)
            model = nn.Linear(dim, dim, bias=False)
            inp = torch.rand(batch, dim, device=self.rank)
            net = torch.nn.parallel.DistributedDataParallel(
                model.cuda(self.rank),
                device_ids=[self.rank],
            )
            if profiler_ctx2 is None:
                profiler_ctx2 = copy.deepcopy(profiler_ctx)

            with profiler_ctx as prof:
                for _ in range(num_iters):
                    loss = net(inp).sum()
                    loss.backward()

            all_reduce_event_name = f"{dist.get_backend()}:all_reduce"
            events = get_profiling_event(all_reduce_event_name, prof, dedup_gpu_user_annotation=True)
            event_count = sum(e.count for e in events)
            self.assertEqual(event_count, num_iters)
            for event in events:
                self.assertTrue(event.is_async)
                self.assertEqual(event.name, all_reduce_event_name)

            broadcast_event_name = f"{dist.get_backend()}:broadcast"
            broadcast_events = get_profiling_event(broadcast_event_name, prof, dedup_gpu_user_annotation=True)
            event_count = sum(e.count for e in broadcast_events)
            # Broadcast is called during rebuild_buckets
            self.assertGreaterEqual(event_count, 1)
            for event in broadcast_events:
                self.assertEqual(event.name, broadcast_event_name)

            # Run DDP with profiling for a few iterations, then enable profiling
            # for a single pass, and ensure it is recorded. This tests that the
            # thread local state is correctly updated.
            net = torch.nn.parallel.DistributedDataParallel(
                model.cuda(self.rank),
                device_ids=[self.rank],
                find_unused_parameters=True,
            )
            for _ in range(3):
                loss = net(inp).sum()
                loss.backward()
            # Now enable the profiler.
            with profiler_ctx2 as prof:
                loss = net(inp).sum()
                loss.backward()

            events = get_profiling_event(all_reduce_event_name, prof, dedup_gpu_user_annotation=True)
            self.assertGreaterEqual(len(events), 1)
            self.assertGreaterEqual(events[0].count, 1)
            self.assertEqual(events[0].name, all_reduce_event_name)
            for event in events:
                self.assertTrue(event.is_async)
            # Ensure searching unused parameters was profiled
            events = get_profiling_event("search_unused_parameters", prof)
            self.assertEqual(len(events), 1)

            return prof

        @require_backend_is_available(DistTestCases.backend_feature["gpu"])
        @skip_if_lt_x_gpu(2)
        @skip_but_pass_in_sandcastle("Currently failing in NVIDIA internal CI")
        def test_ddp_profiling_autograd_profiler(self):
            autograd_profiler_ctx = torch.autograd.profiler.profile()
            return self._test_ddp_profiling(profiler_ctx=autograd_profiler_ctx)

        @require_backend_is_available(DistTestCases.backend_feature["gpu"])
        @skip_if_lt_x_gpu(2)
        @skip_but_pass_in_sandcastle_if(IS_FBCODE, "Kineto in fbcode code causes hang")
        @skip_but_pass_in_sandcastle_if(
            IS_MACOS or IS_WINDOWS,
            "torch.profiler not enabled for mac/windows: https://github.com/pytorch/pytorch/pull/56124",
        )
        def test_ddp_profiling_torch_profiler(self):
            cpu_act = torch.profiler.ProfilerActivity.CPU
            cuda_act = torch.profiler.ProfilerActivity.CUDA
            torch_profiler_ctx = torch.profiler.profile(activities=[cpu_act, cuda_act])
            prof = self._test_ddp_profiling(profiler_ctx=torch_profiler_ctx)

            if dist.get_backend() != "nccl":
                return

            # Note comment out the "os.remove(trace_file)" in `get_profiler_nccl_meta()`
            # to debug any mismatches.
            nccl_meta_events = get_profiler_nccl_meta(prof)
            self.assertGreater(len(nccl_meta_events), 0)

            nccl_meta = self._sanity_check_profiler_nccl_meta(nccl_meta_events)

            # additionally check the specific collectives in this test case
            self.assertEqual(len(nccl_meta["allreduce"]), 2)
            self.assertEqual(len(nccl_meta["wait"]), 1)

            # check allreduce message sizes
            a0 = nccl_meta["allreduce"][0]
            self.assertEqual(a0["Out msg nelems"], 100, msg=f"{a0}")
            self.assertEqual(a0["dtype"], "Float", msg=f"{a0}")
            a1 = nccl_meta["allreduce"][1]
            self.assertEqual(a1["Out msg nelems"], 1, msg=f"{a1}")
            self.assertEqual(a1["dtype"], "Int", msg=f"{a1}")

        def _validate_execution_trace_nccl(self, et_file: str) -> None:
            """Torch profiler includes nccl metadata in an inserted operator called "record_param_comms"
            We test for basic fields in theese nodes in the Execution Trace.
            """
            with open(et_file) as f:
                et = json.load(f)
            pg_cfg_node = [n for n in et["nodes"] if n["name"] == "## process_group:init ##"]
            self.assertGreaterEqual(len(pg_cfg_node), 1)
            nccl_meta_nodes = [n for n in et["nodes"] if n["name"] == "record_param_comms"]
            self.assertEqual(len(nccl_meta_nodes), 3)
            per_coll_meta = defaultdict(list)

            # Sanity check NCCL metadata nodes
            for n in nccl_meta_nodes:
                attrs_list = n.get("attrs", [])
                self.assertGreater(len(attrs_list), 0)
                attrs = {a["name"]: a["value"] for a in attrs_list}

                collname = attrs.get("collective_name", "")
                self.assertNotEqual(collname, "")
                self.assertNotEqual(attrs.get("dtype", ""), "")

                per_coll_meta[collname].append(attrs)
                if collname in {"wait"}:
                    continue

                self.assertEqual(attrs["pg_name"], "0")   # yes this is a string
                self.assertEqual(attrs["pg_desc"], "default_pg")
                self.assertEqual(attrs["pg_size"], 2)

                self.assertGreaterEqual(attrs.get("in_msg_nelems", -1), 0)
                self.assertGreaterEqual(attrs.get("out_msg_nelems", -1), 0)
                self.assertTrue("in_split_size" in attrs.keys())
                self.assertTrue("out_split_size" in attrs.keys())
                self.assertEqual(attrs.get("global_rank_start", -1), 0)
                self.assertEqual(attrs.get("global_rank_stride", -1), 1)

            # print(per_coll_meta)
            self.assertEqual(len(per_coll_meta["allreduce"]), 2)
            self.assertEqual(len(per_coll_meta["wait"]), 1)

            # check allreduce message sizes
            a0 = per_coll_meta["allreduce"][0]
            self.assertEqual(a0["out_msg_nelems"], 100, msg=f"{a0}")
            self.assertEqual(a0["dtype"], "Float", msg=f"{a0}")
            a1 = per_coll_meta["allreduce"][1]
            self.assertEqual(a1["out_msg_nelems"], 1, msg=f"{a1}")
            self.assertEqual(a1["dtype"], "Int", msg=f"{a1}")


        @require_backend_is_available(DistTestCases.backend_feature["gpu"])
        @skip_if_lt_x_gpu(2)
        @skip_but_pass_in_sandcastle_if(IS_FBCODE, "Kineto in fbcode code causes hang")
        @skip_but_pass_in_sandcastle_if(
            IS_MACOS or IS_WINDOWS,
            "torch.profiler not enabled for mac/windows: https://github.com/pytorch/pytorch/pull/56124",
        )
        @unittest.skipIf(BACKEND != "nccl", "Tests nccl metadata primarily.")
        def test_ddp_profiling_execution_trace(self):
            self.assertEqual(dist.get_backend(), "nccl")
            # Create a temp file to save execution trace data
            fp = tempfile.NamedTemporaryFile("w+t", suffix=".et.json", delete=False)
            fp.close()
            et_file = fp.name
            et = ExecutionTraceObserver().register_callback(et_file)

            # first profiler context need not have ET
            torch_profiler_ctx1 = torch.profiler.profile(
                activities=[ProfilerActivity.CPU, ProfilerActivity.CUDA],
            )
            # collect ET in second profiler pass
            torch_profiler_ctx2 = torch.profiler.profile(
                activities=[ProfilerActivity.CPU, ProfilerActivity.CUDA],
                execution_trace_observer=et
            )
            self._test_ddp_profiling(
                profiler_ctx=torch_profiler_ctx1,
                profiler_ctx2=torch_profiler_ctx2,
            )

            print(f"Execution trace saved at {fp.name}")
            self._validate_execution_trace_nccl(et_file)


        @skip_if_lt_x_gpu(2)
        @skip_but_pass_in_sandcastle_if(
            BACKEND not in DistTestCases.backend_feature["ddp"],
            f"The {BACKEND} backend does not support DistributedDataParallel",
        )
        def test_ddp_join_model_equivalence(self):
            # Verifies equivalence with model training locally and with DDP under
            # the join context manager.
            batch = 3
            dim = 10
            learning_rate = 0.03
            model = nn.Linear(dim, dim, bias=False)
            inp = torch.rand(batch, dim, device=self.rank)
            local_model = copy.deepcopy(model)
            local_model = local_model.cuda(self.rank)
            rank_to_iter_mapping = {
                rank: 2 * (rank + 1) for rank in range(dist.get_world_size())
            }
            # run local model
            local_iters = sum(rank_to_iter_mapping.values())
            local_optim = torch.optim.SGD(local_model.parameters(), lr=learning_rate)
            for _ in range(local_iters):
                local_optim.zero_grad()
                out = local_model(inp)
                loss = out.sum()
                loss.backward()
                local_optim.step()

            # run DDP model with join API
            num_iters = rank_to_iter_mapping[self.rank]
            net = torch.nn.parallel.DistributedDataParallel(
                model.cuda(self.rank), device_ids=[self.rank]
            )
            ddp_optim = torch.optim.SGD(
                model.parameters(), lr=learning_rate * dist.get_world_size()
            )
            with net.join():
                for _ in range(num_iters):
                    ddp_optim.zero_grad()
                    out = net(inp)
                    loss = out.sum()
                    loss.backward()
                    torch.cuda.synchronize(device=self.rank)
                    ddp_optim.step()

            # Validate model state dicts are equal
            for (_, local_tensor), (_, dist_tensor) in zip(
                local_model.state_dict().items(), net.module.state_dict().items()
            ):
                self.assertEqual(local_tensor, dist_tensor)

        def _run_uneven_inputs_test(
            self,
            test_case,
            iteration_mapping,
            find_unused_params,
        ):
            model = test_case.model
            inp = test_case.inp
            rank = self.rank
            sync_interval = test_case.sync_interval
            torch.cuda.set_device(rank)
            # Ensure all outstanding GPU work is completed so this test runs independently.
            dist.barrier()
            # Bucket_cap_mb is intentionally low to test allreduce scheduling when
            # there are many buckets.
            net = torch.nn.parallel.DistributedDataParallel(
                model.cuda(rank),
                device_ids=[rank],
                bucket_cap_mb=1,
                find_unused_parameters=find_unused_params,
            )
            # Register hook if specified
            if test_case.hook is not None:
                net.register_comm_hook(test_case.state, test_case.hook)
                print(f"registered hook {test_case.hook}")

            # Determine num iters for this rank via the passed in mapping.
            num_iters = iteration_mapping[rank]
            # If we throw when earliest rank terminates, we should ensure
            # that we iterate for that minimum number of times.
            num_iters_tensor = torch.tensor(
                [num_iters], device=torch.cuda.current_device()
            )
            dist.all_reduce(num_iters_tensor, op=dist.ReduceOp.MIN)
            min_num_iters = num_iters_tensor.item()
            total_iters = 0
            if test_case.throw_on_early_termination:
                if min_num_iters == num_iters:
                    # Early termination rank(s)
                    exception_ctx = self.assertRaisesRegex(
                        RuntimeError, f"Rank {self.rank} exhausted all inputs"
                    )
                else:
                    # Non early termination rank
                    exception_ctx = self.assertRaisesRegex(
                        RuntimeError,
                        "Detected at least one rank that exhausted inputs.",
                    )
            else:
                exception_ctx = nullcontext()
            with exception_ctx:
                with net.join(
                    throw_on_early_termination=test_case.throw_on_early_termination
                ):
                    for i in range(num_iters):
                        # Use model.no_sync() to disable grad synchronization every
                        # sync_interval.
                        if i % sync_interval != 0:
                            context = net.no_sync()
                        else:
                            context = nullcontext()
                        with context:
                            if isinstance(inp, tuple):
                                loss = net(*inp).sum()
                            else:
                                loss = net(inp).sum()
                            loss.backward()
                            self._model_step(net)
                            # Ensure completion of GPU kernels (including allreduce). If the
                            # join API is not properly implemented, then this should hang
                            # since the allreduce will hang.
                            torch.cuda.synchronize(device=rank)
                        total_iters += 1
            if test_case.throw_on_early_termination:
                # Ensure we iterated min_num_iters times.
                self.assertEqual(total_iters, min_num_iters)
            else:
                # Ensure we iterated at least min_num_iters times.
                self.assertGreaterEqual(total_iters, min_num_iters)

            # Ensure completion of all GPU kernels.
            torch.cuda.synchronize(device=rank)
            # When throwing on early rank termination, we do not
            # broadcast model state from an authoritative rank. All models
            # should already be in sync.
            if not test_case.throw_on_early_termination:
                self.assertTrue(net._authoritative_rank)
                # All ranks should have agreed on the same authoritative_rank!
                final_rank_tensor = torch.tensor(
                    [net._authoritative_rank], device=self.rank
                )
                tensor_list = [
                    torch.zeros_like(final_rank_tensor)
                    for _ in range(dist.get_world_size())
                ]
                dist.all_gather(tensor_list, final_rank_tensor)
                max_rank = dist.get_world_size() - 1
                self.assertSetEqual(
                    {max_rank}, {tensor.item() for tensor in tensor_list}
                )
                # Ensure that all models are the same across ranks after all have joined.
                self.validate_net_equivalence(net)
                # Ensure that running with DDP uneven inputs was logged.
                ddp_logging_data = net._get_ddp_logging_data()
                self.assertTrue(ddp_logging_data.get("join_uneven_inputs"))
                dist.barrier()

        @skip_if_lt_x_gpu(2)
        @skip_but_pass_in_sandcastle_if(
            BACKEND not in DistTestCases.backend_feature["ddp"],
            f"The {BACKEND} backend does not support DistributedDataParallel",
        )
        def test_ddp_uneven_inputs_stop_iteration_sync_bn(self):
            # Tests that uneven inputs join handler correctly throws StopIteration
            # for models with SyncBN or general collective comm when
            # throw_on_early_termination=True.
            class ModelWithComm(torch.nn.Module):
                def __init__(self) -> None:
                    super().__init__()
                    self.lin = nn.Linear(2, 40, bias=False)

                def forward(self, x):
                    x = self.lin(x)
                    dist.all_reduce(x)
                    return x

            torch.cuda.set_device(self.rank)
            model_bn = BN_NET
            model_bn = nn.SyncBatchNorm.convert_sync_batchnorm(
                copy.deepcopy(model_bn)
            ).cuda(self.rank)
            comm_model = ModelWithComm().cuda(self.rank)
            model_input = torch.randn(10, 2).cuda(torch.cuda.current_device())

            for model in [model_bn, comm_model]:
                model = torch.nn.parallel.DistributedDataParallel(
                    model,
                    device_ids=[self.rank],
                )
                min_num_iters = 5
                if self.rank != 0:
                    # Early termination rank(s)
                    num_iters = min_num_iters
                    exception_ctx = self.assertRaisesRegex(
                        RuntimeError, f"Rank {self.rank} exhausted all inputs"
                    )
                else:
                    # Non early termination rank
                    num_iters = min_num_iters * 2
                    exception_ctx = self.assertRaisesRegex(
                        RuntimeError,
                        "Detected at least one rank that exhausted inputs.",
                    )
                n = 0
                with exception_ctx:
                    with model.join(throw_on_early_termination=True):
                        for _ in range(num_iters):
                            loss = model(model_input).sum()
                            loss.backward()
                            self._model_step(model)
                            n += 1

                self.assertEqual(n, min_num_iters)
                # Verify model equivalence
                self.validate_net_equivalence(model)

        @skip_if_lt_x_gpu(2)
        @skip_but_pass_in_sandcastle_if(
            BACKEND not in DistTestCases.backend_feature["ddp"],
            f"The {BACKEND} backend does not support DistributedDataParallel",
        )
        def test_ddp_uneven_inputs(self):
            dim = 1000
            batch = 1
            # Create a variety of models to run uneven input tests on.
            large_model = nn.Sequential(
                nn.Conv2d(1, 20, 5),
                nn.ReLU(),
                nn.Conv2d(20, 32, 5),
                nn.ReLU(),
                nn.Conv2d(32, 256, 5),
                nn.ReLU(),
            )
            small_model = nn.Linear(dim, dim, bias=False)
            bn_net = BatchNormNet()

            class UnusedParamModule(nn.Module):
                def __init__(self, unused_params_rank):
                    super().__init__()
                    self.t0 = Task()
                    self.t1 = Task()
                    self.unused_params_rank = unused_params_rank

                def task_parameters(self):
                    return (self.t0.p, self.t1.p)

                def forward(self, x, rank):
                    return (
                        self.t1(self.t0(x))
                        if rank != self.unused_params_rank
                        else self.t1(x)
                    )

            unjoined_rank_with_unused_params_model = UnusedParamModule(1)
            joined_rank_with_unused_params_model = UnusedParamModule(0)

            rank = self.rank
            models_to_test = [
                # Network with batchnorm
                DDPUnevenTestInput(
                    name="batch_norm_net",
                    model=bn_net,
                    inp=torch.ones(batch, 2, device=rank),
                    sync_interval=1,
                ),
                DDPUnevenTestInput(
                    name="large_conv_model",
                    model=large_model,
                    inp=torch.ones(batch, batch, dim, dim, device=rank),
                    sync_interval=1,
                ),
                DDPUnevenTestInput(
                    name="small_model",
                    model=small_model,
                    inp=torch.ones(batch, dim, device=rank),
                    sync_interval=1,
                ),
                # Unused parameter test where rank that does not join early has unused params
                DDPUnevenTestInput(
                    name="unjoined_rank_with_unused_params_model",
                    model=unjoined_rank_with_unused_params_model,
                    inp=(torch.ones(batch, 2, device=rank), rank),
                    sync_interval=1,
                ),
                # Unused parameter test where rank that does join early has unused params
                DDPUnevenTestInput(
                    name="joined_rank_with_unused_params_model",
                    model=joined_rank_with_unused_params_model,
                    inp=(torch.ones(batch, 2, device=rank), rank),
                    sync_interval=1,
                ),
            ]

            # Test models that have hook installed.
            models_with_hook = [
                DDPUnevenTestInput(
                    name="small_model_allreduce_hook",
                    model=small_model,
                    hook=default.allreduce_hook,
                    state=None,
                    inp=torch.ones(batch, dim, device=rank),
                    sync_interval=1,
                ),
                DDPUnevenTestInput(
                    name="small_model_power_sgd_hook",
                    model=small_model,
                    hook=powerSGD.powerSGD_hook,
                    state=powerSGD.PowerSGDState(
                        process_group=None,
                        matrix_approximation_rank=1,
                        # Config so that powerSGD runs immediately instead of
                        # allreduce.
                        start_powerSGD_iter=1,
                        warm_start=False,
                        use_error_feedback=False,
                    ),
                    inp=torch.ones(batch, dim, device=rank),
                    sync_interval=1,
                ),
            ]
            models_to_test.extend(models_with_hook)

            # Add resnet model if we have torchvision installed.
            if HAS_TORCHVISION:
                resnet_model = torchvision.models.resnet50()
                models_to_test.append(
                    DDPUnevenTestInput(
                        name="resnet_model",
                        model=resnet_model,
                        inp=torch.ones(1, 3, 1000, 1000),
                        sync_interval=1,
                    )
                )

            # Test with no_sync every 2, 3, 4, ... iterations.
            models_with_sync = []
            for i, test_input in enumerate(models_to_test):
                models_with_sync.append(
                    DDPUnevenTestInput(
                        name=test_input.name,
                        model=test_input.model,
                        inp=test_input.inp,
                        sync_interval=i + 2,
                    )
                )

            throw_on_early_term_tests = []
            for test_input in models_to_test:
                throw_on_early_term_tests.append(
                    DDPUnevenTestInput(
                        name=test_input.name,
                        model=test_input.model,
                        inp=test_input.inp,
                        sync_interval=test_input.sync_interval,
                        throw_on_early_termination=True,
                    )
                )

            models_to_test.extend(models_with_sync)
            models_to_test.extend(throw_on_early_term_tests)

            # 0 iteration tests for when one process does not train model at all, so
            # we must shadow the broadcast calls made when rebuilding buckets.
            baseline_num_iters = [0, 5]
            iteration_offsets = [2, 3, 10]
            num_uneven_ranks = [1]
            if dist.get_world_size() > 2:
                num_uneven_ranks.append(2)
            iteration_mappings = []
            # Generate rank : num_iters mappings for various uneven input scenarios.
            # This includes cases where rank 0 joins early and all other ranks join
            # later, and scenarios where multiple ranks join early, but at different
            # iterations, and later ranks join later.
            for num_early_join_ranks in num_uneven_ranks:
                for baseline_iter in baseline_num_iters:
                    for offset in iteration_offsets:
                        mapping = dict.fromkeys(range(0, num_early_join_ranks), baseline_iter)
                        # if num_early_join_ranks > 1, ranks > 0 that will join early
                        # iterate offset//2 more times than rank 0, to test nodes
                        # depleting inputs at different times.
                        if num_early_join_ranks > 1:
                            for rank in mapping.keys():
                                if rank > 0:
                                    mapping[rank] += offset // 2
                        mapping.update(
                            dict.fromkeys(range(num_early_join_ranks, dist.get_world_size()), baseline_iter + offset)
                        )
                        iteration_mappings.append(mapping)

            for (test_case, iteration_mapping) in itertools.product(
                models_to_test, iteration_mappings
            ):
                if self.rank == 0:
                    print(
                        f"""Running test: {test_case.name} sync interval
                        {test_case.sync_interval} with iteration mapping
                        {iteration_mapping}"""
                    )
                self._run_uneven_inputs_test(
                    test_case,
                    iteration_mapping,
                    find_unused_params=("unused_params_model" in test_case.name),
                )

        @skip_if_lt_x_gpu(2)
        @skip_but_pass_in_sandcastle_if(
            BACKEND not in DistTestCases.backend_feature["ddp"],
            f"The {BACKEND} backend does not support DistributedDataParallel",
        )
        def test_ddp_uneven_input_join_disable(self):
            # tests that if net.join() with enable=False is specified, DDP works as
            # expected with even inputs.
            torch.manual_seed(self.rank)
            net = torch.nn.parallel.DistributedDataParallel(
                torch.nn.Linear(1, 1).cuda(self.rank), device_ids=[self.rank]
            )
            inp = torch.ones(1) * self.rank
            n_iters = 5
            world_size = dist.get_world_size()
            with net.join(enable=False):
                for _ in range(n_iters):
                    # Clear grads
                    grad = net.module.weight.grad
                    if grad is not None:
                        grad.requires_grad_(False)
                        grad.zero_()
                    out = net(inp)
                    loss = out.sum()
                    loss.backward()
                    # Validate gradients to ensure that we divide by the correct
                    # world_size when join mode is disabled.
                    expected_grad = sum(i for i in range(world_size)) / world_size
                    self.assertEqual(net.module.weight.grad.item(), expected_grad)

            join_config = net._join_config
            self.assertFalse(join_config.enable)
            self.validate_net_equivalence(net)

        @skip_if_lt_x_gpu(2)
        @skip_but_pass_in_sandcastle_if(
            BACKEND not in DistTestCases.backend_feature["ddp"],
            f"The {BACKEND} backend does not support DistributedDataParallel",
        )
        def test_ddp_uneven_input_exception(self):
            # Tests that exceptions during training are correctly propagated by the
            # context manager.
            error_str = "Intentional error"

            class ExceptionModule(nn.Module):
                def __init__(self) -> None:
                    super().__init__()
                    self.param = nn.Parameter(torch.ones(1, requires_grad=True))

                def forward(self, _):
                    raise ValueError(error_str)

            exception_module = ExceptionModule()
            net = torch.nn.parallel.DistributedDataParallel(
                exception_module.cuda(self.rank), device_ids=[self.rank]
            )
            inp = torch.ones(1)
            with self.assertRaisesRegex(ValueError, error_str):
                with net.join():
                    out = net(inp)
                    loss = out.sum()
                    loss.backward()

        def _test_broadcast_object_list(self, group=None):
            gather_objects = COLLECTIVES_OBJECT_TEST_LIST.copy()

            # Only set device for NCCL backend since it must use GPUs.
            # Case where rank != GPU device.
            next_rank = (self.rank + 1) % int(self.world_size)
            backend = os.environ["BACKEND"]
            if backend == "nccl":
                torch.cuda.set_device(next_rank)

            src_rank = 0
            # If GPU test, add object with GPU tensor
            if backend == "nccl":
                gather_objects.append(Foo(torch.randn(3, 3, device=0)))

            if IS_FBCODE:
                # Create Tensor with > 2^31 Bytes storage requirements
                # Only on FBCODE as testing OOMs in OSS
                gather_objects.append(Foo(torch.randn(3, 178956971)))
            objects = (
                gather_objects
                if self.rank == src_rank
                else [None for _ in gather_objects]
            )

            # Single object test with device specified. Backend="gloo", device=cpu
            if backend != "nccl":
                single_obj_list = [objects[0]]
                if self.rank != src_rank:
                    self.assertNotEqual(single_obj_list[0], gather_objects[0])
                dist.broadcast_object_list(
                    single_obj_list, src=0, group=group, device=torch.device("cpu")
                )
                self.assertEqual(single_obj_list[0], gather_objects[0])

            # Single object test with device specified. Backend="gloo", device=current_device+1
            # The test is gated by the fact GPU count is the same as world size to avoid the case
            # when backend is gloo but there is no multiple GPU devices.
            if backend != "nccl" and torch.cuda.device_count() == int(self.world_size):
                single_obj_list = [objects[0]]
                if self.rank != src_rank:
                    self.assertNotEqual(single_obj_list[0], gather_objects[0])
                dist.broadcast_object_list(
                    single_obj_list, src=0, group=group, device=torch.device(next_rank)
                )
                self.assertEqual(single_obj_list[0], gather_objects[0])

            # Single object test with device specified. Backend="nccl", device=current_device+1
            if backend == "nccl" and torch.cuda.device_count() == int(self.world_size):
                single_obj_list = [objects[0]]
                if self.rank != src_rank:
                    self.assertNotEqual(single_obj_list[0], gather_objects[0])
                dist.broadcast_object_list(
                    single_obj_list, src=0, group=group, device=torch.device(next_rank)
                )
                self.assertEqual(single_obj_list[0], gather_objects[0])

            # Single object test: backward compatibility with device unspecified
            single_obj_list = [objects[0]]
            if self.rank != src_rank:
                self.assertNotEqual(single_obj_list[0], gather_objects[0])
            dist.broadcast_object_list(single_obj_list, src=0, group=group)
            self.assertEqual(single_obj_list[0], gather_objects[0])

            # Multiple input objects test
            if self.rank != src_rank:
                self.assertNotEqual(objects, gather_objects)
            dist.broadcast_object_list(objects, src=0, group=group)
            self.assertEqual(objects, gather_objects)

        @require_backend_is_available(DistTestCases.backend_feature["gpu"])
        @require_n_gpus_for_nccl_backend(
            int(os.environ["WORLD_SIZE"]), os.environ["BACKEND"]
        )
        @with_dist_debug_levels(levels=["DETAIL"])
        @unittest.skip("Test is failing, see https://github.com/pytorch/pytorch/pull/113620")
        def test_broadcast_object_list(self):
            return self._test_broadcast_object_list()

        @require_backend_is_available(DistTestCases.backend_feature["gpu"])
        @require_n_gpus_for_nccl_backend(
            int(os.environ["WORLD_SIZE"]), os.environ["BACKEND"]
        )
        @with_dist_debug_levels(levels=["DETAIL"])
        def _test_broadcast_object_list_subgroup(self):
            default = _get_default_group()
            backend = dist.get_backend(default)
            subgroup = dist.new_group(backend=backend)
            return self._test_broadcast_object_list(subgroup)

        def _test_ddp_ignore_params_arg(self, static_graph=False):
            class TestModel(nn.Module):
                def __init__(self, rank):
                    self.rank = rank
                    super().__init__()
                    self.fc1 = nn.Linear(1, 1, bias=False)
                    # Proxy that will be materialized to another architecture later.
                    # (after wrapping model with DDP)
                    if self.rank == 0:
                        self.fc2 = nn.Linear(1, 10, bias=False)
                    else:
                        self.fc2 = nn.Linear(10, 10, bias=False)

                def forward(self, x):
                    x = self.fc1(x)
                    x = self.fc2(x)
                    return x

            device_id = self.rank
            # Ensure the test works for both find_unused_parameter and broadcast_buffer settings.
            for (find_unused, broadcast_buffers) in itertools.product(
                [False, True], [False, True]
            ):
                model = TestModel(self.rank).float().to(device_id)
                # Note that the model can have different shape buffers if we pass
                # them in to be ignored as well.
                model.fc2.register_buffer(
                    "ignore_buffer", torch.zeros(5 + self.rank, device=self.rank)
                )
                proxy_params = list(model.fc2.parameters())
                model_fc2_name = next(
                    module_name
                    for module_name, module in model.named_modules()
                    if module is model.fc2
                )
                proxy_param_names = [
                    f"{model_fc2_name}.{param_name}"
                    for param_name, _ in model.fc2.named_parameters()
                ]
                proxy_buffer_names = [
                    f"{model_fc2_name}.{buf_name}"
                    for buf_name, _ in model.fc2.named_buffers()
                ]
                # Specify that we should ignore proxy_params since it will be
                # materialized later.
                torch.nn.parallel.DistributedDataParallel._set_params_and_buffers_to_ignore_for_model(
                    model, proxy_param_names + proxy_buffer_names
                )
                ddp = torch.nn.parallel.DistributedDataParallel(
                    model,
                    device_ids=[device_id],
                    find_unused_parameters=find_unused,
                    broadcast_buffers=broadcast_buffers,
                    static_graph=static_graph,
                )
                # Materialize new params. These are not registered in DDP and thus
                # don't have autograd hooks installed on them.
                ddp.module.fc2 = nn.Linear(1, 1, bias=False).to(device_id)

                # local model with the new materialized parameters.
                local_model = copy.deepcopy(ddp.module).cuda(self.rank)

                inp = torch.ones(1, dtype=torch.float).to(device_id) * (self.rank + 1)
                for _ in range(6):
                    ddp(inp).sum().backward()

                    local_model(inp).sum().backward()
                    # materialized param grad is not touched by DDP, so its grad should
                    # be the same as if running locally.
                    for materialized_param, local_param in zip(
                        ddp.module.fc2.parameters(), local_model.fc2.parameters()
                    ):
                        self.assertEqual(materialized_param.grad, local_param.grad)

                    # fc1 parameter grad should still be different, due to allreduce.
                    for synced_param, local_param in zip(
                        ddp.module.fc1.parameters(), local_model.fc1.parameters()
                    ):
                        self.assertFalse(synced_param.grad == local_param.grad)

                    # Proxy module grad should not be touched
                    for proxy_param in proxy_params:
                        self.assertTrue(proxy_param.grad is None)

                # Synchronize since we run multiple iterations of this test, to
                # isolate failure hangs.
                torch.cuda.synchronize(device=self.rank)

        @require_backend_is_available(DistTestCases.backend_feature["gpu"])
        @skip_if_lt_x_gpu(2)
        def test_ddp_ignore_params_arg(self):
            self._test_ddp_ignore_params_arg(static_graph=False)
            self._test_ddp_ignore_params_arg(static_graph=True)

        @with_dist_debug_levels(levels=["OFF", "INFO", "DETAIL"])
        @require_backend_is_available(DistTestCases.backend_feature["gpu"])
        @skip_if_lt_x_gpu(2)
        def test_ddp_unused_params_rebuild_buckets_exception(self):
            class ToyModel(nn.Module):
                def __init__(self) -> None:
                    super().__init__()
                    self.net1 = nn.Linear(10, 10, bias=False)
                    self.net2 = nn.Linear(10, 10, bias=False)

                def forward(self, x):
                    return self.net1(x)

            ddp = torch.nn.parallel.DistributedDataParallel(
                ToyModel().cuda(self.rank), device_ids=[self.rank]
            )
            for i in range(2):
                inp = torch.rand(1, 10)
                if i > 0:
                    # On 2nd iteration, this will fail during rebuild_buckets,
                    # but we should report an error regarding unused parameters
                    # since that is the underlying root cause.
                    try:
                        ddp(inp).sum().backward()
                    except RuntimeError as e:
                        msg = str(e)
                        verify_ddp_error_logged(ddp, msg)
                        expected_strs = [
                            ddp_prev_reduction_unfinished_str,
                            ddp_recommend_find_unused_params_str,
                            ddp_outputs_not_used_in_loss_str,
                        ]
                        # In debug mode, should show parameters that weren't reduced.
                        # Without debug mode, should show suggestion to use debug mode.
                        if dist.get_debug_level() == dist.DebugLevel.OFF:
                            expected_strs.append(ddp_suggest_debug_mode_str)
                        else:
                            unreduced_params = ", ".join(["net2.weight"])
                            expected_strs.append(
                                f"did not receive grad for rank {self.rank}: {unreduced_params}"
                            )
                        for s in expected_strs:
                            self.assertTrue(s in msg, f"Expected {s} to be in {msg}")
                        self.assertFalse(ddp_find_unused_params_enabled_str in msg)
                    else:
                        self.assertFalse(
                            True, "DDP unused parameters error not raised."
                        )
                else:
                    ddp(inp).sum().backward()

            dist.barrier()

        @require_backend_is_available(DistTestCases.backend_feature["gpu"])
        @skip_if_lt_x_gpu(2)
        def test_ddp_shared_grad_acc_unused_params(self):
            # When find_unused_parameters=True, ensure we mark unused parameters
            # even if they share gradient accumulators.
            class ToyModel(nn.Module):
                def __init__(self) -> None:
                    super().__init__()
                    # net1, bias, and net1.bias are all unused params.
                    self.net1 = nn.Linear(10, 5, bias=False)
                    self.bias = nn.Parameter(torch.zeros(5))
                    # net1.bias and self.bias are names for the same underlying
                    # parameter, so they share the same grad acc. This caused
                    # the bug reported in https://github.com/pytorch/pytorch/issues/41324.
                    self.net1.bias = self.bias
                    self.net2 = nn.Linear(10, 5)

                def forward(self, x):
                    return self.net2(x).sum()

            torch.cuda.set_device(self.rank)
            model = ToyModel().to(torch.cuda.current_device())
            for static in [True, False]:
                ddp_model = torch.nn.parallel.DistributedDataParallel(
                    copy.deepcopy(model),
                    device_ids=[self.rank],
                    find_unused_parameters=True,
                    static_graph=static,
                )
                inp = torch.randn(20, 10, device=self.rank)
                for _ in range(6):
                    loss = ddp_model(inp)
                    # To test https://github.com/pytorch/pytorch/issues/61982
                    loss /= 10
                    loss.backward()

        @require_backend_is_available(DistTestCases.backend_feature["gpu"])
        @skip_if_lt_x_gpu(2)
        def test_ddp_device(self):
            expected_len = 2

            class TensorWrapper:
                __slots__ = ["t", "moved_to_gpu"]

                def __init__(self, t):
                    self.t = t
                    self.moved_to_gpu = False

            # Handlers for specific types of validation we want to do based on
            # the input type.

            def tuple_and_list_validator(x):
                self.assertTrue(len(x), expected_len)
                self.assertEqual(1, len({t.device for t in x}))
                self.assertEqual(x[0].device.index, self.rank)
                return x[0] + x[1]

            def namedtuple_validator(x):
                self.assertEqual(x._fields, EXPECTED_FIELDS)
                self.assertEqual(x.a.device.index, x.b.device.index)
                self.assertEqual(x.a.device.index, self.rank)
                return x.a + x.b

            def custom_type_validator(x):
                self.assertTrue(x.moved_to_gpu or (str(x.t.device) == "cpu"))
                x.t = x.t.to(self.rank)
                x.moved_to_gpu = True
                return x.t

            def dict_validator(x):
                self.assertTrue(EXPECTED_FIELDS[0] in x.keys())
                self.assertTrue(EXPECTED_FIELDS[1] in x.keys())
                self.assertEqual(1, len({t.device for t in x.values()}))
                self.assertEqual(x[EXPECTED_FIELDS[0]].device.index, self.rank)
                return x[EXPECTED_FIELDS[0]] + x[EXPECTED_FIELDS[1]]

            validators = {
                TensorWrapper: custom_type_validator,
                tuple: tuple_and_list_validator,
                list: tuple_and_list_validator,
                TestNamedTupleInput_0: namedtuple_validator,
                TestNamedTupleInput_1: namedtuple_validator,
                dict: dict_validator,
            }

            class ToyModel(torch.nn.Module):
                def __init__(self_):  # noqa: B902
                    super().__init__()
                    self_.lin = nn.Linear(10, 10, bias=False)

                def forward(self_, x, expected_type):  # noqa: B902
                    # Similar to scatter, the recursive to in the single-device
                    # case does not move tensors if they are in a custom type.
                    self.assertTrue(isinstance(x, expected_type))
                    fwd_tensor = validators[expected_type](x)
                    return self_.lin(fwd_tensor)

            model = torch.nn.parallel.DistributedDataParallel(
                ToyModel().to(self.rank), device_ids=[self.rank]
            )

            def train_iter(inp, input_type):
                for _ in range(4):
                    out = model(inp, input_type)
                    out.sum().backward()

            # CPU tuple input, should be moved to the proper device before call
            # to forward.
            inp = tuple(torch.randn(10, 10) for _ in range(expected_len))
            train_iter(inp, tuple)

            # List CPU input, should be moved to proper device before call to
            # forward.
            inp = [torch.randn(10, 10) for _ in range(expected_len)]
            train_iter(inp, list)
            # Custom type containing tensor. The type is maintained, but the
            # device is not propagated (which is what happens with scatter too)
            inp = TensorWrapper(torch.randn(10, 10))
            train_iter(inp, TensorWrapper)
            # NamedTuple input. The type should be maintained and tensor inputs
            # should be moved to the correct device as in scatter.
            batch = 5
            dim = 10
            a = torch.rand(batch, dim)
            b = torch.rand(batch, dim)

            inp = TestNamedTupleInput_0(a, b)
            train_iter(inp, type(inp))

            inp = TestNamedTupleInput_1(a, b)
            train_iter(inp, type(inp))

            # dictionary input.
            inp = {
                EXPECTED_FIELDS[0]: a,
                EXPECTED_FIELDS[1]: b,
            }
            train_iter(inp, type(inp))

        @require_backend_is_available(DistTestCases.backend_feature["gpu"])
        @skip_if_lt_x_gpu(2)
        def test_ddp_namedtuple(self):
            batch = 5
            dim = 10

            a = torch.rand(batch, dim, device=self.rank)
            b = torch.rand(batch, dim, device=self.rank)

            class NamedTupleModule(torch.nn.Module):
                def __init__(self_):  # noqa: B902
                    super().__init__()
                    self_.lin = nn.Linear(10, 1)

                def forward(self_, input, expected_type):  # noqa: B902
                    # Without NamedTuple support, this would be of type tuple.
                    self.assertTrue(
                        isinstance(input, expected_type),
                        f"Expected type {expected_type} but got {type(input)}",
                    )
                    self.assertEqual(input._fields, EXPECTED_FIELDS)
                    self.assertEqual(a, input.a)
                    self.assertEqual(b, input.b)
                    return self_.lin(torch.mul(input.a, input.b))

            model = torch.nn.parallel.DistributedDataParallel(
                NamedTupleModule().cuda(self.rank), device_ids=[self.rank]
            )
            inp = TestNamedTupleInput_0(a, b)
            # The following would fail if DDP does not propagate NamedTuples correctly.
            model(inp, type(inp))

            inp = TestNamedTupleInput_1(a, b)
            model(inp, type(inp))

        @require_backend_is_available({"gloo"})
        def test_grads_same_across_ranks_with_no_sync(self):
            _group, _group_id, rank = self._init_global_test()
            world_size = dist.get_world_size()
            if world_size < 2:
                self.skipTest("This test requires at least two ranks.")

            class SimpleConditionalModel(nn.Module):
                # if rank is 0, uses nn1 on the first pass and nn2 on the second pass.
                # else, uses nn3 on the first pass and nn4 on the second pass.

                def __init__(self, rank):
                    super().__init__()

                    self.rank = rank
                    self.nn1 = nn.Linear(1, 1)
                    self.nn2 = nn.Linear(1, 1)
                    self.nn3 = nn.Linear(1, 1)
                    self.nn4 = nn.Linear(1, 1)
                    self.state = 0

                def forward(self, input):
                    if self.state == 0:
                        self.state = 1
                        if self.rank == 0:
                            return self.nn1(input)
                        else:
                            return self.nn3(input)
                    else:
                        self.state = 0
                        if self.rank == 0:
                            return self.nn2(input)
                        else:
                            return self.nn4(input)

            model = torch.nn.parallel.DistributedDataParallel(
                SimpleConditionalModel(rank), find_unused_parameters=True
            )
            mse_loss = nn.MSELoss()
            grad_accumulation = 2

            for microbatch_idx in range(grad_accumulation):
                if microbatch_idx < grad_accumulation - 1:
                    context = model.no_sync
                else:
                    context = nullcontext

                with context():
                    input = torch.rand((1, ))
                    output = model.forward(input)
                    target = torch.rand((1, ))

                    loss = mse_loss(output, target)
                    loss.backward()

            self.assertTrue(
                not any(p.grad is None for p in model.parameters()),
                "Gradients can't be None for any model parameter."
            )
            grads = torch.cat([p.grad.view(-1) for p in model.parameters()])

            # Gather all gradients to rank 0.
            if rank == 0:
                gathered_grads = [torch.zeros_like(grads) for _ in range(world_size)]
            else:
                gathered_grads = []

            dist.gather(grads, gather_list=gathered_grads, dst=0)
            if rank == 0:
                for g in gathered_grads[1:]:
                    self.assertTrue(
                        torch.allclose(gathered_grads[0], g),
                        "Gradients are not the same for all ranks."
                    )

        @with_dist_debug_levels(levels=["OFF", "INFO", "DETAIL"])
        @require_backend_is_available(DistTestCases.backend_feature["gpu"])
        @skip_if_lt_x_gpu(2)
        def test_ddp_control_flow_same_across_ranks(self):
            # Control flow that is the same across ranks.
            batch = 20
            dim = 10

            world_size = dist.get_world_size()
            torch.cuda.set_device(self.rank)
            model = torch.nn.parallel.DistributedDataParallel(
                ControlFlowToyModel().cuda(self.rank),
                device_ids=[self.rank],
                find_unused_parameters=True,
            )
            random_input = torch.randn(batch, dim, device=self.rank)
            ones_input = torch.ones(batch, dim, device=self.rank)
            for i in range(6):
                if i % 2 == 0:
                    out = model(random_input)
                else:
                    out = model(ones_input)
                loss = out.sum()
                loss.backward()
                # On even iterations, 2nd param goes unused, on odd iterations,
                # it is used.
                local_used_map = model.reducer._get_local_used_map()
                if i % 2 == 0:
                    expected = torch.tensor(
                        [world_size, 0], device=self.rank, dtype=torch.int32
                    )
                else:
                    expected = torch.tensor(
                        [world_size, world_size], device=self.rank, dtype=torch.int32
                    )

                # Validate parameter usage.
                variable_usage_tensor = local_used_map
                self.assertEqual(variable_usage_tensor, expected)

            # Validate appropriate error message when DDP is used with
            # find_unused_parameters=False.
            model = torch.nn.parallel.DistributedDataParallel(
                ControlFlowToyModel().cuda(self.rank),
                device_ids=[self.rank],
                find_unused_parameters=False,
            )
            for i in range(2):
                if i == 0:
                    loss = model(random_input).sum()
                    loss.backward()
                else:
                    try:
                        loss = model(random_input).sum()
                        loss.backward()
                    except RuntimeError as e:
                        msg = str(e)
                        verify_ddp_error_logged(model, msg)
                        # 2nd linear layer is unused
                        unused_param_index = 1
                        expected_strs = [
                            ddp_prev_reduction_unfinished_str,
                            ddp_recommend_find_unused_params_str,
                            ddp_outputs_not_used_in_loss_str,
                            f"Parameter indices which did not receive grad for rank {self.rank}: {unused_param_index}",
                        ]
                        # In debug mode, should show parameters that weren't reduced.
                        # Without debug mode, should show suggestion to use debug mode.
                        if dist.get_debug_level() == dist.DebugLevel.OFF:
                            expected_strs.append(ddp_suggest_debug_mode_str)
                        else:
                            unreduced_params = ", ".join(["lin2.weight"])
                            expected_strs.append(
                                f"did not receive grad for rank {self.rank}: {unreduced_params}"
                            )
                        for s in expected_strs:
                            self.assertTrue(s in msg, f"Expected {s} to be in {msg}")
                        self.assertFalse(ddp_find_unused_params_enabled_str in msg)
                    else:
                        self.assertFalse(True, "DDP error not raised")

            dist.barrier()

        @require_backend_is_available(DistTestCases.backend_feature["gpu"])
        @skip_if_lt_x_gpu(2)
        def test_invalid_static_graph(self):
            torch.cuda.set_device(self.rank)
            model = torch.nn.parallel.DistributedDataParallel(
                ControlFlowToyModel().cuda(self.rank),
                device_ids=[self.rank],
                static_graph=True,
            )
            random_input = torch.randn(20, 10, device=self.rank)
            ones_input = torch.ones(20, 10, device=self.rank)
            # unused parameter in the first iteration got used
            # in second iteration.
            expected_err = "Your training graph has changed in this iteration"
            with self.assertRaisesRegex(RuntimeError, expected_err):
                for i in range(2):
                    if i % 2 == 0:
                        out = model(random_input)
                    else:
                        out = model(ones_input)
                    loss = out.sum()
                    loss.backward()

            verify_ddp_error_logged(model, expected_err)

            # used parameter in the first iteration got unused
            # in second iteration.
            with self.assertRaisesRegex(
                RuntimeError,
                "Expected to have finished reduction in the prior iteration "
                "before starting a new one. This error indicates that your "
                "training graph has changed in this iteration, "
                "e.g., one parameter is used in first iteration, "
                "but then got unused in the second iteration. "
                "this is not compatible with static_graph set to True.\n"
                "Parameter indices which did not receive grad for",
            ):
                for i in range(2):
                    if i % 2 != 0:
                        out = model(random_input)
                    else:
                        out = model(ones_input)
                    loss = out.sum()
                    loss.backward()

            verify_ddp_error_logged(model, "Expected to have finished reduction")

        @with_dist_debug_levels(levels=["OFF", "INFO", "DETAIL"])
        @require_backend_is_available(DistTestCases.backend_feature["gpu"])
        @skip_if_lt_x_gpu(2)
        def test_ddp_control_flow_different_across_ranks(self):
            # Control flow that is different across ranks.
            batch = 20
            dim = 10

            class ToyModel(nn.Module):
                def __init__(self, rank):
                    super().__init__()
                    self.lin1 = nn.Linear(10, 10, bias=False)
                    self.lin2 = nn.Linear(10, 10, bias=False)
                    self.rank = rank

                def forward(self, x):
                    # Control-flow that is rank and input dependent for the
                    # model.
                    use_second_layer = (
                        torch.equal(x, torch.ones(batch, dim, device=x.device))
                        and self.rank == 1
                    )

                    if use_second_layer:
                        return self.lin2(F.relu(self.lin1(x)))
                    else:
                        return F.relu(self.lin1(x))

            world_size = dist.get_world_size()
            torch.cuda.set_device(self.rank)
            model = torch.nn.parallel.DistributedDataParallel(
                ToyModel(self.rank).cuda(self.rank),
                device_ids=[self.rank],
                find_unused_parameters=True,
            )
            random_input = torch.randn(batch, dim, device=self.rank)
            ones_input = torch.ones(batch, dim, device=self.rank)
            for i in range(6):
                if i % 2 == 0:
                    out = model(random_input)
                else:
                    out = model(ones_input)
                loss = out.sum()
                loss.backward()
                # On even iterations, 2nd param goes unused, on odd iterations,
                # it is used only on rank 1.
                local_used_map = model.reducer._get_local_used_map()

                if i % 2 == 0:
                    expected = torch.tensor(
                        [world_size, 0], device=self.rank, dtype=torch.int32
                    )
                else:
                    expected = torch.tensor(
                        [world_size, 1], device=self.rank, dtype=torch.int32
                    )

                variable_usage_tensor = local_used_map
                # Validate parameter usage. On odd iterations, 2nd param is only
                # used on rank 1.
                self.assertEqual(variable_usage_tensor, expected)

            # Validate appropriate error message when DDP is used with
            # find_unused_parameters=False.
            model = torch.nn.parallel.DistributedDataParallel(
                ToyModel(self.rank).cuda(self.rank),
                device_ids=[self.rank],
                find_unused_parameters=False,
            )
            for i in range(2):
                if i == 0:
                    loss = model(random_input).sum()
                    loss.backward()
                else:
                    try:
                        loss = model(random_input).sum()
                        loss.backward()
                    except RuntimeError as e:
                        msg = str(e)
                        verify_ddp_error_logged(model, msg)
                        unused_param_index = 1
                        expected_strs = [
                            ddp_prev_reduction_unfinished_str,
                            ddp_recommend_find_unused_params_str,
                            ddp_outputs_not_used_in_loss_str,
                            f"Parameter indices which did not receive grad for rank {self.rank}: {unused_param_index}",
                        ]
                        # In debug mode, should show parameters that weren't reduced.
                        # Without debug mode, should show suggestion to use debug mode.
                        if dist.get_debug_level() == dist.DebugLevel.OFF:
                            expected_strs.append(ddp_suggest_debug_mode_str)
                        else:
                            unreduced_params = ", ".join(["lin2.weight"])
                            expected_strs.append(
                                f"did not receive grad for rank {self.rank}: {unreduced_params}"
                            )
                        for s in expected_strs:
                            self.assertTrue(s in msg, f"Expected {s} to be in {msg}")
                        self.assertFalse(ddp_find_unused_params_enabled_str in msg)
                    else:
                        self.assertFalse(True, "DDP error not raised")

            dist.barrier()

        @require_backend_is_available({"gloo"})
        def test_scatter_object_list(self):
            src_rank = 0
            scatter_list = (
                COLLECTIVES_OBJECT_TEST_LIST
                if self.rank == src_rank
                else [None for _ in COLLECTIVES_OBJECT_TEST_LIST]
            )
            world_size = dist.get_world_size()
            scatter_list = scatter_list[:world_size]
            i = 0
            while len(scatter_list) < world_size:
                scatter_list.append(scatter_list[i])
                i += 1

            output_obj_list = [None]
            dist.scatter_object_list(output_obj_list, scatter_list, src=src_rank)
            self.assertEqual(
                output_obj_list[0],
                COLLECTIVES_OBJECT_TEST_LIST[
                    self.rank % len(COLLECTIVES_OBJECT_TEST_LIST)
                ],
            )
            # Ensure errors are raised upon incorrect arguments.
            with self.assertRaisesRegex(
                ValueError,
                "Expected argument scatter_object_output_list to be a list of size at least 1.",
            ):
                dist.scatter_object_list([], scatter_list, src=src_rank)

        def _generate_sparse_tensors_for_bucket_assignment_test(self):
            tensors = [
                torch.empty([50], dtype=torch.float),
                torch.empty([25], dtype=torch.double),
                torch.empty([50], dtype=torch.float),
                torch.empty([25], dtype=torch.double),
                torch.empty([50], dtype=torch.float),
                torch.empty([25], dtype=torch.double),
            ]

            tensors_sparse = [t.to_sparse() for t in tensors]
            return tensors_sparse

        def _test_compute_bucket_assignment_by_size(self, use_logger):
            group_gloo = dist.new_group(
                timeout=timedelta(seconds=60), backend=dist.Backend.GLOO
            )
            # Set TORCH_NCCL_BLOCKING_WAIT and use a new NCCL group to improve test
            # determinism.
            os.environ[self.blocking_str] = "1"
            group_to_use = dist.new_group(
                backend=dist.get_backend(), timeout=timedelta(seconds=5)
            )
            torch.accelerator.set_device_index(self.rank)

            # Create a valid model. The constructor initializes the logger that we use later.
            # We never actually use the rest of the model - we only need its logger.
            net = EmbeddingNetDifferentParams(0)
            net = torch.nn.parallel.DistributedDataParallel(
                net.to(self.rank),
                device_ids=[self.rank],
                process_group=group_to_use,
            )

            # if we don't pass a logger then we can only check that an exception was thrown.
            expected_err = "No support for sparse tensors."
            with self.assertRaisesRegex(RuntimeError, expected_err):
                tensors_sparse = (
                    self._generate_sparse_tensors_for_bucket_assignment_test()
                )
                if use_logger:
                    dist._compute_bucket_assignment_by_size(
                        tensors_sparse, [400], logger=net.logger
                    )
                else:
                    dist._compute_bucket_assignment_by_size(
                        tensors_sparse, [400]
                    )
            if use_logger:
                verify_ddp_error_logged(net, expected_err)

            # Perform gloo-based barrier to ensure one rank doesn't exit test
            # early which causes failure with Barrier.sync.
            dist.barrier(group_gloo)

        @require_backend_is_available(DistTestCases.backend_feature["gpu"])
        @skip_if_lt_x_gpu(2)
        def test_compute_bucket_assignment_by_size_sparse_error_without_logger(self):
            self._test_compute_bucket_assignment_by_size(use_logger=False)

        @require_backend_is_available(DistTestCases.backend_feature["gpu"])
        @skip_if_lt_x_gpu(2)
        def test_compute_bucket_assignment_by_size_sparse_error_with_logger(self):
            self._test_compute_bucket_assignment_by_size(use_logger=True)

        def _test_verify_model_across_rank(self, use_logger):
            group_gloo = dist.new_group(
                timeout=timedelta(seconds=60), backend=dist.Backend.GLOO
            )
<<<<<<< HEAD
            # Set TORCH_NCCL_BLOCKING_WAIT and use a new NCCL group to improve test
            # determinism.
            os.environ[self.blocking_str] = "1"
            group_to_use = dist.new_group(
                backend=dist.get_backend(), timeout=timedelta(seconds=5)
            )
            torch.accelerator.set_device_index(self.rank)
            ctx, expected_err = self._determine_expected_error_verify_model_across_rank(
                group_to_use
            )
=======
            group_to_use = dist.new_group(
                backend=dist.get_backend(), timeout=timedelta(seconds=5)
            )
            torch.cuda.set_device(self.rank)
>>>>>>> 164d2c88

            # Create a valid model. The constructor initializes the logger that we use later.
            net = EmbeddingNetDifferentParams(0)
            net = torch.nn.parallel.DistributedDataParallel(
                net.to(self.rank),
                device_ids=[self.rank],
                process_group=group_to_use,
            )

            # Modify the model so that the number of parameters are different for each rank.
            # This will cause a RuntimeError to be thrown below in _verify_param_shape_across_processes,
            # so we can check if the correct error is thrown and is logged.
            # We can't do this in the constructor above otherwise the logger will
            # not be properly initialized.
            net.module.lin = nn.Linear(100 if self.rank == 0 else 10, 1)

            # if we pass a logger we can verify that it was logged
            caught = 0
            try:
                if use_logger:
                    _verify_param_shape_across_processes(
                        net.process_group, list(net.parameters()), net.logger
                    )
                else:
                    _verify_param_shape_across_processes(
                        net.process_group, list(net.parameters())
                    )
            except Exception:
                caught = 1

            # As long as there is one rank catching the exception
            t = torch.Tensor([caught])
            dist.all_reduce(t, group=group_gloo)
            self.assertGreater(t, 0)

        @require_backend_is_available(DistTestCases.backend_feature["gpu"])
        @skip_but_pass_in_sandcastle_if(
            BACKEND == "ucc" and IS_SANDCASTLE, "Skipped internally"
        )
        @skip_if_lt_x_gpu(2)
        def test_verify_model_across_rank_with_logger(self):
            self._test_verify_model_across_rank(use_logger=True)

        @require_backend_is_available(DistTestCases.backend_feature["gpu"])
        @skip_but_pass_in_sandcastle_if(
            BACKEND == "ucc" and IS_SANDCASTLE, "Skipped internally"
        )
        @skip_if_lt_x_gpu(2)
        def test_verify_model_across_rank_without_logger(self):
            self._test_verify_model_across_rank(use_logger=False)

        def _run_test_ddp_model_with_diff_params(self, net, ddp_group, group_gloo):
            caught = 0
            try:
                net = torch.nn.parallel.DistributedDataParallel(
                    net.to(self.rank), device_ids=[self.rank], process_group=ddp_group
                )
            except Exception:
                caught = 1

            # As long as there is one rank catching the exception
            t = torch.Tensor([caught])
            dist.all_reduce(t, group=group_gloo)
            self.assertGreater(t, 0)

        @require_backend_is_available(DistTestCases.backend_feature["gpu"])
        @skip_but_pass_in_sandcastle_if(
            BACKEND == "ucc" and IS_SANDCASTLE, "Skipped internally"
        )
        @skip_if_lt_x_gpu(2)
        def test_ddp_model_diff_shape_across_ranks(self):
            group_gloo = dist.new_group(
                timeout=timedelta(seconds=60), backend=dist.Backend.GLOO
            )
<<<<<<< HEAD
            # Set TORCH_NCCL_BLOCKING_WAIT and use a new NCCL group to improve test
            # determinism.
            os.environ[self.blocking_str] = "1"
            group_to_use = dist.new_group(
                backend=dist.get_backend(), timeout=timedelta(seconds=10)
            )
            torch.accelerator.set_device_index(self.rank)
            ctx, _expected_err = self._determine_expected_error_verify_model_across_rank(
                group_to_use
            )
=======
            group_to_use = dist.new_group(
                backend=dist.get_backend(), timeout=timedelta(seconds=10)
            )
            torch.cuda.set_device(self.rank)
>>>>>>> 164d2c88
            # Creates network with different sized embedding table on different
            # ranks. This should throw an error during DDP init.
            net = EmbeddingNetDifferentParams(self.rank)
            self._run_test_ddp_model_with_diff_params(
                net, group_to_use, group_gloo
            )

        @require_backend_is_available(DistTestCases.backend_feature["gpu"])
        @skip_but_pass_in_sandcastle_if(
            BACKEND == "ucc" and IS_SANDCASTLE, "Skipped internally"
        )
        @skip_if_lt_x_gpu(2)
        def test_ddp_model_diff_num_params_across_ranks(self):
            group_gloo = dist.new_group(
                timeout=timedelta(seconds=60), backend=dist.Backend.GLOO
            )
<<<<<<< HEAD
            # Set TORCH_NCCL_BLOCKING_WAIT and use a new NCCL group to improve test
            # determinism.
            os.environ[self.blocking_str] = "1"
            group_to_use = dist.new_group(
                backend=dist.get_backend(), timeout=timedelta(seconds=10)
            )
            torch.accelerator.set_device_index(self.rank)
            ctx, _expected_err = self._determine_expected_error_verify_model_across_rank(
                group_to_use, diff_num_params=True
            )
=======
            group_to_use = dist.new_group(
                backend=dist.get_backend(), timeout=timedelta(seconds=10)
            )
            torch.cuda.set_device(self.rank)
>>>>>>> 164d2c88

            # Creates network with diff # of param across ranks, reducer should
            # recognize this and throw appropriate error.
            net = EmbeddingNetDifferentParams(
                self.rank, diff_num_params=(self.rank == 1)
            )

            self._run_test_ddp_model_with_diff_params(
                net,
                group_to_use,
                group_gloo,
            )

        def _test_output_unused_in_loss(self, module_cls, gradient_as_bucket_view):
            model = module_cls()
            local_net = copy.deepcopy(model)
            net = torch.nn.parallel.DistributedDataParallel(
                copy.deepcopy(model).cuda(self.rank),
                device_ids=[self.rank],
                find_unused_parameters=True,
            )

            # Tests that certain parameters not getting gradient since the
            # output is unused in loss computation is supported. Specifically,
            # checks that the grads remain unchanged and are the same as local
            # training.
            inp = torch.randn(10, 10)

            # Ensure that if a param is not used in loss computation, its
            # gradient is untouched, i.e. if it is None before it is None after,
            # not zero.
            if module_cls == DictOutputModule:
                a, b = local_net(inp)["predictions"]
                a_dist, b_dist = net(inp)["predictions"]
            else:
                a, b = local_net(inp)
                a_dist, b_dist = net(inp)

            loss_dist = b_dist.sum()
            loss_dist.backward()

            # Ensure that gradient corresponding to parameter "a" was not
            # touched, i.e. it is None and matches the local grad.
            if module_cls == DictOutputModule:
                self.assertTrue(net.module.module.a.weight.grad is None)
                self.assertEqual(
                    net.module.module.a.weight.grad, local_net.module.a.weight.grad
                )
            else:
                self.assertTrue(net.module.a.weight.grad is None)
                self.assertEqual(net.module.a.weight.grad, local_net.a.weight.grad)

            saved_a_local_grad = None
            saved_a_dist_grad = None
            net.zero_grad()
            local_net.zero_grad()
            for i in range(6):
                if module_cls == DictOutputModule:
                    a, b = local_net(inp)["predictions"]
                    a_dist, b_dist = net(inp)["predictions"]
                else:
                    a, b = local_net(inp)
                    a_dist, b_dist = net(inp)
                if i < 2:
                    # Use both params in loss computation. Later, "a" will go
                    # unused and we check to ensure DDP supports this and
                    # gradients remain the same as local training.
                    t = a @ b
                    t_dist = a_dist @ b_dist
                    loss = t.sum()
                    loss_dist = t_dist.sum()
                else:
                    # Model output "a" unused in loss.
                    loss = b.sum()
                    loss_dist = b_dist.sum()
                loss.backward()
                loss_dist.backward()
                if i == 1:
                    # Save grads to compare with them in next iterations.
                    if module_cls == DictOutputModule:
                        saved_a_local_grad = local_net.module.a.weight.grad
                        saved_a_dist_grad = net.module.module.a.weight.grad
                    else:
                        saved_a_local_grad = local_net.a.weight.grad
                        saved_a_dist_grad = net.module.a.weight.grad
                    self.assertEqual(saved_a_local_grad, saved_a_dist_grad)
                elif i >= 2:
                    # parameter "a" of both models should be the same and not change
                    if module_cls == DictOutputModule:
                        self.assertEqual(
                            net.module.module.a.weight.grad, saved_a_dist_grad
                        )
                        self.assertEqual(
                            local_net.module.a.weight.grad, saved_a_local_grad
                        )
                    else:
                        self.assertEqual(net.module.a.weight.grad, saved_a_dist_grad)
                        self.assertEqual(local_net.a.weight.grad, saved_a_local_grad)

                # Verify grads are the same
                for (local_param, dist_param) in zip(
                    local_net.parameters(), net.parameters()
                ):
                    local_grad = local_param.grad
                    dist_grad = dist_param.grad
                    self.assertEqual(local_grad, dist_grad)

            dist.barrier()

        @skip_but_pass_in_sandcastle_if(
            BACKEND not in DistTestCases.backend_feature["ddp"],
            f"The {BACKEND} backend does not support DistributedDataParallel",
        )
        @skip_if_lt_x_gpu(2)
        def test_output_unused_in_loss_tuple_module(self):
            module_cls = UnusedParamTwoLinLayerNet
            for grad_as_bucket_view in [True, False]:
                self._test_output_unused_in_loss(module_cls, grad_as_bucket_view)

        @skip_but_pass_in_sandcastle_if(
            BACKEND not in DistTestCases.backend_feature["ddp"],
            f"The {BACKEND} backend does not support DistributedDataParallel",
        )
        @skip_if_lt_x_gpu(2)
        def test_output_unused_in_loss_dict_module(self):
            module_cls = DictOutputModule
            for grad_as_bucket_view in [True, False]:
                self._test_output_unused_in_loss(module_cls, grad_as_bucket_view)

        @skip_but_pass_in_sandcastle_if(
            BACKEND not in DistTestCases.backend_feature["ddp"],
            f"The {BACKEND} backend does not support DistributedDataParallel",
        )
        @skip_if_lt_x_gpu(2)
        def test_undefined_grad_parity_unused_parameters(self):
            # TODO: enable this for general training use cases:
            # https://github.com/pytorch/pytorch/issues/58511.
            x = torch.ones(1, 2).to(self.rank)
            net = Net().to(self.rank)
            local_net = copy.deepcopy(net)
            net = torch.nn.parallel.DistributedDataParallel(
                net,
                device_ids=[self.rank],
                find_unused_parameters=True,
            )
            out = net(x).sum()
            local_out = local_net(x).sum()
            # Simulates undefined gradients.
            torch._C._functions.UndefinedGrad()(out).backward()
            torch._C._functions.UndefinedGrad()(local_out).backward()
            for (dist_param_name, dist_param), (local_param_name, local_param) in zip(
                net.named_parameters(), local_net.named_parameters()
            ):
                dist_grad = dist_param.grad
                local_grad = local_param.grad
                self.assertEqual(
                    dist_grad,
                    local_grad,
                    f"""DDP param {dist_param_name} with grad {dist_grad}
                    does not match local param {local_param_name} with grad
                    {local_grad}""",
                )

        def _test_different_graph_across_ranks(
            self, find_unused_parameters=False, static_graph=False
        ):
            class ToyModel(nn.Module):
                def __init__(self, rank):
                    super().__init__()
                    self.lin1 = nn.Linear(10, 10, bias=False)
                    self.lin2 = nn.Linear(10, 10, bias=False)
                    self.rank = rank

                def forward(self, x):
                    if self.rank == 0:
                        return self.lin2(F.relu(self.lin1(x)))
                    else:
                        return F.relu(self.lin1(x))

            torch.manual_seed(31415)
            torch.cuda.set_device(self.rank)
            model = ToyModel(self.rank).cuda(self.rank)
            ddp_model = torch.nn.parallel.DistributedDataParallel(
                model,
                device_ids=[self.rank],
                find_unused_parameters=find_unused_parameters,
                gradient_as_bucket_view=True,
                static_graph=static_graph,
            )
            random_input = torch.randn(20, 10, device=self.rank)
            for _ in range(10):
                out = ddp_model(random_input)
                loss = out.sum()
                loss.backward()
            return ddp_model

        @require_backend_is_available(DistTestCases.backend_feature["gpu"])
        @skip_if_lt_x_gpu(2)
        def test_different_graph_across_ranks(self):
            base_model = self._test_different_graph_across_ranks(
                find_unused_parameters=True
            )
            self.assertFalse(
                base_model._get_ddp_logging_data().get("has_rebuilt_buckets", 0)
            )
            static_model = self._test_different_graph_across_ranks(static_graph=True)
            self.assertTrue(
                static_model._get_ddp_logging_data().get("has_rebuilt_buckets", 0)
            )
            for i, j in zip(base_model.parameters(), static_model.parameters()):
                self.assertEqual(i, j)

        @require_backend_is_available({"gloo"})
        @skip_but_pass_in_sandcastle_if(
            IS_MACOS or IS_WINDOWS,
            "MacOS uses uv transport which does not have as robust error handling as tcp transport",
        )
        def test_monitored_barrier_gloo(self):
            tensors = [torch.ones(10) * self.rank]
            # Kick off some allreduce work on all ranks
            for _ in range(10):
                dist.all_reduce(torch.cat(tensors))
            # Run monitored barrier and ensure it passes
            timeout = timedelta(seconds=2)
            dist.monitored_barrier(timeout=timeout)
            # Check monitored_barrier success with wait_all_ranks=True
            for _ in range(10):
                dist.all_reduce(torch.cat(tensors))
            dist.monitored_barrier(timeout=timeout, wait_all_ranks=True)
            # All ranks besides 1 call into barrier, rank 0 should report failure
            # while others report gloo error.
            failed_rank = 1
            src_rank = 0
            if self.rank == src_rank:
                with self.assertRaisesRegex(
                    RuntimeError, f"Rank {failed_rank} failed to pass monitoredBarrier"
                ):
                    dist.monitored_barrier(timeout=timeout)
            elif self.rank != failed_rank:
                # Other ranks should not pass barrier since rank 0 failed.
                err_regex = (
                    f"Rank {self.rank} successfully reached monitoredBarrier,"
                    f" but received errors while waiting for send/recv from rank"
                    f" {src_rank}"
                )
                with self.assertRaisesRegex(RuntimeError, err_regex):
                    dist.monitored_barrier(timeout=timeout)

            # We need a barrier since otherwise failed_rank exits too early
            # and cause a timeout.
            self._barrier(timeout=30)

        @require_backend_is_available({"gloo"})
        def test_monitored_barrier_gloo_subgroup(self):
            # Tests that monitored_barrier works as expected on non-default
            # process groups.
            failed_rank = 1
            timeout = 0.1
            subgroup = dist.new_group(ranks=[0, 1])

            if self.rank == failed_rank:
                return

            if self.rank == 0:
                with self.assertRaisesRegex(
                    RuntimeError, f"Rank {failed_rank} failed to pass monitoredBarrier"
                ):
                    dist.monitored_barrier(subgroup, timeout)
            else:
                # Other ranks call into monitored_barrier, but this should be a
                # noop because they are not part of the subgroup. Verify that
                # there are no errors here.
                dist.monitored_barrier(subgroup, timeout)

        def _test_monitored_barrier_allreduce_hang(self, wait_all_ranks):
            # tests expected behavior when nonzero rank hangs.
            nccl_pg = dist.new_group(
                ranks=list(range(int(self.world_size))),
                # provide sufficient timeout so communicators
                # can be initialized in ctor.
                timeout=timedelta(seconds=15),
                backend=dist.Backend.NCCL,
            )
            gloo_pg = dist.new_group(
                ranks=list(range(int(self.world_size))),
                backend=dist.Backend.GLOO,
            )
            tensors = [torch.ones(10, device=self.rank) * self.rank]
            # Let all ranks call allreduce first to set up communicators etc.
            # Directly simulating error here will run into store issue described
            # in https://github.com/pytorch/pytorch/issues/54524.
            nccl_pg.allreduce(tensors).wait(timedelta(seconds=5))
            # All ranks besides 0 call into allreduce. This is to simulate a
            # desync across the world, where some ranks call into
            # monitored_barrier() and others are stuck in collective comm. In
            # practice, we don't need TORCH_NCCL_BLOCKING_WAIT, but we use it in this
            # test to ensure it exits cleanly.
            if self.rank != 0:
                # Can get different errors here depending on whether gloo-based
                # wrapper PG is enabled or not, since with wrapper pg, it will
                # fail in a collective synchronization check and not actually
                # call into the nccl pg.
                if dist.get_debug_level() == dist.DebugLevel.DETAIL:
                    err_regex = "Timed out waiting"
                else:
                    err_regex = "caught collective operation timeout"
                with self.assertRaisesRegex(RuntimeError, err_regex):
                    nccl_pg.allreduce(tensors).wait(timedelta(seconds=0.1))
            else:
                # Rank 0 should report first (in order) timed out rank or all ranks
                # depending on wait_all_ranks flag passed into monitored_barrier.
                if wait_all_ranks:
                    rank_str = ", ".join(
                        [str(i) for i in range(1, int(self.world_size))]
                    )
                    err_regex = f"Ranks {rank_str} failed to pass monitoredBarrier"
                else:
                    expected_first_fail_rank = 1
                    err_regex = f"Rank {expected_first_fail_rank} failed to pass monitoredBarrier"
                monitored_barrier_timeout_seconds = timedelta(seconds=0.1)
                with self.assertRaisesRegex(RuntimeError, err_regex):
                    gloo_pg.monitored_barrier(
                        monitored_barrier_timeout_seconds, wait_all_ranks=wait_all_ranks
                    )

            self._barrier(timeout=30)

        @with_nccl_blocking_wait
        @require_backend_is_available(DistTestCases.backend_feature["gpu"])
        @skip_if_lt_x_gpu(int(os.environ["WORLD_SIZE"]))
        def test_monitored_barrier_allreduce_hang(self):
            # tests expected behavior when nonzero rank hangs and we want to
            # report first timed out rank.
            self._test_monitored_barrier_allreduce_hang(wait_all_ranks=False)

        @with_nccl_blocking_wait
        @require_backend_is_available(DistTestCases.backend_feature["gpu"])
        @skip_if_lt_x_gpu(int(os.environ["WORLD_SIZE"]))
        def test_monitored_barrier_allreduce_hang_wait_all_ranks(self):
            # Need to disable TORCH_NCCL_DUMP_ON_TIMEOUT otherwise this test times out
            os.environ["TORCH_NCCL_DUMP_ON_TIMEOUT"] = "0"
            # tests expected behavior when nonzero rank hangs and we want to
            # report all timed out ranks.
            self._test_monitored_barrier_allreduce_hang(wait_all_ranks=True)

        @require_backend_is_available({"gloo"})
        def test_monitored_barrier_gloo_rank_0_timeout(self):
            # tests error when rank 0 exhausts its given timeout.
            process_group = dist.new_group(ranks=list(range(int(self.world_size))))
            timeout = timedelta(seconds=0)
            if self.rank == 0:
                with self.assertRaisesRegex(
                    RuntimeError, f"Rank {self.rank} timed out in monitoredBarrier"
                ):
                    process_group.monitored_barrier(timeout)

        @require_backend_is_available({"gloo"})
        @skip_if_small_worldsize
        @skip_but_pass_in_sandcastle_if(
            IS_MACOS or IS_WINDOWS,
            "MacOS uses uv transport which does not have as robust error handling as tcp transport",
        )
        def test_monitored_barrier_failure_order(self):
            # Ensure that the first (in sorted order) rank is reported when
            # multiple ranks fail to pass the monitored_barrier.
            # TODO(#54879): Provide ability to wait and report all failed ranks
            expected_first_failed_rank = 2
            timeout = timedelta(seconds=2)
            src_rank = 0
            if self.rank == src_rank:
                with self.assertRaisesRegex(
                    RuntimeError, f"Rank {expected_first_failed_rank}"
                ):
                    dist.monitored_barrier(timeout=timeout)
            elif self.rank == 1:
                err_regex = (
                    f"Rank {self.rank} successfully reached monitoredBarrier,"
                    f" but received errors while waiting for send/recv from rank"
                    f" {src_rank}"
                )
                with self.assertRaisesRegex(RuntimeError, err_regex):
                    dist.monitored_barrier(timeout=timeout)

        @require_backend_is_available({"gloo"})
        @skip_if_small_worldsize
        def test_monitored_barrier_wait_all_ranks(self):
            # Tests simple case where > 1 rank does not call into monitored
            # barrier and verifies all ranks are reported by rank 0.
            if self.rank == 0:
                timeout = timedelta(seconds=0.1)
                rank_str = ", ".join([str(i) for i in range(1, int(self.world_size))])
                err_regex = f"Ranks {rank_str} failed to pass monitoredBarrier"
                with self.assertRaisesRegex(RuntimeError, err_regex):
                    dist.monitored_barrier(timeout=timeout, wait_all_ranks=True)

        @require_backend_is_available(DistTestCases.backend_feature["gpu"])
        @with_dist_debug_levels(levels=["INFO"])
        @skip_if_lt_x_gpu(2)
        def test_ddp_build_debug_param_to_name_mapping(self):
            model = TwoLinLayerNet()
            net = torch.nn.parallel.DistributedDataParallel(
                model.cuda(self.rank),
                device_ids=[self.rank],
            )
            expected_mapping = {0: "a.weight", 1: "b.weight"}
            net_params, _ = net._build_params_for_reducer()
            param_to_name_mapping = net._build_debug_param_to_name_mapping(net_params)
            self.assertDictEqual(expected_mapping, param_to_name_mapping)

            # Test when DDP is used with ignored parameters.
            model = TwoLinLayerNet()
            # Parameters to ignore are in the format {module_name}.{param_name}
            params_to_ignore = ["a.weight"]
            torch.nn.parallel.DistributedDataParallel._set_params_and_buffers_to_ignore_for_model(
                model, params_to_ignore
            )
            net = torch.nn.parallel.DistributedDataParallel(
                model.cuda(self.rank),
                device_ids=[self.rank],
            )
            expected_mapping = {0: "b.weight"}
            net_params, _ = net._build_params_for_reducer()
            param_to_name_mapping = net._build_debug_param_to_name_mapping(net_params)
            self.assertDictEqual(expected_mapping, param_to_name_mapping)

            # Test errors are raised when DDP and module parameters mismatch.
            # This generally indicates a bug with DDP and is not expected to
            # happen in user applications.
            model = TwoLinLayerNet()
            net = torch.nn.parallel.DistributedDataParallel(
                model.cuda(self.rank),
                device_ids=[self.rank],
            )
            net_params, _ = net._build_params_for_reducer()
            if self.rank == 0:
                print(type(net_params[0]))

            net_params.extend(
                [
                    torch.nn.Parameter(torch.ones(1)),
                    torch.nn.Parameter(torch.ones(1)),
                ]
            )

            with self.assertRaisesRegex(ValueError, "Expected param to name mapping"):
                net._build_debug_param_to_name_mapping(net_params)

            net_params = net_params[:-3]
            with self.assertRaisesRegex(ValueError, "Param with name"):
                net._build_debug_param_to_name_mapping(net_params)

            net_params.extend(
                [
                    torch.nn.Parameter(torch.ones(1)),
                    torch.nn.Parameter(torch.ones(1)),
                ]
            )

        @skip_but_pass_in_sandcastle_if(
            BACKEND not in DistTestCases.backend_feature["ddp"],
            f"The {BACKEND} backend does not support DistributedDataParallel",
        )
        @with_dist_debug_levels(levels=["INFO"])
        @skip_if_lt_x_gpu(2)
        def test_ddp_build_debug_param_to_name_mapping_requires_grad(self):
            class Net(nn.Module):
                def __init__(self) -> None:
                    super().__init__()
                    self.lin = nn.Linear(10, 10)
                    # Is not tracked by DDP and should not show up in param to
                    # name mapping.
                    self.lin.bias.requires_grad_(False)

                def forward(self, x):
                    return self.lin(x)

            model = Net()
            net = torch.nn.parallel.DistributedDataParallel(
                model.cuda(self.rank), device_ids=[self.rank]
            )
            expected_mapping = {
                0: "lin.weight",
            }
            net_params, _ = net._build_params_for_reducer()
            param_to_name_mapping = net._build_debug_param_to_name_mapping(net_params)
            self.assertEqual(param_to_name_mapping, expected_mapping)

        def _test_ddp_multiple_nested_unused_params_error(self, ignore_sparse):
            debug_mode_off = dist.get_debug_level() == dist.DebugLevel.OFF

            class SubModule(nn.Module):
                def __init__(self) -> None:
                    super().__init__()
                    self.embedding_net = EmbeddingNetDifferentParams(0)
                    self.lin = TwoLinLayerNet()
                    self.bn = BatchNormNet()
                    self.lin_layer = nn.Linear(4, 10, bias=False)

                def forward(self, x):
                    x = self.bn(x)
                    x = self.lin_layer(x)
                    x = self.lin.a(x)  # self.lin.b param unused
                    # EmbeddingNetDifferentParams entirely unused: self.embedding_net.embedding and
                    # self.embedding_net.lin unused.
                    return x

            class MyModel(nn.Module):
                def __init__(self) -> None:
                    super().__init__()
                    self.sub_module = SubModule()

                def forward(self, x):
                    return self.sub_module(x)

            model = MyModel()
            sparse_embedding_fqns = []
            if ignore_sparse:
                for module_name, module in model.named_modules():
                    if module == model.sub_module.embedding_net.embedding:
                        for parameter_name, _param in module.named_parameters(recurse=False):
                            fqn = f"{module_name}.{parameter_name}"
                            sparse_embedding_fqns.append(fqn)

                torch.nn.parallel.DistributedDataParallel._set_params_and_buffers_to_ignore_for_model(
                    model, sparse_embedding_fqns
                )
                unused_modules = [
                    model.sub_module.embedding_net.lin,
                    model.sub_module.lin.b,
                ]
            else:
                unused_modules = list(model.sub_module.embedding_net.modules()) + [
                    model.sub_module.lin.b,
                ]

            expected_unused_param_fqns = []
            used_param_fqns = []  # Validate that these don't mistakenly show up.
            fqn_to_param_index = {}
            index = 0
            for module_name, module in model.named_modules():
                for parameter_name, _param in module.named_parameters(recurse=False):
                    fqn = f"{module_name}.{parameter_name}"
                    fqn_to_param_index[fqn] = index
                    if fqn not in sparse_embedding_fqns:
                        index += 1
                    if module in unused_modules:
                        expected_unused_param_fqns.append(fqn)
                    else:
                        if (
                            not ignore_sparse
                            or module != model.sub_module.embedding_net.embedding
                        ):
                            used_param_fqns.append(fqn)

            net = torch.nn.parallel.DistributedDataParallel(
                model.cuda(self.rank),
                device_ids=[self.rank],
            )
            batch, dim = 10, 2
            inp = torch.ones(batch, dim)
            for i in range(2):
                if i == 0:
                    out = net(inp)
                    loss = out.sum()
                    loss.backward()
                else:
                    try:
                        out = net(inp)
                        loss = out.sum()
                        loss.backward()
                    except RuntimeError as e:
                        e = str(e)

                        unused_param_substr = e[e.find("did not receive grad") :]
                        # Validate that each unused param fully qualified name
                        # shows up in error logs. We do this instead of
                        # constructing a joined string since order of parameters
                        # can be different in Reducer. In addition, validate
                        # param indices show up as well.
                        for unused_param_fqn in expected_unused_param_fqns:
                            self.assertTrue(
                                unused_param_fqn in unused_param_substr
                                or debug_mode_off
                            )
                            self.assertTrue(
                                str(fqn_to_param_index[unused_param_fqn])
                                in unused_param_substr,
                                f"Did not find index {fqn_to_param_index[unused_param_fqn]} for {unused_param_fqn}",
                            )

                        # Validate that used param fqns don't show up in error
                        # logs.
                        for used_param_fqn in used_param_fqns:
                            self.assertFalse(used_param_fqn in unused_param_substr)
                        # Validate that ignored param fqns don't show up as unused
                        # (since DDP does not track them)
                        for sparse_param_fqn in sparse_embedding_fqns:
                            self.assertFalse(sparse_param_fqn in unused_param_substr)
                    else:
                        self.assertTrue(False, "Expected error was not raised!")

        @with_dist_debug_levels(levels=["OFF", "INFO", "DETAIL"])
        @require_backend_is_available(DistTestCases.backend_feature["gpu"])
        @skip_if_lt_x_gpu(2)
        def test_ddp_multiple_nested_unused_params_error(self):
            self._test_ddp_multiple_nested_unused_params_error(ignore_sparse=False)

        @with_dist_debug_levels(levels=["OFF", "INFO", "DETAIL"])
        @require_backend_is_available(DistTestCases.backend_feature["gpu"])
        @skip_if_lt_x_gpu(2)
        def test_ddp_multiple_nested_unused_params_err_ignore_params(self):
            # Tests unused parameter reporting when DDP is configured to ignore
            # certain parameters.
            self._test_ddp_multiple_nested_unused_params_error(ignore_sparse=True)

        @skip_but_pass_in_sandcastle_if(
            BACKEND not in DistTestCases.backend_feature["ddp"],
            f"The {BACKEND} backend does not support DistributedDataParallel",
        )
        @skip_if_lt_x_gpu(2)
        def test_ddp_inference(self):
            # tests that DDP module can be run on a single node with no_grad
            # or eval setting and there is no hang.
            rank = self.rank
            torch.cuda.set_device(rank)
            model = Net().cuda()
            local_model = copy.deepcopy(model)
            model = torch.nn.parallel.DistributedDataParallel(
                model,
                device_ids=[rank],
            )
            syncbn_model = nn.SyncBatchNorm(
                2, momentum=0.99, track_running_stats=False
            ).cuda()
            local_syncbn_model = copy.deepcopy(syncbn_model)
            syncbn_model = torch.nn.parallel.DistributedDataParallel(
                syncbn_model, device_ids=[rank]
            )
            inp = torch.randn(10, 2, device=rank)
            inp_syncbn = torch.randn(10, 2, 4, 4, device=rank)
            tests = [
                (model, local_model, inp),
                (syncbn_model, local_syncbn_model, inp_syncbn),
            ]
            for test in tests:
                test_model, test_local_model, test_inp = test
                if self.rank == 0:
                    test_model.eval()
                    test_local_model.eval()
                    for _ in range(6):
                        self.assertEqual(
                            test_model(test_inp), test_local_model(test_inp)
                        )

            # Barrier since only rank 0 runs inference. Test should be
            # much faster than 30s, but this is to avoid flakiness.
            self._barrier(timeout=30)

        @skip_but_pass_in_sandcastle_if(
            BACKEND not in DistTestCases.backend_feature["ddp"],
            f"The {BACKEND} backend does not support DistributedDataParallel",
        )
        @skip_if_lt_x_gpu(2)
        @unittest.skip("Test is failing, see https://github.com/pytorch/pytorch/pull/113620")
        def test_ddp_sync_bn_training_vs_eval(self):
            rank = self.rank
            torch.cuda.set_device(rank)
            # Need to set track_running_stats=False, when track_running_stats=True,
            # bn_training is False and sync could not occur in eval model.
            model = nn.SyncBatchNorm(2, momentum=0.99, track_running_stats=False).cuda(
                rank
            )
            model = torch.nn.parallel.DistributedDataParallel(model, device_ids=[rank])
            # Test sync occurs in training mode.
            with torch.autograd.profiler.profile() as prof:
                for _ in range(6):
                    inp = torch.randn(10, 2, 4, 4).cuda(rank)
                    out = model(inp)
                    loss = out.sum()
                    loss.backward()

            # SyncBN allgathers stats across all ranks, so verify call to
            # all_gather in profiler.
            if BACKEND == "nccl":
                all_gather_calls = get_profiling_event("_all_gather_base", prof)
            else:
                all_gather_calls = get_profiling_event("all_gather", prof)
            self.assertNotEqual([], all_gather_calls)

            # Only do inference on one rank. If SyncBN did collective stats sync,
            # this would hang/error.
            model_inference = model.module
            if self.rank == 0:
                model_inference.eval()
                with torch.autograd.profiler.profile() as prof:
                    for _ in range(6):
                        inp = torch.randn(10, 2, 4, 4).cuda(rank)
                        out = model_inference(inp)
                        loss = out.sum()
                        loss.backward()

                # Ensure sync does not occur in eval() mode.
                if BACKEND == "nccl":
                    all_gather_calls = get_profiling_event("_all_gather_base", prof)
                else:
                    all_gather_calls = get_profiling_event("all_gather", prof)
                self.assertEqual([], all_gather_calls)

        @skip_if_lt_x_gpu(2)
        @skip_but_pass_in_sandcastle_if(
            BACKEND not in DistTestCases.backend_feature["ddp"],
            f"The {BACKEND} backend does not support DistributedDataParallel",
        )
        def test_ddp_python_error_logged(self):
            # Most python exceptions in DDP are raised during init before
            # reducer is constructed, so we don't have a logger in those cases.
            # However, the below is one example where a python error is thrown
            # after reducer is constructed.
            model = TwoLinLayerNet().cuda(self.rank)
            model = torch.nn.parallel.DistributedDataParallel(
                model,
                device_ids=[self.rank],
            )
            expected_err = "must be callable"
            with self.assertRaisesRegex(TypeError, expected_err):
                model.register_comm_hook({}, {})

            verify_ddp_error_logged(model, expected_err)

        @skip_if_lt_x_gpu(2)
        @skip_but_pass_in_sandcastle_if(
            BACKEND not in DistTestCases.backend_feature["ddp"],
            f"The {BACKEND} backend does not support DistributedDataParallel",
        )
        def test_ddp_static_graph_nested_types(self):
            # Tests for static graph training when outputs are not just tensors
            # but can be (nested) tuple, list, dict, etc.
            rank = self.rank
            torch.cuda.set_device(rank)

            class NestedOutputModule(torch.nn.Module):
                def __init__(self) -> None:
                    super().__init__()
                    self.lin = nn.Linear(100, 1, bias=False)

                def forward(self, inp, output_type):
                    if output_type == "tuple":
                        return (
                            self.lin(inp),
                            (
                                self.lin(inp),
                                self.lin(inp),
                            ),
                        )
                    elif output_type == "list":
                        return [
                            self.lin(inp),
                            [
                                self.lin(inp),
                                self.lin(inp),
                            ],
                        ]
                    elif output_type == "dict":
                        return {
                            "a": self.lin(inp),
                            "b": {
                                "c": self.lin(inp),
                            },
                        }

            def get_loss(model_output):
                loss = 0.0
                if isinstance(model_output, torch.Tensor):
                    return model_output.sum()
                elif isinstance(model_output, dict):
                    for value in model_output.values():
                        loss += get_loss(value)
                elif isinstance(model_output, (tuple, list)):
                    for x in model_output:
                        loss += get_loss(x)
                else:
                    raise ValueError(f"Unknown model output type {type(model_output)}")
                return loss

            model = NestedOutputModule().cuda(rank)
            model_static_graph = copy.deepcopy(model)
            model = torch.nn.parallel.DistributedDataParallel(
                model,
                device_ids=[rank],
            )
            model_static_graph = torch.nn.parallel.DistributedDataParallel(
                model,
                device_ids=[rank],
                static_graph=True,
            )
            inp = torch.randn(10, 100)
            type_mapping = {
                "list": list,
                "tuple": tuple,
                "dict": dict,
            }
            for output_type in type_mapping.keys():
                for _ in range(6):
                    out = model(inp, output_type=output_type)
                    loss = get_loss(out)
                    loss.backward()
                    self._model_step(model)
                    out_static = model_static_graph(inp, output_type=output_type)
                    self.assertTrue(isinstance(out_static, type_mapping[output_type]))
                    loss_static = get_loss(out_static)
                    loss_static.backward()
                    self._model_step(model_static_graph)
                    for (p, p_static) in zip(
                        model.parameters(), model_static_graph.parameters()
                    ):
                        self.assertEqual(p, p_static)

        @skip_if_lt_x_gpu(2)
        @skip_but_pass_in_sandcastle_if(
            BACKEND not in DistTestCases.backend_feature["ddp"],
            f"The {BACKEND} backend does not support DistributedDataParallel",
        )
        def test_ddp_returns_tensor_with_no_grad(self):
            # Tests case where module returns tensor that does not require grad.
            torch.cuda.set_device(self.rank)

            class MyModel(nn.Module):
                def __init__(self) -> None:
                    super().__init__()
                    self.fc1 = nn.Linear(10, 10, bias=False)
                    self.fc2 = nn.Linear(10, 10, bias=False)

                def forward(self, x):
                    x = self.fc2(F.relu(self.fc1(x)))
                    y = x.clone()
                    x = x.detach()
                    assert not x.requires_grad
                    return (x, y)

            model = MyModel().to(self.rank)
            inp = torch.randn(1, 10, device=self.rank)
            for (find_unused, static_graph) in itertools.product(
                [True, False], [True, False]
            ):
                ddp = DistributedDataParallel(
                    model,
                    device_ids=[self.rank],
                    output_device=self.rank,
                    find_unused_parameters=find_unused,
                    static_graph=static_graph,
                )
                for _ in range(6):
                    out = ddp(inp)
                    self.assertFalse(out[0].requires_grad)
                    o = (out[0] + out[1]).sum()
                    o.backward()

        @skip_if_lt_x_gpu(2)
        @skip_but_pass_in_sandcastle_if(
            BACKEND not in DistTestCases.backend_feature["ddp"],
            f"The {BACKEND} backend does not support DistributedDataParallel",
        )
        def test_detect_ddp_is_actually_static(self):
            class ToyModel(nn.Module):
                def __init__(self) -> None:
                    super().__init__()
                    self.net1 = nn.Linear(10, 10, bias=False)
                    self.net2 = nn.Linear(10, 10)

                def forward(self, x, find_unused, dynamic):
                    if find_unused:
                        if dynamic:
                            return self.net2(self.net1(x))
                        else:
                            return self.net2(x)
                    else:
                        return self.net2(self.net1(x))

            # Set of unused parameters don't change across iterations
            torch.cuda.set_device(self.rank)
            model = ToyModel().cuda()
            for find_unused in [True, False]:
                ddp = torch.nn.parallel.DistributedDataParallel(
                    model,
                    device_ids=[self.rank],
                    find_unused_parameters=find_unused,
                )
                inp = torch.randn(1, 10, device="cuda")
                for _ in range(6):
                    out = ddp(inp, find_unused=find_unused, dynamic=False)
                    loss = out.sum()
                    loss.backward()
                    self.assertTrue(ddp.reducer._ddp_graph_static())

            # Set of unused parameters dynamically change
            ddp = torch.nn.parallel.DistributedDataParallel(
                model,
                device_ids=[self.rank],
                find_unused_parameters=True,
            )
            inp = torch.randn(1, 10, device="cuda")
            for i in range(6):
                out = ddp(inp, find_unused=True, dynamic=i % 2 == 0)
                loss = out.sum()
                loss.backward()
            self.assertFalse(ddp.reducer._ddp_graph_static())

        def _test_ddp_new_tensor_in_fwd(self, static_graph):
            # Test from https://github.com/pytorch/pytorch/issues/60733
            class MyModel(nn.Module):
                def __init__(self) -> None:
                    super().__init__()
                    self.fc1 = nn.Linear(10, 10, bias=False)
                    self.fc2 = nn.Linear(10, 10, bias=False)
                    self.device = self.fc1.weight.device

                def __init_opt(self):
                    opt = torch.randn(1, 10, device=self.device)
                    return opt

                def forward(self, x, opt_1, opt_2, opt_nested):
                    x = F.relu(self.fc1(x))
                    x = self.fc2(x)
                    if opt_1 is None:
                        opt_1 = self.__init_opt()
                    if opt_2 is None:
                        opt_2 = self.__init_opt()
                    if opt_nested is None or not torch.is_tensor(opt_nested):
                        opt_nested = self.__init_opt()
                    # Test multiple tensors as well as newly created tensors
                    # within a struct.
                    return x, opt_1, opt_2, {"tensor": opt_nested}

            model = MyModel().to(self.rank)
            for find_unused in [True, False]:
                ddp = DistributedDataParallel(
                    model,
                    device_ids=[self.rank],
                    output_device=self.rank,
                    broadcast_buffers=False,
                    find_unused_parameters=find_unused,
                    static_graph=static_graph,
                )

                opt = [None for _ in range(3)]
                for i in range(2):
                    ddp.zero_grad()
                    x = torch.randn(1, 10, device=self.rank)
                    out, opt[0], opt[1], opt[2] = ddp(
                        x, opt_1=opt[0], opt_2=opt[1], opt_nested=opt[2]
                    )
                    for i in range(len(opt)):
                        if torch.is_tensor(opt[i]):
                            self.assertEqual(opt[i].grad_fn, None)
                        else:
                            self.assertEqual(opt[i]["tensor"].grad_fn, None)
                    out.mean().backward()

        @skip_if_lt_x_gpu(2)
        @skip_but_pass_in_sandcastle_if(
            BACKEND not in DistTestCases.backend_feature["ddp"],
            f"The {BACKEND} backend does not support DistributedDataParallel",
        )
        def test_ddp_new_tensor_in_fwd(self):
            return self._test_ddp_new_tensor_in_fwd(static_graph=False)

        @skip_if_lt_x_gpu(2)
        @skip_but_pass_in_sandcastle_if(
            BACKEND not in DistTestCases.backend_feature["ddp"],
            f"The {BACKEND} backend does not support DistributedDataParallel",
        )
        def test_ddp_new_tensor_in_fwd_static_graph(self):
            return self._test_ddp_new_tensor_in_fwd(static_graph=True)

        def _test_ddp_buffer_hook_allreduce(self, return_futures):
            rank = self.rank
            torch.cuda.set_device(rank)
            torch.manual_seed(rank)
            torch.cuda.manual_seed(rank)

            def buffer_comm_hook(ddp, named_buffers):
                buffers = [buffer for (_, buffer) in named_buffers.items()]
                futs = [
                    dist.all_reduce(
                        buffer, group=ddp.process_group, async_op=True
                    ).get_future()
                    for buffer in buffers
                ]
                if return_futures:
                    return futs
                else:
                    torch.futures.collect_all(futs).wait()

            hook_pre_fwd = (
                torch.nn.parallel.distributed._BufferCommHookLocation.PRE_FORWARD
            )
            hook_post_fwd = (
                torch.nn.parallel.distributed._BufferCommHookLocation.POST_FORWARD
            )
            for hook_run_location in [
                hook_pre_fwd,
                hook_post_fwd,
            ]:
                model = NetWithBuffers().cuda(rank)
                model_ddp = torch.nn.parallel.DistributedDataParallel(
                    model,
                    device_ids=[self.rank],
                )
                model_ddp._register_buffer_comm_hook(
                    model_ddp, buffer_comm_hook, hook_run_location
                )
                model_ddp_no_hook = torch.nn.parallel.DistributedDataParallel(
                    copy.deepcopy(model),
                    device_ids=[self.rank],
                    broadcast_buffers=False,
                )
                inp = torch.randn(2, 10, device=rank)
                for _ in range(2):
                    loss_hook = model_ddp(inp).sum()
                    # Since buffer reduction is done pre-forward, simulate it for
                    # no hook case here.
                    # Simulate allreduce appropriately depending on hook location.
                    if hook_run_location == hook_pre_fwd:
                        model_no_hook_buffers = list(model_ddp_no_hook.module.buffers())
                        for tensor in model_no_hook_buffers:
                            dist.all_reduce(tensor)

                    loss_no_hook = model_ddp_no_hook(inp).sum()
                    if hook_run_location == hook_post_fwd:
                        model_no_hook_buffers = list(model_ddp_no_hook.module.buffers())
                        for tensor in model_no_hook_buffers:
                            dist.all_reduce(tensor)
                    torch.cuda.synchronize()

                    # if return_futures, they are only awaited on by DDP
                    # at the end of the backwards pass for maximum overlap.
                    if not return_futures:
                        self._verify_buffers_equal(model_ddp, model_ddp_no_hook)
                    loss_hook.backward()
                    loss_no_hook.backward()
                    # Note that when custom hooks return futures, this
                    # comparison is not expected to work when hook run location
                    # is pre-forward pass. This is because the hook does async
                    # communication and forward pass modifies the buffer without
                    # appropriate synchronization. Therefore, if returning
                    # futures from custom buffer hooks, it is advised to set
                    # hook run location to post forward.
                    if return_futures and hook_run_location == hook_post_fwd:
                        self._verify_buffers_equal(model_ddp, model_ddp_no_hook)
                dist.barrier()

        @skip_if_lt_x_gpu(2)
        @skip_but_pass_in_sandcastle_if(
            BACKEND not in DistTestCases.backend_feature["ddp"],
            f"The {BACKEND} backend does not support DistributedDataParallel",
        )
        def test_ddp_buffer_hook_allreduce_return_future(self):
            self._test_ddp_buffer_hook_allreduce(return_futures=True)

        @skip_if_lt_x_gpu(2)
        @skip_but_pass_in_sandcastle_if(
            BACKEND not in DistTestCases.backend_feature["ddp"],
            f"The {BACKEND} backend does not support DistributedDataParallel",
        )
        def test_ddp_buffer_hook_allreduce(self):
            self._test_ddp_buffer_hook_allreduce(return_futures=False)

        @skip_if_lt_x_gpu(2)
        @skip_but_pass_in_sandcastle_if(
            BACKEND not in DistTestCases.backend_feature["ddp"],
            f"The {BACKEND} backend does not support DistributedDataParallel",
        )
        def test_ddp_broadcast_buffer_via_hook(self):
            # test that _distributed_broadcast_coalesced via registered hook is
            # equivalent to DDP's default broadcast coalesced.
            rank = self.rank
            torch.cuda.set_device(rank)
            torch.manual_seed(rank)
            torch.cuda.manual_seed(rank)

            def buffer_comm_hook(ddp, named_buffers):
                # named_buffers is a Dict[str, Tensor] representing a mapping
                # from buffer name to buffer.
                buffers = [buffer for (_, buffer) in named_buffers.items()]
                ddp._default_broadcast_coalesced(buffers)

            model = NetWithBuffers().cuda(rank)
            model_ddp = torch.nn.parallel.DistributedDataParallel(
                model,
                device_ids=[self.rank],
            )
            model_ddp._register_buffer_comm_hook(model_ddp, buffer_comm_hook)
            model_ddp_no_hook = torch.nn.parallel.DistributedDataParallel(
                copy.deepcopy(model),
                device_ids=[self.rank],
            )
            inp = torch.randn(2, 10, device=rank)
            for _ in range(2):
                loss_hook = model_ddp(inp).sum()
                loss_no_hook = model_ddp_no_hook(inp).sum()
                self._verify_buffers_equal(model_ddp, model_ddp_no_hook)
                loss_hook.backward()
                loss_no_hook.backward()

        @skip_if_lt_x_gpu(2)
        @skip_but_pass_in_sandcastle_if(
            BACKEND not in DistTestCases.backend_feature["ddp"],
            f"The {BACKEND} backend does not support DistributedDataParallel",
        )
        def test_ddp_remove_autograd_hooks(self):

            class SimulateError(torch.autograd.Function):
                @staticmethod
                def forward(ctx, input):
                    return input

                @staticmethod
                def backward(ctx, grad_output):
                    raise RuntimeError

            class MyModel(nn.Module):
                def __init__(self, device):
                    super().__init__()
                    self.error = True
                    self.fc1 = nn.Linear(10, 10).cuda(device)

                def forward(self, inp):
                    if self.error:
                        return self.fc1(SimulateError.apply(inp))
                    else:
                        return self.fc1(inp)


            # Run with error to trigger backward pass that marks fc1 as being marked
            # ready. If we don't remove autograd hooks before running below it would
            # fail on the old autograd hook.
            model = MyModel(self.rank)
            input = torch.rand(10, 10, requires_grad=True).cuda(self.rank)
            model_ddp1 = torch.nn.parallel.DistributedDataParallel(
                model,
                device_ids=[self.rank],
            )

            with self.assertRaises(RuntimeError):
                model_ddp1(input).sum().backward()

            # Remove autograd hooks on old instance.
            model_ddp1._remove_autograd_hooks()

            # Try another DDP instance without error now.
            model.error = False
            model_ddp2 = torch.nn.parallel.DistributedDataParallel(
                model,
                device_ids=[self.rank],
            )
            model_ddp2(input).sum().backward()

        @skip_if_lt_x_gpu(2)
        @skip_but_pass_in_sandcastle_if(
            BACKEND not in DistTestCases.backend_feature["ddp"],
            f"The {BACKEND} backend does not support DistributedDataParallel",
        )
        @unittest.skip("Test is failing, tracking issue at https://github.com/pytorch/pytorch/issues/102751")
        def test_ddp_has_finalized(self):

            @dataclass
            class MyClass:
                obj: torch.Tensor

            class MyModel(nn.Module):
                def __init__(self, rank):
                    super().__init__()
                    self.rank = rank
                    self.fc1 = nn.Linear(1024, 1024).cuda(rank)
                    self.fc2 = nn.Linear(1024, 2 * 1024).cuda(rank)

                def forward(self, inp):
                    if self.rank == 0:
                        return self.fc1(inp), MyClass(self.fc2(inp))
                    else:
                        return self.fc1(inp), self.fc2(inp)

            model = MyModel(self.rank)
            input = torch.rand(10, 1024, requires_grad=True).cuda(self.rank)
            ddp = torch.nn.parallel.DistributedDataParallel(
                model,
                device_ids=[self.rank],
                find_unused_parameters=True,
                bucket_cap_mb=(1024 * 4 / 1024 / 1024),  # One bucket per parameter.
            )

            if self.rank == 0:
                out1, _ = ddp(input)
                out1.sum().backward()
            else:
                out1, out2 = ddp(input)
                (out1.sum() + out2.sum()).backward()

            if self.rank == 0:
                with self.assertRaisesRegex(RuntimeError, "Expected to have finished reduction in the prior iteration"):
                    ddp._check_reducer_finalized()

                with self.assertRaisesRegex(RuntimeError, "Expected to have finished reduction in the prior iteration"):
                    ddp(input)
            else:
                ddp._check_reducer_finalized()
                ddp(input)

        """
        # The set of "test_ddp_update_process_group..." below failed after
        # upgrading CI from 2 GPUs to 4 GPUs.
        # Commented out for now.
        # Test purpose needs better documentation.

        def _run_ddp_update_process_group(self, new_pg):
            def get_num_torch_recompiles():
                guard_failures = torch._dynamo.utils.guard_failures
                num_recompiles = [len(guard_failures[code]) for code in guard_failures]
                return 0 if len(num_recompiles) == 0 else max(num_recompiles)

            class SimulateError(torch.autograd.Function):
                @staticmethod
                def forward(ctx, input):
                    return input

                @staticmethod
                def backward(ctx, grad_output):
                    raise RuntimeError

            class MyModel(torch.nn.Module):
                def __init__(self, device):
                    super().__init__()
                    # 4MB for multiple buckets.
                    self.fc1 = torch.nn.Linear(1024, 1024).cuda(device)
                    self.fc2 = torch.nn.Linear(1024, 1024).cuda(device)
                    self.fc3 = torch.nn.Linear(1024, 1024).cuda(device)

                def forward(self, inp, error):
                    if error:
                        return self.fc3(self.fc2(self.fc1(SimulateError.apply(inp))))
                    else:
                        return self.fc3(self.fc2(self.fc1(inp)))


            input = torch.rand(10, 1024, requires_grad=True).cuda(self.rank)
            ddp = torch.nn.parallel.DistributedDataParallel(
                MyModel(self.rank),
                device_ids=[self.rank],
                find_unused_parameters=True,
                bucket_cap_mb=1,
            )
            model = torch.compile(ddp)

            def run_iteration():
                # Run regular iteration.
                out = model(input, error=False)
                out.sum().backward()
                torch.cuda.synchronize()

                # Run with error.
                with self.assertRaises(RuntimeError):
                    out = model(input, error=True)
                    out.sum().backward()
                torch.cuda.synchronize()

            run_iteration()
            assert 0 == get_num_torch_recompiles()

            if new_pg:
                # Now reduce world_size and run iteration.
                group_size_2 = dist.new_group(ranks=[0, 1])
                ddp._update_process_group(group_size_2)
                if self.rank in [0, 1]:
                    run_iteration()

                # Increase the world size and run iteration.
                group_size_3 = dist.new_group(ranks=[1, 2, 3])
                ddp._update_process_group(group_size_3)
                if self.rank in [1, 2, 3]:
                    run_iteration()

                # Back to default size.
                ddp._update_process_group(_get_default_group())
                run_iteration()
            else:
                # Create default pg of smaller size.
                dist.destroy_process_group()

                if self.rank in [1, 2, 3]:
                    dist.init_process_group(
                        init_method=self.init_method,
                        backend=BACKEND,
                        world_size=3,
                        rank=self.rank - 1,
                        timeout=timedelta(seconds=default_pg_timeout),
                    )
                    ddp._update_process_group(_get_default_group())
                    run_iteration()
                    dist.destroy_process_group()

                # Need a barrier here to ensure ranks 1, 2 and 3 are done.
                self._barrier(wait_for=4)

                # Need to init pg again for "_barrier" to succeed.
                dist.init_process_group(
                    init_method=self.init_method,
                    backend=BACKEND,
                    world_size=4,
                    rank=self.rank,
                    timeout=timedelta(seconds=default_pg_timeout),
                )

            # Validate no more recompiles.
            assert 0 == get_num_torch_recompiles()

        @skip_if_lt_x_gpu(4)
        @require_world_size(4)
        @skip_but_pass_in_sandcastle_if(
            BACKEND not in DistTestCases.backend_feature["ddp"],
            f"The {BACKEND} backend does not support DistributedDataParallel",
        )
        def test_ddp_update_process_group_new_group(self):
            self._run_ddp_update_process_group(new_pg=True)

        @skip_if_lt_x_gpu(4)
        @require_world_size(4)
        @skip_but_pass_in_sandcastle_if(
            BACKEND not in DistTestCases.backend_feature["ddp"],
            f"The {BACKEND} backend does not support DistributedDataParallel",
        )
        def test_ddp_update_process_group_default_group(self):
            self._run_ddp_update_process_group(new_pg=False)

        @skip_if_lt_x_gpu(4)
        @require_world_size(4)
        @skip_but_pass_in_sandcastle_if(
            BACKEND not in DistTestCases.backend_feature["ddp"],
            f"The {BACKEND} backend does not support DistributedDataParallel",
        )
        def test_ddp_update_process_group_grad_undefined(self):
            class SimulateError(torch.autograd.Function):
                @staticmethod
                def forward(ctx, input):
                    return input

                @staticmethod
                def backward(ctx, grad_output):
                    raise RuntimeError

            class MyModel(torch.nn.Module):
                def __init__(self, device):
                    super().__init__()
                    self.fc1 = torch.nn.Linear(10, 10).cuda(device)
                    self.fc2 = torch.nn.Linear(10, 10).cuda(device)
                    self.fc3 = torch.nn.Linear(10, 10).cuda(device)

                def forward(self, inp, error):
                    if error:
                        return self.fc3(self.fc2(self.fc1(SimulateError.apply(inp))))
                    else:
                        return self.fc2(self.fc1(inp))


            input = torch.rand(10, 10, requires_grad=True).cuda(self.rank)
            ddp = torch.nn.parallel.DistributedDataParallel(
                MyModel(self.rank),
                device_ids=[self.rank],
                find_unused_parameters=True,
                bucket_cap_mb=1,
            )

            try:
                ddp(input, True).sum().backward()
            except RuntimeError:
                ddp._update_process_group(_get_default_group())

            # Reset grads.
            for param in ddp.parameters():
                param.grad = None

            # Run ddp again.
            ddp(input, False).sum().backward()

        @skip_if_lt_x_gpu(4)
        @require_world_size(4)
        @skip_but_pass_in_sandcastle_if(
            BACKEND not in DistTestCases.backend_feature["ddp"],
            f"The {BACKEND} backend does not support DistributedDataParallel",
        )
        def test_ddp_update_process_group_no_find_unused(self):
            ddp = torch.nn.parallel.DistributedDataParallel(
                torch.nn.Linear(10, 10).cuda(self.rank),
                device_ids=[self.rank],
                find_unused_parameters=False,
            )
            ddp._update_process_group(_get_default_group())
        """

        @skip_if_lt_x_gpu(2)
        @skip_but_pass_in_sandcastle_if(
            BACKEND not in DistTestCases.backend_feature["ddp"],
            f"The {BACKEND} backend does not support DistributedDataParallel",
        )
        def test_ddp_broadcast_buffer(self):
            rank = self.rank
            torch.cuda.set_device(rank)
            torch.manual_seed(rank)
            torch.cuda.manual_seed(rank)

            class NetWithBuffers(nn.Module):
                def __init__(self) -> None:
                    super().__init__()
                    self.a = nn.Linear(10, 10, bias=False)
                    self.b = nn.Linear(10, 1, bias=False)
                    self.register_buffer("buffer", torch.randn(1, 2))

                def forward(self, x):
                    return self.b(self.a(x))

            model = NetWithBuffers().cuda(rank)
            model_ddp = torch.nn.parallel.DistributedDataParallel(
                model,
                device_ids=[self.rank],
            )
            inp = torch.randn(2, 10, device=rank)
            for _ in range(2):
                if rank == 0:
                    model_ddp.module.buffer = model_ddp.module.buffer + 1
                loss = model_ddp(inp).sum()
                loss.backward()
                # Ensure all buffers are synchronized.
                bufs = [
                    torch.empty_like(model_ddp.module.buffer)
                    for _ in range(dist.get_world_size())
                ]
                dist.all_gather(bufs, model_ddp.module.buffer)
                rank_0_buf = bufs[0]
                for buf in bufs[1:]:
                    self.assertEqual(rank_0_buf, buf)

        @skip_if_lt_x_gpu(2)
        @skip_but_pass_in_sandcastle_if(
            BACKEND != "nccl" and BACKEND != "gloo",
            "Only Nccl & Gloo backend support DistributedDataParallel",
        )
        def test_static_graph_multi_forward(self):
            class Net(nn.Module):
                def __init__(self) -> None:
                    super().__init__()
                    self.lin = nn.Linear(10, 10)
                    self.relu = nn.ReLU()

                def forward(self, x):
                    return self.relu(self.lin(x))

            torch.cuda.set_device(self.rank)
            torch.manual_seed(42 << 1337 % (self.rank + 1))
            model = Net().cuda(self.rank)
            local_model = copy.deepcopy(model)
            model = torch.nn.parallel.DistributedDataParallel(
                model, device_ids=[self.rank], static_graph=True
            )
            inp = torch.ones(2, 10, device="cuda")
            for _ in range(3):
                model.zero_grad()
                local_model.zero_grad()
                a = model(inp)
                b = model(inp)
                loss = a.sum() + b.sum()
                loss.backward()
                # Grads should be equal to a local model that ran through inp
                # `world_size` times and averaged grads
                if self.rank == 0:
                    inp_clone = inp.clone()
                    iters = dist.get_world_size()
                    for _ in range(iters):
                        a = local_model(inp_clone)
                        b = local_model(inp_clone)
                        loss = a.sum() + b.sum()
                        loss.backward()

                    for p in local_model.parameters():
                        p.grad.data = p.grad / iters

                    for p_ddp, p_local in zip(
                        model.parameters(),
                        local_model.parameters()
                    ):
                        self.assertTrue(
                            torch.allclose(
                                p_ddp.grad, p_local.grad
                            ),
                            f"{p_ddp.grad} vs {p_local.grad}"
                        )

            dist.barrier()

        @skip_if_lt_x_gpu(2)
        @skip_but_pass_in_sandcastle_if(
            BACKEND != "nccl" and BACKEND != "gloo",
            "Only Nccl & Gloo backend support DistributedDataParallel",
        )
        def test_sync_bn_logged(self):
            model = BN_NET
            rank = self.rank
            # single gpu training setup
            model_gpu = model.cuda(rank)
            no_sync_bn = torch.nn.parallel.DistributedDataParallel(
                copy.deepcopy(model_gpu),
                device_ids=[self.rank],
            )
            ddp_logging_data = no_sync_bn._get_ddp_logging_data()
            sync_bn_logged = ddp_logging_data.get("has_sync_bn", True)
            self.assertFalse(sync_bn_logged)
            model_DDP = nn.SyncBatchNorm.convert_sync_batchnorm(model_gpu)
            model_DDP = torch.nn.parallel.DistributedDataParallel(
                model_DDP,
                device_ids=[self.rank],
            )
            ddp_logging_data = model_DDP._get_ddp_logging_data()
            sync_bn_logged = ddp_logging_data.get("has_sync_bn", False)
            self.assertTrue(sync_bn_logged)

        @skip_if_lt_x_gpu(2)
        @skip_but_pass_in_sandcastle_if(
            BACKEND not in DistTestCases.backend_feature["ddp"],
            f"The {BACKEND} backend does not support DistributedDataParallel",
        )
        def test_stateless_api_with_ddp(self):
            class MockModule(torch.nn.Module):
                def __init__(self) -> None:
                    super().__init__()
                    self.l1 = torch.nn.Linear(1, 1)
                    buffer = torch.ones(1)
                    self.register_buffer("buffer", buffer)

                def forward(self, x):
                    return self.l1(x) + self.buffer

            device = self.rank
            module = MockModule().to(device)
            module = torch.nn.parallel.DistributedDataParallel(
                module, device_ids=[device]
            )
            x = torch.rand((1, 1)).to(device)
            weight = torch.tensor([[1.0]], device=device, requires_grad=True)
            bias = torch.tensor([0.0], device=device, requires_grad=True)
            buffer = torch.tensor([0.0], device=device)
            parameters = {
                "module.l1.weight": weight,
                "module.l1.bias": bias,
                "module.buffer": buffer,
            }
            prev_weight = module.module.l1.weight.clone()
            prev_buffer = module.module.buffer.clone()

            res = torch.func.functional_call(module, parameters, x)
            self.assertEqual(x, res)
            # check that the weight remain unmodified
            cur_weight = module.module.l1.weight
            cur_buffer = module.module.buffer
            self.assertEqual(cur_weight, prev_weight)
            self.assertEqual(cur_buffer, prev_buffer)
            # run a backward pass and check the gradients
            res.backward()
            self.assertIsNotNone(weight.grad)
            self.assertIsNotNone(bias.grad)
            # Gradient was not calculated for the module stated and buffers
            self.assertIsNone(buffer.grad)
            self.assertIsNone(module.module.l1.weight.grad)
            self.assertIsNone(module.module.l1.bias.grad)
            self.assertIsNone(module.module.buffer.grad)

        @require_backend_is_available(DistTestCases.backend_feature["gpu"])
        @skip_if_lt_x_gpu(2)
        def test_ddp_forward_backward_hook(self):
            class DummyTestModel(nn.Module):
                def __init__(self) -> None:
                    super().__init__()
                    torch.manual_seed(0)
                    self.fc = nn.Linear(2, 2)

                def forward(self, x):
                    return self.fc(x)

            def relu_hook(module, input):
                return nn.functional.relu(input[0])

            def gelu_hook(module, _input, output):
                return nn.functional.gelu(output)

            def celu_hook(module, _input, output):
                return (nn.functional.celu(output[0]),)

            local_model = DummyTestModel()
            ddp_model = DummyTestModel()
            local_model.fc.register_forward_pre_hook(relu_hook)
            local_model.fc.register_forward_hook(gelu_hook)
            ddp_model.fc.register_forward_pre_hook(relu_hook)
            ddp_model.fc.register_forward_hook(gelu_hook)
            local_model.fc.register_backward_hook(celu_hook)
            ddp_model.fc.register_backward_hook(celu_hook)
            ddp_model = DistributedDataParallel(
                ddp_model.to(self.rank), device_ids=[self.rank]
            )
            input_data = torch.rand(5, 2)
            output_local = local_model(input_data)
            output_ddp = ddp_model(input_data.to(self.rank))
            self.assertEqual(output_local, output_ddp)
            output_local.sum().backward()
            output_ddp.sum().backward()
            ddp_grads = [p.grad for p in ddp_model.parameters()]
            self.assertEqual(ddp_grads[0], local_model.fc.weight.grad)
            self.assertEqual(ddp_grads[1], local_model.fc.bias.grad)

        def _test_hook_pickling(self, hook, hook_state):
            torch.manual_seed(0)
            learning_rate = 0.01
            chkpt_file = tempfile.gettempdir() + "/checkpoint.pt"
            rank = self.rank

            input = torch.randn(7, 1, device=rank)
            target = torch.randn(7, 5, device=rank)
            net = torch.nn.Linear(1, 5).to(rank)
            ddp_model = DistributedDataParallel(copy.deepcopy(net), device_ids=[rank])
            dummy_ddp_model = DistributedDataParallel(
                copy.deepcopy(net), device_ids=[rank]
            )
            optimizer = torch.optim.SGD(ddp_model.parameters(), lr=learning_rate)
            ddp_model.register_comm_hook(hook_state, hook)
            ddp_model.train()

            for _ in range(10):
                optimizer.zero_grad()
                out = ddp_model(input)
                loss = F.mse_loss(out, target)
                loss.backward()
                optimizer.step()

            state = {
                "state_dict": ddp_model.state_dict(),
                "comm_hook": hook,
                "comm_hook_state": hook_state,
            }

            if rank == 0:
                with self.assertLogs("torch.distributed") as captured:
                    torch.save(state, chkpt_file)

                # Check that the logger has only one entry
                self.assertEqual(len(captured.records), 1)
                # Check that the logger has an expected entry
                self.assertEqual(
                    captured.records[0].getMessage(),
                    "NOTE: Process group is not serializable and excluded from a saved state.",
                )

            dist.barrier()
            map_location = {"cuda:0": f"cuda:{rank:d}"}
            with self.assertLogs("torch.distributed") as captured:
                checkpoint = torch.load(chkpt_file, map_location=map_location)

            # Check that the logger has only one entry
            self.assertEqual(len(captured.records), 1)
            # Check that the logger has an expected entry
            self.assertEqual(
                captured.records[0].getMessage(),
                "NOTE: Process group will be set to a default group (i.e. the world size).\
                If a different group is desired, please set `self.process_group` after PowerSGD state is loaded.",
            )

            dummy_ddp_model.load_state_dict(checkpoint["state_dict"])
            dummy_hook = checkpoint["comm_hook"]
            dummy_hook_state = checkpoint["comm_hook_state"]
            dummy_optimizer = torch.optim.SGD(
                dummy_ddp_model.parameters(), lr=learning_rate
            )

            # Check that loaded function is correct
            self.assertEqual(dummy_hook.__qualname__, hook.__qualname__)

            # Check that all slots' keys were restored correctly
            self.assertEqual(hook_state.__slots__, dummy_hook_state.__slots__)

            # Check that all slots' attributes are restored correctly
            # Excluding ``process_group`` and ``rng``.
            for entry in dummy_hook_state.__slots__:
                if entry != "process_group" and entry != "rng":
                    self.assertEqual(
                        getattr(dummy_hook_state, entry), getattr(hook_state, entry)
                    )

            # Check that ``process_group`` was set to default
            self.assertEqual(dummy_hook_state.process_group, _get_default_group())

            # Check that a random state was restored properly:
            # ``np.random.RandomState.get_state`` returns a tuple with entries:
            # ``bit_generator`` - str,
            # ``state.key`` - ndarray dtype[uint32],
            # ``state.pos`` - int,
            # ``has_gauss`` - int,
            # ``gauss`` - float
            #  (refer to https://github.com/numpy/numpy/blob/266aad7478bc7fbcc55eea7f942a0d373b838396/numpy/random/mtrand.pyi)
            # To make sure random state was restored properly, all entries should equal the original
            for entry1, entry2 in zip(
                hook_state.rng.get_state(), dummy_hook_state.rng.get_state()
            ):
                np.testing.assert_array_equal(entry1, entry2)

            dummy_ddp_model.register_comm_hook(dummy_hook_state, dummy_hook)
            dummy_ddp_model.train()

            for _ in range(10):
                optimizer.zero_grad()
                dummy_optimizer.zero_grad()
                out_origin = ddp_model(input)
                out_dummy = dummy_ddp_model(input)
                loss_origin = F.mse_loss(out_origin, target)
                loss_dummy = F.mse_loss(out_dummy, target)
                loss_origin.backward()
                loss_dummy.backward()
                optimizer.step()
                dummy_optimizer.step()

            # Check that gradients after 10 epochs are the same
            for orig_param, dummy_param in zip(
                ddp_model.parameters(), dummy_ddp_model.parameters()
            ):
                self.assertEqual(orig_param.grad, dummy_param.grad)

            dist.barrier()
            if rank == 0:
                os.remove(chkpt_file)

        @skip_but_pass_in_sandcastle_if(
            BACKEND not in DistTestCases.backend_feature["cuda"],
            f"The {BACKEND} backend does not support DDP communication hook on CUDA devices",
        )
        @skip_if_lt_x_gpu(int(os.environ["WORLD_SIZE"]))
        @skip_but_pass_in_sandcastle_if(
            True, "Skipped due to flakiness"
        )
        def test_ddp_hook_pickling_powerSGD(self):

            hook = powerSGD.powerSGD_hook
            powersgd_state = powerSGD.PowerSGDState(
                process_group=None,
                matrix_approximation_rank=1,
                start_powerSGD_iter=4,
            )
            self._test_hook_pickling(hook, powersgd_state)

        @require_backend_is_available(DistTestCases.backend_feature["gpu"])
        @skip_if_lt_x_gpu(2)
        def test_ddp_device_mesh_initialization(self):
            """
            Test DDP with device_mesh initialization.
            """
            world_size = int(os.environ["WORLD_SIZE"])

            from torch.distributed.device_mesh import init_device_mesh
            device_mesh = init_device_mesh("cuda", (world_size,))

            pg = _get_default_group()

            torch.cuda.set_device(self.rank)
            model = TwoLinLayerNet().cuda()
            ddp_model = torch.nn.parallel.DistributedDataParallel(model, device_mesh=device_mesh)
            self.assertEqual(ddp_model.device_mesh, device_mesh)

            with self.assertRaisesRegex(
                RuntimeError, "Cannot specify both process_group and device_mesh arguments."
            ):
                ddp_model = torch.nn.parallel.DistributedDataParallel(
                    model, process_group=pg, device_mesh=device_mesh
                )

            with self.assertRaisesRegex(
                RuntimeError, "Only 1D device mesh is supported,"
            ):
                device_mesh = init_device_mesh("cuda", (2, world_size // 2))
                ddp_model = torch.nn.parallel.DistributedDataParallel(
                    model, device_mesh=device_mesh
                )


        @skip_if_lt_x_gpu(2)
        @require_world_size(2)
        @skip_but_pass_in_sandcastle_if(
            BACKEND not in DistTestCases.backend_feature["ddp"],
            f"The {BACKEND} backend does not support DistributedDataParallel",
        )
        def test_ddp_compile_static_graph(self):
            "Tests that DDP works with torch compile when static_graph=True"
            model = torch.nn.Linear(10, 10).cuda(self.rank)
            model_clone = copy.deepcopy(model)
            ddp = torch.nn.parallel.DistributedDataParallel(
                model,
                device_ids=[self.rank],
            )
            ddp_static = torch.nn.parallel.DistributedDataParallel(
                model_clone,
                device_ids=[self.rank],
                static_graph=True
            )
            ddp = torch.compile(ddp)
            ddp_static = torch.compile(ddp_static)
            input = torch.rand(10, 10).cuda(self.rank)
            # verify output and gradient parity
            for _ in range(6):
                out_ddp = ddp(input).sum()
                out_ddp_static = ddp_static(input).sum()
                self.assertEqual(out_ddp, out_ddp_static)
                out_ddp.backward()
                out_ddp_static.backward()
                for p1, p2 in zip(ddp.parameters(), ddp_static.parameters()):
                    self.assertEqual(p1.grad, p2.grad)

        @skip_if_lt_x_gpu(2)
        @require_world_size(2)
        @skip_but_pass_in_sandcastle_if(
            BACKEND not in DistTestCases.backend_feature["ddp"],
            f"The {BACKEND} backend does not support DistributedDataParallel",
        )
        def test_ddp_sink_noclone(self):
            "Tests that we can configure DDP to avoid clone"

            class OpPatcher(TorchDispatchMode):
                def __torch_dispatch__(self, func, types, args=(), kwargs=None):
                    func_packet = func._overloadpacket
                    if func_packet == torch.ops.aten.clone:
                        raise RuntimeError("clone encountered!")
                    kwargs = kwargs if kwargs else {}
                    return func(*args, **kwargs)

            class MyModel(torch.nn.Module):
                def __init__(self) -> None:
                    super().__init__()
                    self.fc = torch.nn.Linear(10, 10)

                def forward(self, input):
                    return self.fc(input)

            model = MyModel().cuda(self.rank)
            ddp = torch.nn.parallel.DistributedDataParallel(
                model,
                device_ids=[self.rank],
                find_unused_parameters=True,
            )
            ddp._set_ddp_sink_clone(False)
            input = torch.rand(10, 10).cuda(self.rank)

            with OpPatcher():
                ddp(input).sum().backward()



instantiate_parametrized_tests(DistributedTest._DistTestBase)<|MERGE_RESOLUTION|>--- conflicted
+++ resolved
@@ -8350,23 +8350,10 @@
             group_gloo = dist.new_group(
                 timeout=timedelta(seconds=60), backend=dist.Backend.GLOO
             )
-<<<<<<< HEAD
-            # Set TORCH_NCCL_BLOCKING_WAIT and use a new NCCL group to improve test
-            # determinism.
-            os.environ[self.blocking_str] = "1"
             group_to_use = dist.new_group(
                 backend=dist.get_backend(), timeout=timedelta(seconds=5)
             )
             torch.accelerator.set_device_index(self.rank)
-            ctx, expected_err = self._determine_expected_error_verify_model_across_rank(
-                group_to_use
-            )
-=======
-            group_to_use = dist.new_group(
-                backend=dist.get_backend(), timeout=timedelta(seconds=5)
-            )
-            torch.cuda.set_device(self.rank)
->>>>>>> 164d2c88
 
             # Create a valid model. The constructor initializes the logger that we use later.
             net = EmbeddingNetDifferentParams(0)
@@ -8441,23 +8428,10 @@
             group_gloo = dist.new_group(
                 timeout=timedelta(seconds=60), backend=dist.Backend.GLOO
             )
-<<<<<<< HEAD
-            # Set TORCH_NCCL_BLOCKING_WAIT and use a new NCCL group to improve test
-            # determinism.
-            os.environ[self.blocking_str] = "1"
             group_to_use = dist.new_group(
                 backend=dist.get_backend(), timeout=timedelta(seconds=10)
             )
             torch.accelerator.set_device_index(self.rank)
-            ctx, _expected_err = self._determine_expected_error_verify_model_across_rank(
-                group_to_use
-            )
-=======
-            group_to_use = dist.new_group(
-                backend=dist.get_backend(), timeout=timedelta(seconds=10)
-            )
-            torch.cuda.set_device(self.rank)
->>>>>>> 164d2c88
             # Creates network with different sized embedding table on different
             # ranks. This should throw an error during DDP init.
             net = EmbeddingNetDifferentParams(self.rank)
@@ -8474,23 +8448,10 @@
             group_gloo = dist.new_group(
                 timeout=timedelta(seconds=60), backend=dist.Backend.GLOO
             )
-<<<<<<< HEAD
-            # Set TORCH_NCCL_BLOCKING_WAIT and use a new NCCL group to improve test
-            # determinism.
-            os.environ[self.blocking_str] = "1"
             group_to_use = dist.new_group(
                 backend=dist.get_backend(), timeout=timedelta(seconds=10)
             )
             torch.accelerator.set_device_index(self.rank)
-            ctx, _expected_err = self._determine_expected_error_verify_model_across_rank(
-                group_to_use, diff_num_params=True
-            )
-=======
-            group_to_use = dist.new_group(
-                backend=dist.get_backend(), timeout=timedelta(seconds=10)
-            )
-            torch.cuda.set_device(self.rank)
->>>>>>> 164d2c88
 
             # Creates network with diff # of param across ranks, reducer should
             # recognize this and throw appropriate error.
