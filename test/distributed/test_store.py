--- conflicted
+++ resolved
@@ -1174,15 +1174,9 @@
 
 
 if __name__ == "__main__":
-<<<<<<< HEAD
     device = torch.accelerator.current_accelerator()
     assert (
         device is not None and not torch.get_device_module(device)._initialized
     ), "test_distributed must not have initialized GPU context on main process"
-=======
-    assert not torch.cuda._initialized, (
-        "test_distributed must not have initialized CUDA context on main process"
-    )
->>>>>>> 588b5fb9
 
     run_tests()