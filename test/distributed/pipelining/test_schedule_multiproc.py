--- conflicted
+++ resolved
@@ -28,6 +28,7 @@
 from torch.distributed.pipelining.schedules import _PipelineScheduleRuntime
 from torch.testing._internal.common_distributed import (
     MultiProcContinousTest,
+    requires_nccl_or,
 )
 from torch.testing._internal.common_utils import (
     check_leaked_tensors,
@@ -35,6 +36,7 @@
     parametrize,
     run_tests,
     skip_but_pass_in_sandcastle_if,
+    TEST_MULTIGPU,
 )
 
 
@@ -44,11 +46,11 @@
 batch_size = 256
 
 device = torch.accelerator.current_accelerator()
+device_type = device.type if torch.accelerator.is_available() else "cpu"
 backend = dist.get_default_backend_for_device(device) if device is not None else "None"
 
 torch.manual_seed(0)
 
-device_type = "cuda"
 
 
 class ScheduleTest(MultiProcContinousTest):
@@ -56,24 +58,12 @@
     def backend_str(cls) -> str:
         return backend
 
-<<<<<<< HEAD
-    @classmethod
-    def setUpClass(cls):
-        """
-        Class-scope test fixture. Run once for entire test class, before any test starts.
-        Set up the device.
-        """
-        super().setUpClass()
-        dev_id = cls.rank % torch.accelerator.device_count()
-        cls.device = torch.device(dev_id)
-=======
     @property
     def device(self) -> torch.device:
         return torch.device(device_type, self.rank)
->>>>>>> aec3ef10
-
-    @skip_but_pass_in_sandcastle_if((not dist.is_backend_available(backend) or torch.accelerator.device_count() < 2),
-                                    f"c10d was not compiled with the {backend} or device count < 2")
+
+    @requires_nccl_or(["xccl"])
+    @skip_but_pass_in_sandcastle_if(not TEST_MULTIGPU, f"{backend} test requires 2+ GPUs")
     @parametrize("ScheduleClass", [_ScheduleForwardOnly])
     def test_forward_only(self, ScheduleClass):
         mod = MultiMLP(d_hid, n_layers=self.world_size)
@@ -122,8 +112,8 @@
 
             torch.testing.assert_close(x_clone, out)
 
-    @skip_but_pass_in_sandcastle_if((not dist.is_backend_available(backend) or torch.accelerator.device_count() < 2),
-                                    f"c10d was not compiled with the {backend} or device count < 2")
+    @requires_nccl_or(["xccl"])
+    @skip_but_pass_in_sandcastle_if(not TEST_MULTIGPU, f"{backend} test requires 2+ GPUs")
     @parametrize("ScheduleClass", [ScheduleGPipe, Schedule1F1B])
     def test_multi_iter(self, ScheduleClass):
         mod = MultiMLP(d_hid, n_layers=self.world_size)
@@ -162,8 +152,8 @@
             else:
                 schedule.step()
 
-    @skip_but_pass_in_sandcastle_if((not dist.is_backend_available(backend) or torch.accelerator.device_count() < 2),
-                                    f"c10d was not compiled with the {backend} or device count < 2")
+    @requires_nccl_or(["xccl"])
+    @skip_but_pass_in_sandcastle_if(not TEST_MULTIGPU, f"{backend} test requires 2+ GPUs")
     @parametrize("ScheduleClass", [ScheduleGPipe, Schedule1F1B])
     def test_kwargs_with_tracer(self, ScheduleClass):
         # Model has two stages only, thus limiting group size to 2
@@ -218,8 +208,8 @@
             torch.testing.assert_close(out, ref_out, rtol=1e-2, atol=5e-3)
             torch.testing.assert_close(pipe_loss, ref_loss)
 
-    @skip_but_pass_in_sandcastle_if((not dist.is_backend_available(backend) or torch.accelerator.device_count() < 2),
-                                    f"c10d was not compiled with the {backend} or device count < 2")
+    @requires_nccl_or(["xccl"])
+    @skip_but_pass_in_sandcastle_if(not TEST_MULTIGPU, f"{backend} test requires 2+ GPUs")
     @parametrize("ScheduleClass", [ScheduleGPipe, Schedule1F1B])
     def test_grad_with_tracer(self, ScheduleClass):
         mod = MultiMLP(d_hid, n_layers=self.world_size)
@@ -293,8 +283,8 @@
                 print(f"Gradient test failed for {name}: {p.grad} vs {ref_p.grad}")
                 raise
 
-    @skip_but_pass_in_sandcastle_if((not dist.is_backend_available(backend) or torch.accelerator.device_count() < 2),
-                                    f"c10d was not compiled with the {backend} or device count < 2")
+    @requires_nccl_or(["xccl"])
+    @skip_but_pass_in_sandcastle_if(not TEST_MULTIGPU, f"{backend} test requires 2+ GPUs")
     @parametrize("ScheduleClass", [ScheduleGPipe, Schedule1F1B])
     @parametrize("shape_inference", [True, False])
     def test_grad_with_manual(self, ScheduleClass, shape_inference):
@@ -377,8 +367,8 @@
                 print(f"Gradient test failed for {name}: {p.grad} vs {ref_p.grad}")
                 raise
 
-    @skip_but_pass_in_sandcastle_if((not dist.is_backend_available(backend) or torch.accelerator.device_count() < 2),
-                                    f"c10d was not compiled with the {backend} or device count < 2")
+    @requires_nccl_or(["xccl"])
+    @skip_but_pass_in_sandcastle_if(not TEST_MULTIGPU, f"{backend} test requires 2+ GPUs")
     @parametrize(
         "ScheduleClass",
         [
@@ -530,15 +520,8 @@
                     print(f"Gradient test failed for {name}: {p.grad} vs {ref_p.grad}")
                     raise
 
-<<<<<<< HEAD
-    @skip_but_pass_in_sandcastle_if((not dist.is_backend_available(backend) or torch.accelerator.device_count() < 2),
-                                    f"c10d was not compiled with the {backend} or device count < 2")
-=======
-    @requires_nccl()
-    @skip_but_pass_in_sandcastle_if(
-        not torch.cuda.device_count() == 2, "This test requires exactly 2 GPUs"
-    )
->>>>>>> aec3ef10
+    @requires_nccl_or(["xccl"])
+    @skip_but_pass_in_sandcastle_if(not TEST_MULTIGPU, f"{backend} test requires 2+ GPUs")
     @parametrize("ScheduleClass", [ScheduleWithW, ScheduleInterleavedZeroBubble])
     def test_schedule_with_native_zero_bubble(self, ScheduleClass):
         print(ScheduleClass)
@@ -631,15 +614,8 @@
                     )
                     raise
 
-<<<<<<< HEAD
-    @skip_but_pass_in_sandcastle_if((not dist.is_backend_available(backend) or torch.accelerator.device_count() < 2),
-                                    f"c10d was not compiled with the {backend} or device count < 2")
-=======
-    @requires_nccl()
-    @skip_but_pass_in_sandcastle_if(
-        not torch.cuda.device_count() == 2, "This test requires exactly 2 GPUs"
-    )
->>>>>>> aec3ef10
+    @requires_nccl_or(["xccl"])
+    @skip_but_pass_in_sandcastle_if(not TEST_MULTIGPU, f"{backend} test requires 2+ GPUs")
     @parametrize(
         "ScheduleClass",
         [
@@ -743,15 +719,8 @@
                     print(f"Gradient test failed for {name}: {p.grad} vs {ref_p.grad}")
                     raise
 
-<<<<<<< HEAD
-    @skip_but_pass_in_sandcastle_if((not dist.is_backend_available(backend) or torch.accelerator.device_count() < 2),
-                                    f"c10d was not compiled with the {backend} or device count < 2")
-=======
-    @requires_nccl()
-    @skip_but_pass_in_sandcastle_if(
-        not torch.cuda.device_count() == 2, "This test requires exactly 2 GPUs"
-    )
->>>>>>> aec3ef10
+    @requires_nccl_or(["xccl"])
+    @skip_but_pass_in_sandcastle_if(not TEST_MULTIGPU, f"{backend} test requires 2+ GPUs")
     @parametrize(
         "schedule_class", [ScheduleVShaped, ScheduleUnbalanced, ScheduleZBVZeroBubble]
     )
@@ -855,15 +824,8 @@
                     print(f"Gradient test failed for {name}: {p.grad} vs {ref_p.grad}")
                     raise
 
-<<<<<<< HEAD
-    @skip_but_pass_in_sandcastle_if((not dist.is_backend_available(backend) or torch.accelerator.device_count() < 2),
-                                    f"c10d was not compiled with the {backend} or device count < 2")
-=======
-    @requires_nccl()
-    @skip_but_pass_in_sandcastle_if(
-        not torch.cuda.device_count() == 2, "This test requires exactly 2 GPUs"
-    )
->>>>>>> aec3ef10
+    @requires_nccl_or(["xccl"])
+    @skip_but_pass_in_sandcastle_if(not TEST_MULTIGPU, f"{backend} test requires 2+ GPUs")
     @parametrize("ScheduleClass", [ScheduleInterleavedZeroBubble])
     def test_schedule_with_weight_update_mlp_e2e(self, ScheduleClass):
         stages_per_rank = 2
@@ -978,7 +940,7 @@
                 ref_p = ref_submod.get_parameter(name)
                 torch.testing.assert_close(p.grad, ref_p.grad, rtol=1e-5, atol=4e-5)
 
-    @requires_nccl()
+    @requires_nccl_or(["xccl"])
     @skip_but_pass_in_sandcastle_if(not TEST_MULTIGPU, "NCCL test requires 2+ GPUs")
     @parametrize(
         "ScheduleClass",
@@ -1090,34 +1052,4 @@
 
 
 if __name__ == "__main__":
-<<<<<<< HEAD
-    # Check if GPU and NCCL are available
-    if not (
-        dist.is_available()
-        and dist.is_backend_available(backend)
-        and torch.accelerator.device_count() > 1
-    ):
-        print(
-            "c10d backend not available or not enough GPUs, skipping tests",
-            file=sys.stderr,
-        )
-        sys.exit(0)
-
-    rank = int(os.getenv("RANK", -1))
-    world_size = int(os.getenv("WORLD_SIZE", 2))
-
-    if rank != -1:
-        # Launched with torchrun or other multi-proc launchers. Directly run the test.
-        ScheduleTest.run_rank(rank, world_size)
-    else:
-        # Launched as a single process. Spawn subprocess to run the tests.
-        # Also need a rendezvous file for `init_process_group` purpose.
-        rdvz_file = tempfile.NamedTemporaryFile(delete=False).name
-        torch.multiprocessing.spawn(
-            ScheduleTest.run_rank,
-            nprocs=world_size,
-            args=(world_size, rdvz_file),
-        )
-=======
-    run_tests()
->>>>>>> aec3ef10
+    run_tests()