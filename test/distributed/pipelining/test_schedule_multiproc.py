# Copyright (c) Meta Platforms, Inc. and affiliates
# Owner(s): ["oncall: distributed"]
import copy
import logging
import tempfile

from model_registry import ModelWithKwargs, MultiMLP, MultiMLPKwargs, MultiMLPWithDw
from schedule_registry import (
    ScheduleUnbalanced,
    ScheduleVShaped,
    ScheduleWithReorderedB,
    ScheduleWithW,
)

import torch
import torch.distributed as dist
from torch.distributed.pipelining import (
    _ScheduleForwardOnly,
    pipeline,
    PipelineStage,
    Schedule1F1B,
    ScheduleGPipe,
    ScheduleInterleaved1F1B,
    ScheduleInterleavedZeroBubble,
    ScheduleLoopedBFS,
    ScheduleZBVZeroBubble,
)
from torch.distributed.pipelining.schedules import _PipelineScheduleRuntime
from torch.testing._internal.common_distributed import (
    MultiProcContinousTest,
    requires_nccl_or,
)
from torch.testing._internal.common_utils import (
    check_leaked_tensors,
    instantiate_parametrized_tests,
    parametrize,
    run_tests,
    skip_but_pass_in_sandcastle_if,
    TEST_MULTIGPU,
)


logger = logging.getLogger(__name__)

d_hid = 512
batch_size = 256

device = torch.accelerator.current_accelerator()
device_type = device.type if torch.accelerator.is_available() else "cpu"
backend = dist.get_default_backend_for_device(device) if device is not None else "None"

torch.manual_seed(0)



class ScheduleTest(MultiProcContinousTest):
    world_size = 2

    @classmethod
    def backend_str(cls) -> str:
        return backend

    @property
    def device(self) -> torch.device:
        return torch.device(device_type, self.rank)

    @requires_nccl_or(["xccl"])
    @skip_but_pass_in_sandcastle_if(not TEST_MULTIGPU, f"{backend} test requires 2+ GPUs")
    @parametrize("ScheduleClass", [_ScheduleForwardOnly])
    def test_forward_only(self, ScheduleClass):
        mod = MultiMLP(d_hid, n_layers=self.world_size)
        mod.to(self.device)

        mod_ref = copy.deepcopy(mod)

        x = torch.randn(batch_size, d_hid, device=self.device)
        x_clone = x.clone()

        num_microbatches = 2 * self.world_size
        x_mb = x.chunk(num_microbatches)[0]

        # Create a pipeline
        split_spec = mod.split_spec if hasattr(mod, "split_spec") else None
        pipe = pipeline(
            mod,
            mb_args=(x_mb,),
            split_spec=split_spec,
        )

        stage = pipe.build_stage(
            self.rank,
            self.device,
        )

        # Attach to a schedule
        schedule = ScheduleClass(stage, num_microbatches, scale_grads=False)

        # Run
        num_iters = 20
        for _ in range(num_iters):
            if self.rank == 0:
                schedule.step(x)
                dist.recv(x, src=self.world_size - 1)
            elif self.rank == self.world_size - 1:
                out = schedule.step()
                dist.send(out, dst=0)
            else:
                schedule.step()

        # Validate pipelined output is the same as reference model
        if self.rank == self.world_size - 1:
            for _ in range(num_iters):
                x_clone = mod_ref(x_clone)

            torch.testing.assert_close(x_clone, out)

<<<<<<< HEAD
    @requires_nccl_or(["xccl"])
    @skip_but_pass_in_sandcastle_if(not TEST_MULTIGPU, f"{backend} test requires 2+ GPUs")
=======
    @requires_nccl()
    @skip_but_pass_in_sandcastle_if(not TEST_MULTIGPU, "NCCL test requires 2+ GPUs")
    @parametrize(
        "ScheduleClass",
        [ScheduleGPipe, Schedule1F1B, ScheduleInterleaved1F1B, ScheduleLoopedBFS],
    )
    def test_eval_inference_mode(self, ScheduleClass):
        if ScheduleClass in [ScheduleInterleaved1F1B, ScheduleLoopedBFS]:
            # Multi-stage schedules
            stages_per_rank = 2
            n_stages = stages_per_rank * self.world_size
            mod = MultiMLP(d_hid, n_layers=n_stages)
            mod.to(self.device)

            x = torch.randn(batch_size, d_hid, device=self.device)
            target = torch.randn(batch_size, d_hid, device=self.device)
            loss_fn = torch.nn.MSELoss(reduction="sum")

            chunks = 4
            stage_indices = [
                self.rank + i * self.world_size for i in range(stages_per_rank)
            ]
            submod_names = [f"layers.{i}" for i in stage_indices]
            stage_modules = [
                mod.get_submodule(submod_name) for submod_name in submod_names
            ]
            stages = [
                PipelineStage(
                    stage_module,
                    stage_idx,
                    n_stages,
                    self.device,
                )
                for stage_module, stage_idx in zip(stage_modules, stage_indices)
            ]

            # Test with eval() method for inference
            schedule = ScheduleClass(stages, chunks, loss_fn=loss_fn, scale_grads=False)

            # Clear gradients
            for stage_module in stage_modules:
                stage_module.zero_grad()

            if self.rank == 0:
                schedule.eval(x)
            elif self.rank == self.world_size - 1:
                losses = []
                schedule.eval(target=target, losses=losses)
            else:
                schedule.eval()

            # Check that gradients were NOT computed during eval
            grad_computed_eval = False
            for stage_module in stage_modules:
                for param in stage_module.parameters():
                    if param.grad is not None:
                        grad_computed_eval = True
                        break
                if grad_computed_eval:
                    break

            # Verify that gradients were not computed during eval
            self.assertFalse(
                grad_computed_eval,
                "Gradients should not be computed during eval()",
            )

            # Verify that losses are still computed during eval
            if self.rank == self.world_size - 1:
                self.assertTrue(
                    len(losses) > 0, "Losses should be computed during eval()"
                )
        else:
            # Single-stage schedules
            mod = MultiMLP(d_hid, n_layers=self.world_size)
            mod.to(self.device)

            x = torch.randn(batch_size, d_hid, device=self.device)
            target = torch.randn(batch_size, d_hid, device=self.device)
            loss_fn = torch.nn.MSELoss(reduction="sum")

            chunks = 4
            x_mb = x.chunk(chunks)[0]

            # Create a pipeline
            split_spec = mod.split_spec if hasattr(mod, "split_spec") else None
            pipe = pipeline(
                mod,
                mb_args=(x_mb,),
                split_spec=split_spec,
            )

            stage = pipe.build_stage(
                self.rank,
                self.device,
            )

            # Test with eval() method for inference
            schedule = ScheduleClass(stage, chunks, loss_fn=loss_fn, scale_grads=False)

            # Get stage module for gradient checking
            stage_module = pipe.get_stage_module(self.rank)
            stage_module.zero_grad()

            if self.rank == 0:
                schedule.eval(x)
            elif self.rank == self.world_size - 1:
                losses = []
                schedule.eval(target=target, losses=losses)
            else:
                schedule.eval()

            # Check that gradients were NOT computed during eval
            grad_computed_eval = False
            for param in stage_module.parameters():
                if param.grad is not None:
                    grad_computed_eval = True
                    break

            # Verify that gradients were not computed during eval
            self.assertFalse(
                grad_computed_eval,
                "Gradients should not be computed during eval()",
            )

            # Verify that losses are still computed during eval
            if self.rank == self.world_size - 1:
                self.assertTrue(
                    len(losses) > 0, "Losses should be computed during eval()"
                )

    @requires_nccl()
    @skip_but_pass_in_sandcastle_if(not TEST_MULTIGPU, "NCCL test requires 2+ GPUs")
>>>>>>> a00cd8cf
    @parametrize("ScheduleClass", [ScheduleGPipe, Schedule1F1B])
    def test_multi_iter(self, ScheduleClass):
        mod = MultiMLP(d_hid, n_layers=self.world_size)
        mod.to(self.device)

        x = torch.randn(batch_size, d_hid, device=self.device)
        target = torch.randn(batch_size, d_hid, device=self.device)
        loss_fn = torch.nn.MSELoss(reduction="sum")

        chunks = 4
        x_mb = x.chunk(chunks)[0]

        # Create a pipeline
        split_spec = mod.split_spec if hasattr(mod, "split_spec") else None
        pipe = pipeline(
            mod,
            mb_args=(x_mb,),
            split_spec=split_spec,
        )

        stage = pipe.build_stage(
            self.rank,
            self.device,
        )

        # Attach to a schedule
        schedule = ScheduleClass(stage, chunks, loss_fn=loss_fn, scale_grads=False)

        # Run
        for _ in range(20):
            if self.rank == 0:
                schedule.step(x)
            elif self.rank == self.world_size - 1:
                losses = []
                schedule.step(target=target, losses=losses)
            else:
                schedule.step()

    @requires_nccl_or(["xccl"])
    @skip_but_pass_in_sandcastle_if(not TEST_MULTIGPU, f"{backend} test requires 2+ GPUs")
    @parametrize("ScheduleClass", [ScheduleGPipe, Schedule1F1B])
    def test_kwargs_with_tracer(self, ScheduleClass):
        # Model has two stages only, thus limiting group size to 2
        group_size = 2
        group = dist.new_group(list(range(group_size)))
        if self.rank >= group_size:
            return

        mod = ModelWithKwargs(d_hid)
        mod.to(self.device)

        x = torch.randn(batch_size, d_hid, device=self.device)
        y = torch.randn(batch_size, d_hid, device=self.device)
        target = torch.randn(batch_size, d_hid, device=self.device)
        loss_fn = torch.nn.MSELoss(reduction="sum")

        chunks = 4
        x_mb = x.chunk(chunks)[0]
        y_mb = y.chunk(chunks)[0]

        pipe = pipeline(
            mod,
            mb_args=(x_mb,),
            mb_kwargs={"y": y_mb},
        )

        stage = pipe.build_stage(
            self.rank,
            self.device,
            group=group,
        )

        # Attach to a schedule
        schedule = ScheduleClass(stage, chunks, loss_fn=loss_fn, scale_grads=False)

        # Run
        if self.rank == 0:
            schedule.step(x, y=y)
        elif self.rank == group_size - 1:
            losses = []
            out = schedule.step(target=target, losses=losses)
        else:
            schedule.step()

        # dist.barrier()

        # Last rank checks result
        if self.rank == group_size - 1:
            ref_out = mod(x, y=y)
            ref_loss = loss_fn(ref_out, target)
            pipe_loss = sum(losses)
            torch.testing.assert_close(out, ref_out, rtol=1e-2, atol=5e-3)
            torch.testing.assert_close(pipe_loss, ref_loss)

    @requires_nccl_or(["xccl"])
    @skip_but_pass_in_sandcastle_if(not TEST_MULTIGPU, f"{backend} test requires 2+ GPUs")
    @parametrize("ScheduleClass", [ScheduleGPipe, Schedule1F1B])
    def test_grad_with_tracer(self, ScheduleClass):
        mod = MultiMLP(d_hid, n_layers=self.world_size)
        mod.to(self.device)

        ref_mod = copy.deepcopy(mod)
        x = torch.randn(batch_size, d_hid, device=self.device)
        with torch.no_grad():
            y = ref_mod(x)
            # Add a small perturbation
            target = y + torch.randn(batch_size, d_hid, device=self.device)

        loss_fn = torch.nn.MSELoss(reduction="sum")

        # Run reference
        for _ in range(2):
            ref_mod.zero_grad()
            ref_out = ref_mod(x)
            ref_loss = loss_fn(ref_out, target)
            ref_loss.backward()

        # Create a pipeline
        chunks = 2 * self.world_size
        x_mb = x.chunk(chunks)[0]
        split_spec = mod.split_spec if hasattr(mod, "split_spec") else None
        pipe = pipeline(
            mod,
            mb_args=(x_mb,),
            split_spec=split_spec,
        )

        stage = pipe.build_stage(
            self.rank,
            self.device,
        )

        # Attach to a schedule
        schedule = ScheduleClass(stage, chunks, loss_fn=loss_fn, scale_grads=False)

        # Run
        stage_module = pipe.get_stage_module(self.rank)
        for _ in range(2):
            # Zero gradients
            stage_module.zero_grad()
            if self.rank == 0:
                schedule.step(x)
            elif self.rank == self.world_size - 1:
                losses = []
                out = schedule.step(target=target, losses=losses)
            else:
                schedule.step()

        dist.barrier()

        # Last rank checks result
        if self.rank == self.world_size - 1:
            # Check output
            torch.testing.assert_close(out, ref_out)
            # Check loss
            # Since the reduction used in the loss function above is "sum", we use
            # "sum" here to reduce microbatch losses into a single value too.
            pipe_loss = sum(losses)
            torch.testing.assert_close(pipe_loss, ref_loss)

        # Every rank checks gradients
        for name, p in stage_module.named_parameters():
            ref_p = ref_mod.get_parameter(name)
            try:
                torch.testing.assert_close(p.grad, ref_p.grad, rtol=1e-5, atol=4e-5)
            except AssertionError:
                print(f"Gradient test failed for {name}: {p.grad} vs {ref_p.grad}")
                raise

    @requires_nccl_or(["xccl"])
    @skip_but_pass_in_sandcastle_if(not TEST_MULTIGPU, f"{backend} test requires 2+ GPUs")
    @parametrize("ScheduleClass", [ScheduleGPipe, Schedule1F1B])
    @parametrize("shape_inference", [True, False])
    def test_grad_with_manual(self, ScheduleClass, shape_inference):
        full_mod = MultiMLP(d_hid, n_layers=self.world_size)
        full_mod.to(self.device)

        ref_mod = copy.deepcopy(full_mod)
        x = torch.randn(batch_size, d_hid, device=self.device)
        with torch.no_grad():
            y = ref_mod(x)
            # Add a small perturbation
            target = y + torch.randn(batch_size, d_hid, device=self.device)

        loss_fn = torch.nn.MSELoss(reduction="sum")

        # Run reference
        for _ in range(2):
            ref_mod.zero_grad()
            ref_out = ref_mod(x)
            ref_loss = loss_fn(ref_out, target)
            ref_loss.backward()

        # Get a submodule, e.g. `layers.0` or `layers.1`
        submod_name = f"layers.{self.rank}"
        stage_module = full_mod.get_submodule(submod_name)
        chunks = 2 * self.world_size

        if shape_inference:
            input_args = None
            output_args = None
        else:
            input_args = (x.chunk(chunks)[0],)
            with torch.no_grad():
                output_args = stage_module(*input_args)

        # Create a pipeline stage to wrap that submodule
        stage = PipelineStage(
            stage_module,
            self.rank,
            self.world_size,
            self.device,
            input_args=input_args,
            output_args=output_args,
        )

        # Attach to a schedule
        schedule = ScheduleClass(stage, chunks, loss_fn=loss_fn, scale_grads=False)

        # Run
        for _ in range(2):
            # Zero gradients
            stage_module.zero_grad()
            if self.rank == 0:
                schedule.step(x)
            elif self.rank == self.world_size - 1:
                losses = []
                out = schedule.step(target=target, losses=losses)
            else:
                schedule.step()

        dist.barrier()

        # Last rank checks result
        if self.rank == self.world_size - 1:
            # Check output
            torch.testing.assert_close(out, ref_out)
            # Check loss
            # Since the reduction used in the loss function above is "sum", we use
            # "sum" here to reduce microbatch losses into a single value too.
            pipe_loss = sum(losses)
            torch.testing.assert_close(pipe_loss, ref_loss)

        # Every rank checks gradients
        ref_submod = ref_mod.get_submodule(submod_name)
        for name, p in stage_module.named_parameters():
            ref_p = ref_submod.get_parameter(name)
            try:
                torch.testing.assert_close(p.grad, ref_p.grad, rtol=1e-5, atol=4e-5)
            except AssertionError:
                print(f"Gradient test failed for {name}: {p.grad} vs {ref_p.grad}")
                raise

    @requires_nccl_or(["xccl"])
    @skip_but_pass_in_sandcastle_if(not TEST_MULTIGPU, f"{backend} test requires 2+ GPUs")
    @parametrize(
        "ScheduleClass",
        [
            ScheduleInterleaved1F1B,
            ScheduleLoopedBFS,
            ScheduleInterleavedZeroBubble,
        ],
    )
    @parametrize("use_new_runtime", [False, True])
    def test_grad_with_manual_interleaved(self, ScheduleClass, use_new_runtime):
        stages_per_rank = 2
        n_stages = stages_per_rank * self.world_size
        full_mod = MultiMLP(d_hid, n_layers=n_stages)
        full_mod.to(self.device)

        ref_mod = copy.deepcopy(full_mod)
        x = torch.randn(batch_size, d_hid, device=self.device)
        with torch.no_grad():
            y = ref_mod(x)
            # Add a small perturbation
            target = y + torch.randn(batch_size, d_hid, device=self.device)

        loss_fn = torch.nn.MSELoss(reduction="sum")

        # Run reference
        for _ in range(2):
            ref_mod.zero_grad()
            ref_out = ref_mod(x)
            ref_loss = loss_fn(ref_out, target)
            ref_loss.backward()

        # Get a submodule, e.g. `layers.0` or `layers.1`
        stage_indices = [
            self.rank + i * self.world_size for i in range(stages_per_rank)
        ]
        print(f"Rank {self.rank} stages: {stage_indices}")
        submod_names = [f"layers.{i}" for i in stage_indices]
        stage_modules = [
            full_mod.get_submodule(submod_name) for submod_name in submod_names
        ]
        # Create a pipeline stage to wrap that submodule
        num_microbatches = (
            ScheduleClass.num_microbatches
            if hasattr(ScheduleClass, "num_microbatches")
            else 2 * self.world_size
        )
        stages = [
            PipelineStage(
                stage_module,
                stage_idx,
                n_stages,
                self.device,
            )
            for stage_module, stage_idx in zip(stage_modules, stage_indices)
        ]

        # Attach to a schedule
        schedule = ScheduleClass(
            stages, num_microbatches, loss_fn=loss_fn, scale_grads=False
        )
        if use_new_runtime:
            old_schedule = schedule
            tmp_schedule = _PipelineScheduleRuntime(
                stages,
                num_microbatches,
                loss_fn=loss_fn,
                scale_grads=False,
            )
            tmp_schedule._load_actions(old_schedule.pipeline_order)
            # test that csv round-trip works for compute_comms schedule
            schedule = _PipelineScheduleRuntime(
                stages,
                num_microbatches,
                loss_fn=loss_fn,
                scale_grads=False,
            )
            with tempfile.NamedTemporaryFile() as f:
                tmp_schedule._dump_csv(f.name)
                f.seek(0)
                schedule._load_csv(f.name, format="compute_comms")
            one_more_schedule = _PipelineScheduleRuntime(
                stages,
                num_microbatches,
                loss_fn=loss_fn,
                scale_grads=False,
            )
            one_more_schedule._load_actions(
                schedule.pipeline_order_with_comms, format="compute_comms"
            )
            self.assertEqual(
                len(schedule.pipeline_order_with_comms),
                len(
                    one_more_schedule.pipeline_order_with_comms,
                ),
            )
            for rank in schedule.pipeline_order_with_comms:
                self.assertEqual(
                    len(schedule.pipeline_order_with_comms[rank]),
                    len(
                        one_more_schedule.pipeline_order_with_comms[rank],
                    ),
                )
                for a, b in zip(
                    schedule.pipeline_order_with_comms[rank],
                    one_more_schedule.pipeline_order_with_comms[rank],
                ):
                    self.assertEqual(a, b)

        # Run
        with check_leaked_tensors() as garbage_tensors:
            for _ in range(2):
                # Zero gradients
                for stage_module in stage_modules:
                    stage_module.zero_grad()
                if self.rank == 0:
                    schedule.step(x)
                elif self.rank == self.world_size - 1:
                    losses = []
                    out = schedule.step(target=target, losses=losses)
                else:
                    schedule.step()
        self.assertEqual(
            len(garbage_tensors),
            0,
            "Found leaked tensors, check logs above for debug info",
        )
        dist.barrier()

        # Last rank checks result
        if self.rank == self.world_size - 1:
            # Check output
            torch.testing.assert_close(out, ref_out)
            # Check loss
            # Since the reduction used in the loss function above is "sum", we use
            # "sum" here to reduce microbatch losses into a single value too.
            pipe_loss = sum(losses)
            torch.testing.assert_close(pipe_loss, ref_loss)

        # Every rank checks gradients
        for stage_module, submod_name in zip(stage_modules, submod_names):
            # Get corresponding submodule from reference model
            ref_submod = ref_mod.get_submodule(submod_name)
            # Check gradients per parameter
            for name, p in stage_module.named_parameters():
                ref_p = ref_submod.get_parameter(name)
                try:
                    torch.testing.assert_close(p.grad, ref_p.grad, rtol=1e-5, atol=1e-3)
                except AssertionError:
                    print(f"Gradient test failed for {name}: {p.grad} vs {ref_p.grad}")
                    raise

    @requires_nccl_or(["xccl"])
    @skip_but_pass_in_sandcastle_if(not TEST_MULTIGPU, f"{backend} test requires 2+ GPUs")
    @parametrize("ScheduleClass", [ScheduleWithW, ScheduleInterleavedZeroBubble])
    def test_schedule_with_native_zero_bubble(self, ScheduleClass):
        print(ScheduleClass)
        if ScheduleClass is ScheduleInterleavedZeroBubble:
            n_stages = 4
            num_microbatches = 2 * n_stages
            rank_stages = {
                0: [0, 2],
                1: [1, 3],
            }
        else:
            n_stages = ScheduleClass.n_stages
            num_microbatches = ScheduleClass.num_microbatches
            rank_stages = ScheduleClass.rank_stages

        num_steps = 4
        full_mod = MultiMLP(d_hid, n_layers=n_stages)
        full_mod.to(self.device)

        ref_mod = copy.deepcopy(full_mod)
        x = torch.randn(batch_size, d_hid, device=self.device)
        # x = torch.randn(batch_size, d_hid, device=self.device, requires_grad=True)
        with torch.no_grad():
            y = ref_mod(x)
            # Add a small perturbation
            target = y + torch.randn(batch_size, d_hid, device=self.device)

        loss_fn = torch.nn.MSELoss(reduction="sum")

        # Create a pipeline stage to wrap that submodule
        stage_indices = rank_stages[self.rank]
        print(f"Rank {self.rank} stages: {stage_indices}")
        submod_names = [f"layers.{i}" for i in stage_indices]
        stage_modules = [
            full_mod.get_submodule(submod_name) for submod_name in submod_names
        ]
        stages = [
            PipelineStage(
                stage_module,
                stage_idx,
                n_stages,
                self.device,
            )
            for stage_module, stage_idx in zip(stage_modules, rank_stages[self.rank])
        ]

        # We set scale_grads=False since we use a loss function that sums instead of mean-reduces
        # (note: normally we recommend using mean-reduce loss functions, but we preserve at least one test case
        #        using sum scaling for completeness)
        schedule = ScheduleClass(
            stages, num_microbatches, loss_fn=loss_fn, scale_grads=False
        )

        # Run reference
        ref_x = x.detach().clone().requires_grad_(x.requires_grad)
        torch.testing.assert_close(x, ref_x)
        for _ in range(num_steps):
            ref_out = ref_mod(ref_x)
            ref_loss = loss_fn(ref_out, target)
            ref_loss.backward()

        with check_leaked_tensors() as garbage_tensors:
            # Run pipelined stages
            for _ in range(num_steps):
                if self.rank == 0:
                    schedule.step(x)
                elif self.rank == self.world_size - 1:
                    losses = []
                    schedule.step(target=target, losses=losses)
                else:
                    schedule.step()
        self.assertEqual(
            len(garbage_tensors),
            0,
            "Found leaked tensors, check logs above for debug info",
        )

        # Every rank checks parameters compared with the reference model
        for stage_module, submod_name in zip(stage_modules, submod_names):
            # Get corresponding submodule from reference model
            ref_submod = ref_mod.get_submodule(submod_name)
            # Check gradients per parameter
            for name, p in stage_module.named_parameters():
                ref_p = ref_submod.get_parameter(name)
                try:
                    torch.testing.assert_close(p.grad, ref_p.grad, rtol=1e-5, atol=4e-5)
                except AssertionError:
                    print(
                        f"Parameter test failed for {submod_name}.{name}: {p.grad} vs {ref_p.grad}"
                    )
                    raise

    @requires_nccl_or(["xccl"])
    @skip_but_pass_in_sandcastle_if(not TEST_MULTIGPU, f"{backend} test requires 2+ GPUs")
    @parametrize(
        "ScheduleClass",
        [
            ScheduleWithReorderedB,
        ],
    )
    def test_pipeline_schedule_runtime_custom_sched(self, ScheduleClass):
        n_stages = 2
        num_microbatches = 2
        stages_per_rank = 1
        full_mod = MultiMLP(d_hid, n_layers=n_stages)
        full_mod.to(self.device)

        ref_mod = copy.deepcopy(full_mod)
        x = torch.randn(batch_size, d_hid, device=self.device)
        with torch.no_grad():
            y = ref_mod(x)
            # Add a small perturbation
            target = y + torch.randn(batch_size, d_hid, device=self.device)

        loss_fn = torch.nn.MSELoss(reduction="sum")

        # Run reference
        for _ in range(2):
            ref_mod.zero_grad()
            ref_out = ref_mod(x)
            ref_loss = loss_fn(ref_out, target)
            ref_loss.backward()

        # Get a submodule, e.g. `layers.0` or `layers.1`
        stage_indices = [
            self.rank + i * self.world_size for i in range(stages_per_rank)
        ]
        print(f"Rank {self.rank} stages: {stage_indices}")
        submod_names = [f"layers.{i}" for i in stage_indices]
        stage_modules = [
            full_mod.get_submodule(submod_name) for submod_name in submod_names
        ]
        # Create a pipeline stage to wrap that submodule
        num_microbatches = (
            ScheduleClass.num_microbatches
            if hasattr(ScheduleClass, "num_microbatches")
            else 8
        )
        stages = [
            PipelineStage(
                stage_module,
                stage_idx,
                n_stages,
                self.device,
            )
            for stage_module, stage_idx in zip(stage_modules, stage_indices)
        ]

        # Attach to a schedule
        schedule = ScheduleClass(
            stages, num_microbatches, loss_fn=loss_fn, scale_grads=False
        )
        assert isinstance(schedule, _PipelineScheduleRuntime)

        # Run
        with check_leaked_tensors() as garbage_tensors:
            for _ in range(2):
                # Zero gradients
                for stage_module in stage_modules:
                    stage_module.zero_grad()
                if self.rank == 0:
                    schedule.step(x)
                elif self.rank == self.world_size - 1:
                    losses = []
                    out = schedule.step(target=target, losses=losses)
                else:
                    schedule.step()
        self.assertEqual(
            len(garbage_tensors),
            0,
            "Found leaked tensors, check logs above for debug info",
        )
        dist.barrier()

        # Last rank checks result
        if self.rank == self.world_size - 1:
            # Check output
            torch.testing.assert_close(out, ref_out)
            # Check loss
            # Since the reduction used in the loss function above is "sum", we use
            # "sum" here to reduce microbatch losses into a single value too.
            pipe_loss = sum(losses)
            torch.testing.assert_close(pipe_loss, ref_loss)

        # Every rank checks gradients
        for stage_module, submod_name in zip(stage_modules, submod_names):
            # Get corresponding submodule from reference model
            ref_submod = ref_mod.get_submodule(submod_name)
            # Check gradients per parameter
            for name, p in stage_module.named_parameters():
                ref_p = ref_submod.get_parameter(name)
                try:
                    torch.testing.assert_close(p.grad, ref_p.grad, rtol=1e-5, atol=4e-5)
                except AssertionError:
                    print(f"Gradient test failed for {name}: {p.grad} vs {ref_p.grad}")
                    raise

    @requires_nccl_or(["xccl"])
    @skip_but_pass_in_sandcastle_if(not TEST_MULTIGPU, f"{backend} test requires 2+ GPUs")
    @parametrize(
        "schedule_class", [ScheduleVShaped, ScheduleUnbalanced, ScheduleZBVZeroBubble]
    )
    @parametrize("use_new_runtime", [False, True])
    def test_non_symmetric_stage_ids(self, schedule_class, use_new_runtime):
        if schedule_class is ScheduleZBVZeroBubble:
            n_stages = 4
            rank_stages = {
                0: [0, 3],
                1: [1, 2],
            }
        else:
            n_stages = schedule_class.n_stages
            rank_stages = schedule_class.rank_stages
        full_mod = MultiMLP(d_hid, n_layers=n_stages)
        full_mod.to(self.device)

        ref_mod = copy.deepcopy(full_mod)
        x = torch.randn(batch_size, d_hid, device=self.device)
        with torch.no_grad():
            y = ref_mod(x)
            # Add a small perturbation
            target = y + torch.randn(batch_size, d_hid, device=self.device)

        loss_fn = torch.nn.MSELoss(reduction="sum")

        # Run reference
        for _ in range(2):
            ref_mod.zero_grad()
            ref_out = ref_mod(x)
            ref_loss = loss_fn(ref_out, target)
            ref_loss.backward()

        # Create a pipeline stage to wrap that submodule
        num_microbatches = 1
        stage_indices = rank_stages[self.rank]
        print(f"Rank {self.rank} stages: {stage_indices}")
        submod_names = [f"layers.{i}" for i in stage_indices]
        stage_modules = [
            full_mod.get_submodule(submod_name) for submod_name in submod_names
        ]
        stages = [
            PipelineStage(
                stage_module,
                stage_idx,
                n_stages,
                self.device,
            )
            for stage_module, stage_idx in zip(stage_modules, rank_stages[self.rank])
        ]

        schedule = schedule_class(
            stages,
            num_microbatches,
            loss_fn=loss_fn,
            scale_grads=False,
        )
        if use_new_runtime:
            old_schedule = schedule
            schedule = _PipelineScheduleRuntime(
                stages,
                num_microbatches,
                loss_fn=loss_fn,
            )
            schedule._load_actions(old_schedule.pipeline_order)

        # Run
        # TODO how to better specify .step() when first and last stage are on rank 0...
        for _ in range(2):
            # Zero gradients
            for stage_module in stage_modules:
                stage_module.zero_grad()
            if self.rank == 0:
                losses = []
                out = schedule.step(x, target=target, losses=losses)
            else:
                schedule.step()

        dist.barrier()

        # Last rank checks result
        if self.rank == 0:
            # Check output
            torch.testing.assert_close(out, ref_out)
            # Check loss
            # Since the reduction used in the loss function above is "sum", we use
            # "sum" here to reduce microbatch losses into a single value too.
            pipe_loss = sum(losses)
            torch.testing.assert_close(pipe_loss, ref_loss)

        # Every rank checks gradients
        for stage_module, submod_name in zip(stage_modules, submod_names):
            # Get corresponding submodule from reference model
            ref_submod = ref_mod.get_submodule(submod_name)
            # Check gradients per parameter
            for name, p in stage_module.named_parameters():
                ref_p = ref_submod.get_parameter(name)
                try:
                    torch.testing.assert_close(p.grad, ref_p.grad, rtol=1e-5, atol=4e-5)
                except AssertionError:
                    print(f"Gradient test failed for {name}: {p.grad} vs {ref_p.grad}")
                    raise

    @requires_nccl_or(["xccl"])
    @skip_but_pass_in_sandcastle_if(not TEST_MULTIGPU, f"{backend} test requires 2+ GPUs")
    @parametrize("ScheduleClass", [ScheduleInterleavedZeroBubble])
    def test_schedule_with_weight_update_mlp_e2e(self, ScheduleClass):
        stages_per_rank = 2
        n_stages = stages_per_rank * self.world_size
        full_mod = MultiMLPWithDw(d_hid, n_layers=n_stages)
        full_mod.to(self.device)

        ref_mod = copy.deepcopy(full_mod)
        x = torch.randn(batch_size, d_hid, device=self.device)
        with torch.no_grad():
            y = ref_mod(x)
            # Add a small perturbation
            target = y + torch.randn(batch_size, d_hid, device=self.device)

        ref_loss_fn = torch.nn.MSELoss(reduction="sum")
        full_loss_fn = torch.nn.MSELoss(reduction="sum")

        full_mod.toggle()

        # Get a submodule, e.g. `layers.0` or `layers.1`
        stage_indices = [
            self.rank + i * self.world_size for i in range(stages_per_rank)
        ]
        submod_names = [f"layers.{i}" for i in stage_indices]
        stage_modules = [
            full_mod.get_submodule(submod_name) for submod_name in submod_names
        ]

        # Run reference
        for _ in range(2):
            ref_stage_modules = [
                ref_mod.get_submodule(submod_name) for submod_name in submod_names
            ]
            for stage_module in ref_stage_modules:
                stage_module.zero_grad()

            ref_mod.zero_grad()
            ref_out = ref_mod(x)
            ref_loss = ref_loss_fn(ref_out, target)
            ref_loss.backward()

        class CustomState:
            def __init__(self, stage_module, stage_idx, rank):
                self.i = 0
                self.stage_module = stage_module
                self.stage_idx = stage_idx
                self.rank = rank

            def dw_builder(self):
                def dw_runner():
                    # This inner function would be called by PipelineStage during `backward_weight_one_chunk`
                    self.i += 1
                    print(
                        f"[Rank {self.rank}] dw_count={self.i} stage={self.stage_idx}"
                    )
                    self.stage_module.compute_dW()

                return dw_runner

        cs = {}
        for stage_module, stage_idx in zip(stage_modules, stage_indices):
            cs[stage_idx] = CustomState(stage_module, stage_idx, self.rank)

        # Create a pipeline stage to wrap that submodule
        chunks = 2
        stages = [
            PipelineStage(
                stage_module,
                stage_idx,
                n_stages,
                self.device,
                dw_builder=cs[stage_idx].dw_builder,
            )
            for stage_module, stage_idx in zip(stage_modules, stage_indices)
        ]

        # Attach to a schedule
        schedule = ScheduleClass(
            stages, chunks, loss_fn=full_loss_fn, scale_grads=False
        )

        for _ in range(2):
            # Zero gradients
            for stage_module in stage_modules:
                stage_module.zero_grad()
            if self.rank == 0:
                schedule.step(x)
            elif self.rank == self.world_size - 1:
                losses = []
                out = schedule.step(target=target, losses=losses)
            else:
                schedule.step()

        dist.barrier()
        # Last rank checks result
        if self.rank == self.world_size - 1:
            # Check output
            torch.testing.assert_close(out, ref_out)

            # Check loss
            # Since the reduction used in the loss function above is "sum", we use
            # "sum" here to reduce microbatch losses into a single value too.
            pipe_loss = sum(losses)
            torch.testing.assert_close(pipe_loss, ref_loss)

        # Every rank checks gradients
        for stage_module, submod_name in zip(stage_modules, submod_names):
            # Get corresponding submodule from reference model
            ref_submod = ref_mod.get_submodule(submod_name)
            # Check gradients per parameter
            for name, p in stage_module.named_parameters():
                ref_p = ref_submod.get_parameter(name)
                torch.testing.assert_close(p.grad, ref_p.grad, rtol=1e-5, atol=4e-5)

    @requires_nccl_or(["xccl"])
    @skip_but_pass_in_sandcastle_if(not TEST_MULTIGPU, "NCCL test requires 2+ GPUs")
    @parametrize(
        "ScheduleClass",
        [ScheduleInterleavedZeroBubble, ScheduleInterleaved1F1B],
    )
    def test_zero_bubble_with_model_kwargs(self, ScheduleClass):
        stages_per_rank = 2
        n_stages = stages_per_rank * self.world_size
        full_mod = MultiMLPKwargs(d_hid, n_layers=n_stages)
        full_mod.to(self.device)

        ref_mod = copy.deepcopy(full_mod)
        x = torch.randn(batch_size, d_hid, device=self.device)
        unused_kwarg = torch.tensor([1.0], device=self.device)

        with torch.no_grad():
            y = ref_mod(x)
            # Add a small perturbation
            target = y + torch.randn(batch_size, d_hid, device=self.device)

        loss_fn = torch.nn.MSELoss(reduction="sum")

        # Get a submodule, e.g. `layers.0` or `layers.1`
        stage_indices = [
            self.rank + i * self.world_size for i in range(stages_per_rank)
        ]
        submod_names = [f"layers.{i}" for i in stage_indices]
        stage_modules = [
            full_mod.get_submodule(submod_name) for submod_name in submod_names
        ]
        # Run reference
        for _ in range(2):
            ref_stage_modules = [
                ref_mod.get_submodule(submod_name) for submod_name in submod_names
            ]
            for stage_module in ref_stage_modules:
                stage_module.zero_grad()

            ref_mod.zero_grad()
            ref_out = ref_mod(x, unused_kwarg=unused_kwarg)
            ref_loss = loss_fn(ref_out, target)
            ref_loss.backward()

        # Create a pipeline stage to wrap that submodule
        stages = [
            PipelineStage(
                stage_module,
                stage_idx,
                n_stages,
                self.device,
            )
            for stage_module, stage_idx in zip(stage_modules, stage_indices)
        ]

        # Attach to a schedule
        num_microbatches = (
            ScheduleClass.num_microbatches
            if hasattr(ScheduleClass, "num_microbatches")
            else 2 * self.world_size
        )
        schedule = ScheduleClass(
            stages, num_microbatches, loss_fn=loss_fn, scale_grads=False
        )

        for _ in range(2):
            # Zero gradients
            for stage_module in stage_modules:
                stage_module.zero_grad()
            if self.rank == 0:
                schedule.step(
                    x,
                    unused_kwarg=unused_kwarg.clone()
                    .unsqueeze(0)
                    .expand(num_microbatches, -1),
                )
            elif self.rank == self.world_size - 1:
                losses = []
                out = schedule.step(target=target, losses=losses)
            else:
                schedule.step()

        dist.barrier()
        # Last rank checks result
        if self.rank == self.world_size - 1:
            # Check output
            torch.testing.assert_close(out, ref_out)

            # Check loss
            pipe_loss = sum(losses)
            torch.testing.assert_close(pipe_loss, ref_loss)

        # Every rank checks gradients
        for stage_module, submod_name in zip(stage_modules, submod_names):
            # Get corresponding submodule from reference model
            ref_submod = ref_mod.get_submodule(submod_name)
            # Check gradients per parameter
            for name, p in stage_module.named_parameters():
                ref_p = ref_submod.get_parameter(name)
                try:
                    torch.testing.assert_close(p.grad, ref_p.grad, rtol=1e-5, atol=5e-3)
                except AssertionError:
                    print(
                        f"Gradient test failed for {name}: {p.grad=} vs {ref_p.grad=}"
                    )
                    raise


instantiate_parametrized_tests(ScheduleTest)

if __name__ == "__main__":
    run_tests()<|MERGE_RESOLUTION|>--- conflicted
+++ resolved
@@ -114,12 +114,8 @@
 
             torch.testing.assert_close(x_clone, out)
 
-<<<<<<< HEAD
     @requires_nccl_or(["xccl"])
     @skip_but_pass_in_sandcastle_if(not TEST_MULTIGPU, f"{backend} test requires 2+ GPUs")
-=======
-    @requires_nccl()
-    @skip_but_pass_in_sandcastle_if(not TEST_MULTIGPU, "NCCL test requires 2+ GPUs")
     @parametrize(
         "ScheduleClass",
         [ScheduleGPipe, Schedule1F1B, ScheduleInterleaved1F1B, ScheduleLoopedBFS],
@@ -249,9 +245,8 @@
                     len(losses) > 0, "Losses should be computed during eval()"
                 )
 
-    @requires_nccl()
-    @skip_but_pass_in_sandcastle_if(not TEST_MULTIGPU, "NCCL test requires 2+ GPUs")
->>>>>>> a00cd8cf
+    @requires_nccl_or(["xccl"])
+    @skip_but_pass_in_sandcastle_if(not TEST_MULTIGPU, f"{backend} test requires 2+ GPUs")
     @parametrize("ScheduleClass", [ScheduleGPipe, Schedule1F1B])
     def test_multi_iter(self, ScheduleClass):
         mod = MultiMLP(d_hid, n_layers=self.world_size)
