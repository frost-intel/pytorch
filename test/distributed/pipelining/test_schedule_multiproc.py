--- conflicted
+++ resolved
@@ -43,16 +43,12 @@
 logger = logging.getLogger(__name__)
 
 d_hid = 512
-<<<<<<< HEAD
-batch_size = 256
+batch_size = 64
 
 device = torch.accelerator.current_accelerator()
 device_type = device.type if torch.accelerator.is_available() else "cpu"
 backend = dist.get_default_backend_for_device(device) if device is not None else "None"
 
-=======
-batch_size = 64
->>>>>>> 178515d0
 torch.manual_seed(0)
 
 
@@ -68,19 +64,10 @@
     def device(self) -> torch.device:
         return torch.device(device_type, self.rank)
 
-<<<<<<< HEAD
-    @requires_nccl_or(["xccl"])
-    @skip_but_pass_in_sandcastle_if(not TEST_MULTIGPU, f"{backend} test requires 2+ GPUs")
-    @parametrize("ScheduleClass", [_ScheduleForwardOnly])
-    def test_forward_only(self, ScheduleClass):
-        mod = MultiMLP(d_hid, n_layers=self.world_size)
-        mod.to(self.device)
-=======
     def _setup_models_and_data(self, n_layers=None, model_class=MultiMLP):
         """Setup models, input data, target data, and loss function."""
         if n_layers is None:
             n_layers = self.world_size
->>>>>>> 178515d0
 
         full_mod = model_class(d_hid, n_layers=n_layers)
         full_mod.to(self.device)
@@ -197,8 +184,8 @@
         for stage_module in stage_modules:
             stage_module.zero_grad()
 
-    @requires_nccl()
-    @skip_but_pass_in_sandcastle_if(not TEST_MULTIGPU, "NCCL test requires 2+ GPUs")
+    @requires_nccl_or(["xccl"])
+    @skip_but_pass_in_sandcastle_if(not TEST_MULTIGPU, f"{backend} test requires 2+ GPUs")
     @parametrize("ScheduleClass", [_ScheduleForwardOnly])
     def test_forward_only(self, ScheduleClass):
         mod, mod_ref, x, _, _ = self._setup_models_and_data()
@@ -638,20 +625,9 @@
         # Check gradients using helper method
         self._check_gradients(stage_modules, ref_mod, submod_names)
 
-<<<<<<< HEAD
-    @requires_nccl_or(["xccl"])
-    @skip_but_pass_in_sandcastle_if(not TEST_MULTIGPU, f"{backend} test requires 2+ GPUs")
-    @parametrize(
-        "ScheduleClass",
-        [
-            ScheduleWithReorderedB,
-        ],
-    )
-=======
-    @requires_nccl()
-    @skip_but_pass_in_sandcastle_if(not TEST_MULTIGPU, "NCCL test requires 2+ GPUs")
+    @requires_nccl_or(["xccl"])
+    @skip_but_pass_in_sandcastle_if(not TEST_MULTIGPU, f"{backend} test requires 2+ GPUs")
     @parametrize("ScheduleClass", [ScheduleWithReorderedB])
->>>>>>> 178515d0
     def test_pipeline_schedule_runtime_custom_sched(self, ScheduleClass):
         n_stages = 2
         stages_per_rank = 1
