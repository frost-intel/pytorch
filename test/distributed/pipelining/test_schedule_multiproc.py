# Copyright (c) Meta Platforms, Inc. and affiliates
# Owner(s): ["oncall: distributed"]
import copy
import logging
import tempfile

from model_registry import ModelWithKwargs, MultiMLP, MultiMLPKwargs, MultiMLPWithDw
from schedule_registry import (
    ScheduleUnbalanced,
    ScheduleVShaped,
    ScheduleWithReorderedB,
    ScheduleWithW,
)

import torch
import torch.distributed as dist
from torch.distributed.pipelining import (
    _ScheduleForwardOnly,
    pipeline,
    PipelineStage,
    Schedule1F1B,
    ScheduleGPipe,
    ScheduleInterleaved1F1B,
    ScheduleInterleavedZeroBubble,
    ScheduleLoopedBFS,
    ScheduleZBVZeroBubble,
)
from torch.distributed.pipelining.schedules import _PipelineScheduleRuntime
from torch.testing._internal.common_distributed import (
    MultiProcContinousTest,
    requires_nccl_or,
)
from torch.testing._internal.common_utils import (
    check_leaked_tensors,
    instantiate_parametrized_tests,
    parametrize,
    run_tests,
    skip_but_pass_in_sandcastle_if,
    TEST_MULTIGPU,
)


logger = logging.getLogger(__name__)

d_hid = 512
batch_size = 256
<<<<<<< HEAD

device = torch.accelerator.current_accelerator()
device_type = device.type if torch.accelerator.is_available() else "cpu"
backend = dist.get_default_backend_for_device(device) if device is not None else "None"

torch.manual_seed(0)

=======
torch.manual_seed(0)
device_type = "cuda"
>>>>>>> 0aed855b


class ScheduleTest(MultiProcContinousTest):
    world_size = 2

    @classmethod
    def backend_str(cls) -> str:
        return backend

    @property
    def device(self) -> torch.device:
        return torch.device(device_type, self.rank)

    @requires_nccl_or(["xccl"])
    @skip_but_pass_in_sandcastle_if(not TEST_MULTIGPU, f"{backend} test requires 2+ GPUs")
    @parametrize("ScheduleClass", [_ScheduleForwardOnly])
    def test_forward_only(self, ScheduleClass):
        mod = MultiMLP(d_hid, n_layers=self.world_size)
        mod.to(self.device)

        mod_ref = copy.deepcopy(mod)

        x = torch.randn(batch_size, d_hid, device=self.device)
        x_clone = x.clone()

        num_microbatches = 2 * self.world_size
        x_mb = x.chunk(num_microbatches)[0]

        # Create a pipeline
        split_spec = mod.split_spec if hasattr(mod, "split_spec") else None
        pipe = pipeline(
            mod,
            mb_args=(x_mb,),
            split_spec=split_spec,
        )

        stage = pipe.build_stage(
            self.rank,
            self.device,
        )

        # Attach to a schedule
        schedule = ScheduleClass(stage, num_microbatches, scale_grads=False)

        # Run
        num_iters = 20
        for _ in range(num_iters):
            if self.rank == 0:
                schedule.step(x)
                dist.recv(x, src=self.world_size - 1)
            elif self.rank == self.world_size - 1:
                out = schedule.step()
                dist.send(out, dst=0)
            else:
                schedule.step()

        # Validate pipelined output is the same as reference model
        if self.rank == self.world_size - 1:
            for _ in range(num_iters):
                x_clone = mod_ref(x_clone)

            torch.testing.assert_close(x_clone, out)

    @requires_nccl_or(["xccl"])
    @skip_but_pass_in_sandcastle_if(not TEST_MULTIGPU, f"{backend} test requires 2+ GPUs")
    @parametrize("ScheduleClass", [ScheduleGPipe, Schedule1F1B])
    def test_multi_iter(self, ScheduleClass):
        mod = MultiMLP(d_hid, n_layers=self.world_size)
        mod.to(self.device)

        x = torch.randn(batch_size, d_hid, device=self.device)
        target = torch.randn(batch_size, d_hid, device=self.device)
        loss_fn = torch.nn.MSELoss(reduction="sum")

        chunks = 4
        x_mb = x.chunk(chunks)[0]

        # Create a pipeline
        split_spec = mod.split_spec if hasattr(mod, "split_spec") else None
        pipe = pipeline(
            mod,
            mb_args=(x_mb,),
            split_spec=split_spec,
        )

        stage = pipe.build_stage(
            self.rank,
            self.device,
        )

        # Attach to a schedule
        schedule = ScheduleClass(stage, chunks, loss_fn=loss_fn, scale_grads=False)

        # Run
        for _ in range(20):
            if self.rank == 0:
                schedule.step(x)
            elif self.rank == self.world_size - 1:
                losses = []
                schedule.step(target=target, losses=losses)
            else:
                schedule.step()

    @requires_nccl_or(["xccl"])
    @skip_but_pass_in_sandcastle_if(not TEST_MULTIGPU, f"{backend} test requires 2+ GPUs")
    @parametrize("ScheduleClass", [ScheduleGPipe, Schedule1F1B])
    def test_kwargs_with_tracer(self, ScheduleClass):
        # Model has two stages only, thus limiting group size to 2
        group_size = 2
        group = dist.new_group(list(range(group_size)))
        if self.rank >= group_size:
            return

        mod = ModelWithKwargs(d_hid)
        mod.to(self.device)

        x = torch.randn(batch_size, d_hid, device=self.device)
        y = torch.randn(batch_size, d_hid, device=self.device)
        target = torch.randn(batch_size, d_hid, device=self.device)
        loss_fn = torch.nn.MSELoss(reduction="sum")

        chunks = 4
        x_mb = x.chunk(chunks)[0]
        y_mb = y.chunk(chunks)[0]

        pipe = pipeline(
            mod,
            mb_args=(x_mb,),
            mb_kwargs={"y": y_mb},
        )

        stage = pipe.build_stage(
            self.rank,
            self.device,
            group=group,
        )

        # Attach to a schedule
        schedule = ScheduleClass(stage, chunks, loss_fn=loss_fn, scale_grads=False)

        # Run
        if self.rank == 0:
            schedule.step(x, y=y)
        elif self.rank == group_size - 1:
            losses = []
            out = schedule.step(target=target, losses=losses)
        else:
            schedule.step()

        # dist.barrier()

        # Last rank checks result
        if self.rank == group_size - 1:
            ref_out = mod(x, y=y)
            ref_loss = loss_fn(ref_out, target)
            pipe_loss = sum(losses)
            torch.testing.assert_close(out, ref_out, rtol=1e-2, atol=5e-3)
            torch.testing.assert_close(pipe_loss, ref_loss)

    @requires_nccl_or(["xccl"])
    @skip_but_pass_in_sandcastle_if(not TEST_MULTIGPU, f"{backend} test requires 2+ GPUs")
    @parametrize("ScheduleClass", [ScheduleGPipe, Schedule1F1B])
    def test_grad_with_tracer(self, ScheduleClass):
        mod = MultiMLP(d_hid, n_layers=self.world_size)
        mod.to(self.device)

        ref_mod = copy.deepcopy(mod)
        x = torch.randn(batch_size, d_hid, device=self.device)
        with torch.no_grad():
            y = ref_mod(x)
            # Add a small perturbation
            target = y + torch.randn(batch_size, d_hid, device=self.device)

        loss_fn = torch.nn.MSELoss(reduction="sum")

        # Run reference
        for _ in range(2):
            ref_mod.zero_grad()
            ref_out = ref_mod(x)
            ref_loss = loss_fn(ref_out, target)
            ref_loss.backward()

        # Create a pipeline
        chunks = 2 * self.world_size
        x_mb = x.chunk(chunks)[0]
        split_spec = mod.split_spec if hasattr(mod, "split_spec") else None
        pipe = pipeline(
            mod,
            mb_args=(x_mb,),
            split_spec=split_spec,
        )

        stage = pipe.build_stage(
            self.rank,
            self.device,
        )

        # Attach to a schedule
        schedule = ScheduleClass(stage, chunks, loss_fn=loss_fn, scale_grads=False)

        # Run
        stage_module = pipe.get_stage_module(self.rank)
        for _ in range(2):
            # Zero gradients
            stage_module.zero_grad()
            if self.rank == 0:
                schedule.step(x)
            elif self.rank == self.world_size - 1:
                losses = []
                out = schedule.step(target=target, losses=losses)
            else:
                schedule.step()

        dist.barrier()

        # Last rank checks result
        if self.rank == self.world_size - 1:
            # Check output
            torch.testing.assert_close(out, ref_out)
            # Check loss
            # Since the reduction used in the loss function above is "sum", we use
            # "sum" here to reduce microbatch losses into a single value too.
            pipe_loss = sum(losses)
            torch.testing.assert_close(pipe_loss, ref_loss)

        # Every rank checks gradients
        for name, p in stage_module.named_parameters():
            ref_p = ref_mod.get_parameter(name)
            try:
                torch.testing.assert_close(p.grad, ref_p.grad, rtol=1e-5, atol=4e-5)
            except AssertionError:
                print(f"Gradient test failed for {name}: {p.grad} vs {ref_p.grad}")
                raise

    @requires_nccl_or(["xccl"])
    @skip_but_pass_in_sandcastle_if(not TEST_MULTIGPU, f"{backend} test requires 2+ GPUs")
    @parametrize("ScheduleClass", [ScheduleGPipe, Schedule1F1B])
    @parametrize("shape_inference", [True, False])
    def test_grad_with_manual(self, ScheduleClass, shape_inference):
        full_mod = MultiMLP(d_hid, n_layers=self.world_size)
        full_mod.to(self.device)

        ref_mod = copy.deepcopy(full_mod)
        x = torch.randn(batch_size, d_hid, device=self.device)
        with torch.no_grad():
            y = ref_mod(x)
            # Add a small perturbation
            target = y + torch.randn(batch_size, d_hid, device=self.device)

        loss_fn = torch.nn.MSELoss(reduction="sum")

        # Run reference
        for _ in range(2):
            ref_mod.zero_grad()
            ref_out = ref_mod(x)
            ref_loss = loss_fn(ref_out, target)
            ref_loss.backward()

        # Get a submodule, e.g. `layers.0` or `layers.1`
        submod_name = f"layers.{self.rank}"
        stage_module = full_mod.get_submodule(submod_name)
        chunks = 2 * self.world_size

        if shape_inference:
            input_args = None
            output_args = None
        else:
            input_args = (x.chunk(chunks)[0],)
            with torch.no_grad():
                output_args = stage_module(*input_args)

        # Create a pipeline stage to wrap that submodule
        stage = PipelineStage(
            stage_module,
            self.rank,
            self.world_size,
            self.device,
            input_args=input_args,
            output_args=output_args,
        )

        # Attach to a schedule
        schedule = ScheduleClass(stage, chunks, loss_fn=loss_fn, scale_grads=False)

        # Run
        for _ in range(2):
            # Zero gradients
            stage_module.zero_grad()
            if self.rank == 0:
                schedule.step(x)
            elif self.rank == self.world_size - 1:
                losses = []
                out = schedule.step(target=target, losses=losses)
            else:
                schedule.step()

        dist.barrier()

        # Last rank checks result
        if self.rank == self.world_size - 1:
            # Check output
            torch.testing.assert_close(out, ref_out)
            # Check loss
            # Since the reduction used in the loss function above is "sum", we use
            # "sum" here to reduce microbatch losses into a single value too.
            pipe_loss = sum(losses)
            torch.testing.assert_close(pipe_loss, ref_loss)

        # Every rank checks gradients
        ref_submod = ref_mod.get_submodule(submod_name)
        for name, p in stage_module.named_parameters():
            ref_p = ref_submod.get_parameter(name)
            try:
                torch.testing.assert_close(p.grad, ref_p.grad, rtol=1e-5, atol=4e-5)
            except AssertionError:
                print(f"Gradient test failed for {name}: {p.grad} vs {ref_p.grad}")
                raise

    @requires_nccl_or(["xccl"])
    @skip_but_pass_in_sandcastle_if(not TEST_MULTIGPU, f"{backend} test requires 2+ GPUs")
    @parametrize(
        "ScheduleClass",
        [
            ScheduleInterleaved1F1B,
            ScheduleLoopedBFS,
            ScheduleInterleavedZeroBubble,
        ],
    )
    @parametrize("use_new_runtime", [False, True])
    def test_grad_with_manual_interleaved(self, ScheduleClass, use_new_runtime):
        stages_per_rank = 2
        n_stages = stages_per_rank * self.world_size
        full_mod = MultiMLP(d_hid, n_layers=n_stages)
        full_mod.to(self.device)

        ref_mod = copy.deepcopy(full_mod)
        x = torch.randn(batch_size, d_hid, device=self.device)
        with torch.no_grad():
            y = ref_mod(x)
            # Add a small perturbation
            target = y + torch.randn(batch_size, d_hid, device=self.device)

        loss_fn = torch.nn.MSELoss(reduction="sum")

        # Run reference
        for _ in range(2):
            ref_mod.zero_grad()
            ref_out = ref_mod(x)
            ref_loss = loss_fn(ref_out, target)
            ref_loss.backward()

        # Get a submodule, e.g. `layers.0` or `layers.1`
        stage_indices = [
            self.rank + i * self.world_size for i in range(stages_per_rank)
        ]
        print(f"Rank {self.rank} stages: {stage_indices}")
        submod_names = [f"layers.{i}" for i in stage_indices]
        stage_modules = [
            full_mod.get_submodule(submod_name) for submod_name in submod_names
        ]
        # Create a pipeline stage to wrap that submodule
        num_microbatches = (
            ScheduleClass.num_microbatches
            if hasattr(ScheduleClass, "num_microbatches")
            else 2 * self.world_size
        )
        stages = [
            PipelineStage(
                stage_module,
                stage_idx,
                n_stages,
                self.device,
            )
            for stage_module, stage_idx in zip(stage_modules, stage_indices)
        ]

        # Attach to a schedule
        schedule = ScheduleClass(
            stages, num_microbatches, loss_fn=loss_fn, scale_grads=False
        )
        if use_new_runtime:
            old_schedule = schedule
            tmp_schedule = _PipelineScheduleRuntime(
                stages,
                num_microbatches,
                loss_fn=loss_fn,
                scale_grads=False,
            )
            tmp_schedule._load_actions(old_schedule.pipeline_order)
            # test that csv round-trip works for compute_comms schedule
            schedule = _PipelineScheduleRuntime(
                stages,
                num_microbatches,
                loss_fn=loss_fn,
                scale_grads=False,
            )
            with tempfile.NamedTemporaryFile() as f:
                tmp_schedule._dump_csv(f.name)
                f.seek(0)
                schedule._load_csv(f.name, format="compute_comms")
            one_more_schedule = _PipelineScheduleRuntime(
                stages,
                num_microbatches,
                loss_fn=loss_fn,
                scale_grads=False,
            )
            one_more_schedule._load_actions(
                schedule.pipeline_order_with_comms, format="compute_comms"
            )
            self.assertEqual(
                len(schedule.pipeline_order_with_comms),
                len(
                    one_more_schedule.pipeline_order_with_comms,
                ),
            )
            for rank in schedule.pipeline_order_with_comms:
                self.assertEqual(
                    len(schedule.pipeline_order_with_comms[rank]),
                    len(
                        one_more_schedule.pipeline_order_with_comms[rank],
                    ),
                )
                for a, b in zip(
                    schedule.pipeline_order_with_comms[rank],
                    one_more_schedule.pipeline_order_with_comms[rank],
                ):
                    self.assertEqual(a, b)

        # Run
        with check_leaked_tensors() as garbage_tensors:
            for _ in range(2):
                # Zero gradients
                for stage_module in stage_modules:
                    stage_module.zero_grad()
                if self.rank == 0:
                    schedule.step(x)
                elif self.rank == self.world_size - 1:
                    losses = []
                    out = schedule.step(target=target, losses=losses)
                else:
                    schedule.step()
        self.assertEqual(
            len(garbage_tensors),
            0,
            "Found leaked tensors, check logs above for debug info",
        )
        dist.barrier()

        # Last rank checks result
        if self.rank == self.world_size - 1:
            # Check output
            torch.testing.assert_close(out, ref_out)
            # Check loss
            # Since the reduction used in the loss function above is "sum", we use
            # "sum" here to reduce microbatch losses into a single value too.
            pipe_loss = sum(losses)
            torch.testing.assert_close(pipe_loss, ref_loss)

        # Every rank checks gradients
        for stage_module, submod_name in zip(stage_modules, submod_names):
            # Get corresponding submodule from reference model
            ref_submod = ref_mod.get_submodule(submod_name)
            # Check gradients per parameter
            for name, p in stage_module.named_parameters():
                ref_p = ref_submod.get_parameter(name)
                try:
                    torch.testing.assert_close(p.grad, ref_p.grad, rtol=1e-5, atol=1e-3)
                except AssertionError:
                    print(f"Gradient test failed for {name}: {p.grad} vs {ref_p.grad}")
                    raise

<<<<<<< HEAD
    @requires_nccl_or(["xccl"])
    @skip_but_pass_in_sandcastle_if(not TEST_MULTIGPU, f"{backend} test requires 2+ GPUs")
=======
    @requires_nccl()
    @skip_but_pass_in_sandcastle_if(not TEST_MULTIGPU, "NCCL test requires 2+ GPUs")
>>>>>>> 0aed855b
    @parametrize("ScheduleClass", [ScheduleWithW, ScheduleInterleavedZeroBubble])
    def test_schedule_with_native_zero_bubble(self, ScheduleClass):
        print(ScheduleClass)
        if ScheduleClass is ScheduleInterleavedZeroBubble:
            n_stages = 4
            num_microbatches = 2 * n_stages
            rank_stages = {
                0: [0, 2],
                1: [1, 3],
            }
        else:
            n_stages = ScheduleClass.n_stages
            num_microbatches = ScheduleClass.num_microbatches
            rank_stages = ScheduleClass.rank_stages

        num_steps = 4
        full_mod = MultiMLP(d_hid, n_layers=n_stages)
        full_mod.to(self.device)

        ref_mod = copy.deepcopy(full_mod)
        x = torch.randn(batch_size, d_hid, device=self.device)
        # x = torch.randn(batch_size, d_hid, device=self.device, requires_grad=True)
        with torch.no_grad():
            y = ref_mod(x)
            # Add a small perturbation
            target = y + torch.randn(batch_size, d_hid, device=self.device)

        loss_fn = torch.nn.MSELoss(reduction="sum")

        # Create a pipeline stage to wrap that submodule
        stage_indices = rank_stages[self.rank]
        print(f"Rank {self.rank} stages: {stage_indices}")
        submod_names = [f"layers.{i}" for i in stage_indices]
        stage_modules = [
            full_mod.get_submodule(submod_name) for submod_name in submod_names
        ]
        stages = [
            PipelineStage(
                stage_module,
                stage_idx,
                n_stages,
                self.device,
            )
            for stage_module, stage_idx in zip(stage_modules, rank_stages[self.rank])
        ]

        # We set scale_grads=False since we use a loss function that sums instead of mean-reduces
        # (note: normally we recommend using mean-reduce loss functions, but we preserve at least one test case
        #        using sum scaling for completeness)
        schedule = ScheduleClass(
            stages, num_microbatches, loss_fn=loss_fn, scale_grads=False
        )

        # Run reference
        ref_x = x.detach().clone().requires_grad_(x.requires_grad)
        torch.testing.assert_close(x, ref_x)
        for _ in range(num_steps):
            ref_out = ref_mod(ref_x)
            ref_loss = loss_fn(ref_out, target)
            ref_loss.backward()

        with check_leaked_tensors() as garbage_tensors:
            # Run pipelined stages
            for _ in range(num_steps):
                if self.rank == 0:
                    schedule.step(x)
                elif self.rank == self.world_size - 1:
                    losses = []
                    schedule.step(target=target, losses=losses)
                else:
                    schedule.step()
        self.assertEqual(
            len(garbage_tensors),
            0,
            "Found leaked tensors, check logs above for debug info",
        )

        # Every rank checks parameters compared with the reference model
        for stage_module, submod_name in zip(stage_modules, submod_names):
            # Get corresponding submodule from reference model
            ref_submod = ref_mod.get_submodule(submod_name)
            # Check gradients per parameter
            for name, p in stage_module.named_parameters():
                ref_p = ref_submod.get_parameter(name)
                try:
                    torch.testing.assert_close(p.grad, ref_p.grad, rtol=1e-5, atol=4e-5)
                except AssertionError:
                    print(
                        f"Parameter test failed for {submod_name}.{name}: {p.grad} vs {ref_p.grad}"
                    )
                    raise

<<<<<<< HEAD
    @requires_nccl_or(["xccl"])
    @skip_but_pass_in_sandcastle_if(not TEST_MULTIGPU, f"{backend} test requires 2+ GPUs")
=======
    @requires_nccl()
    @skip_but_pass_in_sandcastle_if(not TEST_MULTIGPU, "NCCL test requires 2+ GPUs")
>>>>>>> 0aed855b
    @parametrize(
        "ScheduleClass",
        [
            ScheduleWithReorderedB,
        ],
    )
    def test_pipeline_schedule_runtime_custom_sched(self, ScheduleClass):
        n_stages = 2
        num_microbatches = 2
        stages_per_rank = 1
        full_mod = MultiMLP(d_hid, n_layers=n_stages)
        full_mod.to(self.device)

        ref_mod = copy.deepcopy(full_mod)
        x = torch.randn(batch_size, d_hid, device=self.device)
        with torch.no_grad():
            y = ref_mod(x)
            # Add a small perturbation
            target = y + torch.randn(batch_size, d_hid, device=self.device)

        loss_fn = torch.nn.MSELoss(reduction="sum")

        # Run reference
        for _ in range(2):
            ref_mod.zero_grad()
            ref_out = ref_mod(x)
            ref_loss = loss_fn(ref_out, target)
            ref_loss.backward()

        # Get a submodule, e.g. `layers.0` or `layers.1`
        stage_indices = [
            self.rank + i * self.world_size for i in range(stages_per_rank)
        ]
        print(f"Rank {self.rank} stages: {stage_indices}")
        submod_names = [f"layers.{i}" for i in stage_indices]
        stage_modules = [
            full_mod.get_submodule(submod_name) for submod_name in submod_names
        ]
        # Create a pipeline stage to wrap that submodule
        num_microbatches = (
            ScheduleClass.num_microbatches
            if hasattr(ScheduleClass, "num_microbatches")
            else 8
        )
        stages = [
            PipelineStage(
                stage_module,
                stage_idx,
                n_stages,
                self.device,
            )
            for stage_module, stage_idx in zip(stage_modules, stage_indices)
        ]

        # Attach to a schedule
        schedule = ScheduleClass(
            stages, num_microbatches, loss_fn=loss_fn, scale_grads=False
        )
        assert isinstance(schedule, _PipelineScheduleRuntime)

        # Run
        with check_leaked_tensors() as garbage_tensors:
            for _ in range(2):
                # Zero gradients
                for stage_module in stage_modules:
                    stage_module.zero_grad()
                if self.rank == 0:
                    schedule.step(x)
                elif self.rank == self.world_size - 1:
                    losses = []
                    out = schedule.step(target=target, losses=losses)
                else:
                    schedule.step()
        self.assertEqual(
            len(garbage_tensors),
            0,
            "Found leaked tensors, check logs above for debug info",
        )
        dist.barrier()

        # Last rank checks result
        if self.rank == self.world_size - 1:
            # Check output
            torch.testing.assert_close(out, ref_out)
            # Check loss
            # Since the reduction used in the loss function above is "sum", we use
            # "sum" here to reduce microbatch losses into a single value too.
            pipe_loss = sum(losses)
            torch.testing.assert_close(pipe_loss, ref_loss)

        # Every rank checks gradients
        for stage_module, submod_name in zip(stage_modules, submod_names):
            # Get corresponding submodule from reference model
            ref_submod = ref_mod.get_submodule(submod_name)
            # Check gradients per parameter
            for name, p in stage_module.named_parameters():
                ref_p = ref_submod.get_parameter(name)
                try:
                    torch.testing.assert_close(p.grad, ref_p.grad, rtol=1e-5, atol=4e-5)
                except AssertionError:
                    print(f"Gradient test failed for {name}: {p.grad} vs {ref_p.grad}")
                    raise

<<<<<<< HEAD
    @requires_nccl_or(["xccl"])
    @skip_but_pass_in_sandcastle_if(not TEST_MULTIGPU, f"{backend} test requires 2+ GPUs")
=======
    @requires_nccl()
    @skip_but_pass_in_sandcastle_if(not TEST_MULTIGPU, "NCCL test requires 2+ GPUs")
>>>>>>> 0aed855b
    @parametrize(
        "schedule_class", [ScheduleVShaped, ScheduleUnbalanced, ScheduleZBVZeroBubble]
    )
    @parametrize("use_new_runtime", [False, True])
    def test_non_symmetric_stage_ids(self, schedule_class, use_new_runtime):
        if schedule_class is ScheduleZBVZeroBubble:
            n_stages = 4
            rank_stages = {
                0: [0, 3],
                1: [1, 2],
            }
        else:
            n_stages = schedule_class.n_stages
            rank_stages = schedule_class.rank_stages
        full_mod = MultiMLP(d_hid, n_layers=n_stages)
        full_mod.to(self.device)

        ref_mod = copy.deepcopy(full_mod)
        x = torch.randn(batch_size, d_hid, device=self.device)
        with torch.no_grad():
            y = ref_mod(x)
            # Add a small perturbation
            target = y + torch.randn(batch_size, d_hid, device=self.device)

        loss_fn = torch.nn.MSELoss(reduction="sum")

        # Run reference
        for _ in range(2):
            ref_mod.zero_grad()
            ref_out = ref_mod(x)
            ref_loss = loss_fn(ref_out, target)
            ref_loss.backward()

        # Create a pipeline stage to wrap that submodule
        num_microbatches = 1
        stage_indices = rank_stages[self.rank]
        print(f"Rank {self.rank} stages: {stage_indices}")
        submod_names = [f"layers.{i}" for i in stage_indices]
        stage_modules = [
            full_mod.get_submodule(submod_name) for submod_name in submod_names
        ]
        stages = [
            PipelineStage(
                stage_module,
                stage_idx,
                n_stages,
                self.device,
            )
            for stage_module, stage_idx in zip(stage_modules, rank_stages[self.rank])
        ]

        schedule = schedule_class(
            stages,
            num_microbatches,
            loss_fn=loss_fn,
            scale_grads=False,
        )
        if use_new_runtime:
            old_schedule = schedule
            schedule = _PipelineScheduleRuntime(
                stages,
                num_microbatches,
                loss_fn=loss_fn,
            )
            schedule._load_actions(old_schedule.pipeline_order)

        # Run
        # TODO how to better specify .step() when first and last stage are on rank 0...
        for _ in range(2):
            # Zero gradients
            for stage_module in stage_modules:
                stage_module.zero_grad()
            if self.rank == 0:
                losses = []
                out = schedule.step(x, target=target, losses=losses)
            else:
                schedule.step()

        dist.barrier()

        # Last rank checks result
        if self.rank == 0:
            # Check output
            torch.testing.assert_close(out, ref_out)
            # Check loss
            # Since the reduction used in the loss function above is "sum", we use
            # "sum" here to reduce microbatch losses into a single value too.
            pipe_loss = sum(losses)
            torch.testing.assert_close(pipe_loss, ref_loss)

        # Every rank checks gradients
        for stage_module, submod_name in zip(stage_modules, submod_names):
            # Get corresponding submodule from reference model
            ref_submod = ref_mod.get_submodule(submod_name)
            # Check gradients per parameter
            for name, p in stage_module.named_parameters():
                ref_p = ref_submod.get_parameter(name)
                try:
                    torch.testing.assert_close(p.grad, ref_p.grad, rtol=1e-5, atol=4e-5)
                except AssertionError:
                    print(f"Gradient test failed for {name}: {p.grad} vs {ref_p.grad}")
                    raise

<<<<<<< HEAD
    @requires_nccl_or(["xccl"])
    @skip_but_pass_in_sandcastle_if(not TEST_MULTIGPU, f"{backend} test requires 2+ GPUs")
=======
    @requires_nccl()
    @skip_but_pass_in_sandcastle_if(not TEST_MULTIGPU, "NCCL test requires 2+ GPUs")
>>>>>>> 0aed855b
    @parametrize("ScheduleClass", [ScheduleInterleavedZeroBubble])
    def test_schedule_with_weight_update_mlp_e2e(self, ScheduleClass):
        stages_per_rank = 2
        n_stages = stages_per_rank * self.world_size
        full_mod = MultiMLPWithDw(d_hid, n_layers=n_stages)
        full_mod.to(self.device)

        ref_mod = copy.deepcopy(full_mod)
        x = torch.randn(batch_size, d_hid, device=self.device)
        with torch.no_grad():
            y = ref_mod(x)
            # Add a small perturbation
            target = y + torch.randn(batch_size, d_hid, device=self.device)

        ref_loss_fn = torch.nn.MSELoss(reduction="sum")
        full_loss_fn = torch.nn.MSELoss(reduction="sum")

        full_mod.toggle()

        # Get a submodule, e.g. `layers.0` or `layers.1`
        stage_indices = [
            self.rank + i * self.world_size for i in range(stages_per_rank)
        ]
        submod_names = [f"layers.{i}" for i in stage_indices]
        stage_modules = [
            full_mod.get_submodule(submod_name) for submod_name in submod_names
        ]

        # Run reference
        for _ in range(2):
            ref_stage_modules = [
                ref_mod.get_submodule(submod_name) for submod_name in submod_names
            ]
            for stage_module in ref_stage_modules:
                stage_module.zero_grad()

            ref_mod.zero_grad()
            ref_out = ref_mod(x)
            ref_loss = ref_loss_fn(ref_out, target)
            ref_loss.backward()

        class CustomState:
            def __init__(self, stage_module, stage_idx, rank):
                self.i = 0
                self.stage_module = stage_module
                self.stage_idx = stage_idx
                self.rank = rank

            def dw_builder(self):
                def dw_runner():
                    # This inner function would be called by PipelineStage during `backward_weight_one_chunk`
                    self.i += 1
                    print(
                        f"[Rank {self.rank}] dw_count={self.i} stage={self.stage_idx}"
                    )
                    self.stage_module.compute_dW()

                return dw_runner

        cs = {}
        for stage_module, stage_idx in zip(stage_modules, stage_indices):
            cs[stage_idx] = CustomState(stage_module, stage_idx, self.rank)

        # Create a pipeline stage to wrap that submodule
        chunks = 2
        stages = [
            PipelineStage(
                stage_module,
                stage_idx,
                n_stages,
                self.device,
                dw_builder=cs[stage_idx].dw_builder,
            )
            for stage_module, stage_idx in zip(stage_modules, stage_indices)
        ]

        # Attach to a schedule
        schedule = ScheduleClass(
            stages, chunks, loss_fn=full_loss_fn, scale_grads=False
        )

        for _ in range(2):
            # Zero gradients
            for stage_module in stage_modules:
                stage_module.zero_grad()
            if self.rank == 0:
                schedule.step(x)
            elif self.rank == self.world_size - 1:
                losses = []
                out = schedule.step(target=target, losses=losses)
            else:
                schedule.step()

        dist.barrier()
        # Last rank checks result
        if self.rank == self.world_size - 1:
            # Check output
            torch.testing.assert_close(out, ref_out)

            # Check loss
            # Since the reduction used in the loss function above is "sum", we use
            # "sum" here to reduce microbatch losses into a single value too.
            pipe_loss = sum(losses)
            torch.testing.assert_close(pipe_loss, ref_loss)

        # Every rank checks gradients
        for stage_module, submod_name in zip(stage_modules, submod_names):
            # Get corresponding submodule from reference model
            ref_submod = ref_mod.get_submodule(submod_name)
            # Check gradients per parameter
            for name, p in stage_module.named_parameters():
                ref_p = ref_submod.get_parameter(name)
                torch.testing.assert_close(p.grad, ref_p.grad, rtol=1e-5, atol=4e-5)

    @requires_nccl_or(["xccl"])
    @skip_but_pass_in_sandcastle_if(not TEST_MULTIGPU, "NCCL test requires 2+ GPUs")
    @parametrize(
        "ScheduleClass",
        [ScheduleInterleavedZeroBubble, ScheduleInterleaved1F1B],
    )
    def test_zero_bubble_with_model_kwargs(self, ScheduleClass):
        stages_per_rank = 2
        n_stages = stages_per_rank * self.world_size
        full_mod = MultiMLPKwargs(d_hid, n_layers=n_stages)
        full_mod.to(self.device)

        ref_mod = copy.deepcopy(full_mod)
        x = torch.randn(batch_size, d_hid, device=self.device)
        unused_kwarg = torch.tensor([1.0], device=self.device)

        with torch.no_grad():
            y = ref_mod(x)
            # Add a small perturbation
            target = y + torch.randn(batch_size, d_hid, device=self.device)

        loss_fn = torch.nn.MSELoss(reduction="sum")

        # Get a submodule, e.g. `layers.0` or `layers.1`
        stage_indices = [
            self.rank + i * self.world_size for i in range(stages_per_rank)
        ]
        submod_names = [f"layers.{i}" for i in stage_indices]
        stage_modules = [
            full_mod.get_submodule(submod_name) for submod_name in submod_names
        ]
        # Run reference
        for _ in range(2):
            ref_stage_modules = [
                ref_mod.get_submodule(submod_name) for submod_name in submod_names
            ]
            for stage_module in ref_stage_modules:
                stage_module.zero_grad()

            ref_mod.zero_grad()
            ref_out = ref_mod(x, unused_kwarg=unused_kwarg)
            ref_loss = loss_fn(ref_out, target)
            ref_loss.backward()

        # Create a pipeline stage to wrap that submodule
        stages = [
            PipelineStage(
                stage_module,
                stage_idx,
                n_stages,
                self.device,
            )
            for stage_module, stage_idx in zip(stage_modules, stage_indices)
        ]

        # Attach to a schedule
        num_microbatches = (
            ScheduleClass.num_microbatches
            if hasattr(ScheduleClass, "num_microbatches")
            else 2 * self.world_size
        )
        schedule = ScheduleClass(
            stages, num_microbatches, loss_fn=loss_fn, scale_grads=False
        )

        for _ in range(2):
            # Zero gradients
            for stage_module in stage_modules:
                stage_module.zero_grad()
            if self.rank == 0:
                schedule.step(
                    x,
                    unused_kwarg=unused_kwarg.clone()
                    .unsqueeze(0)
                    .expand(num_microbatches, -1),
                )
            elif self.rank == self.world_size - 1:
                losses = []
                out = schedule.step(target=target, losses=losses)
            else:
                schedule.step()

        dist.barrier()
        # Last rank checks result
        if self.rank == self.world_size - 1:
            # Check output
            torch.testing.assert_close(out, ref_out)

            # Check loss
            pipe_loss = sum(losses)
            torch.testing.assert_close(pipe_loss, ref_loss)

        # Every rank checks gradients
        for stage_module, submod_name in zip(stage_modules, submod_names):
            # Get corresponding submodule from reference model
            ref_submod = ref_mod.get_submodule(submod_name)
            # Check gradients per parameter
            for name, p in stage_module.named_parameters():
                ref_p = ref_submod.get_parameter(name)
                try:
                    torch.testing.assert_close(p.grad, ref_p.grad, rtol=1e-5, atol=5e-3)
                except AssertionError:
                    print(
                        f"Gradient test failed for {name}: {p.grad=} vs {ref_p.grad=}"
                    )
                    raise


instantiate_parametrized_tests(ScheduleTest)


if __name__ == "__main__":
    run_tests()<|MERGE_RESOLUTION|>--- conflicted
+++ resolved
@@ -44,7 +44,6 @@
 
 d_hid = 512
 batch_size = 256
-<<<<<<< HEAD
 
 device = torch.accelerator.current_accelerator()
 device_type = device.type if torch.accelerator.is_available() else "cpu"
@@ -52,10 +51,6 @@
 
 torch.manual_seed(0)
 
-=======
-torch.manual_seed(0)
-device_type = "cuda"
->>>>>>> 0aed855b
 
 
 class ScheduleTest(MultiProcContinousTest):
@@ -527,13 +522,8 @@
                     print(f"Gradient test failed for {name}: {p.grad} vs {ref_p.grad}")
                     raise
 
-<<<<<<< HEAD
     @requires_nccl_or(["xccl"])
     @skip_but_pass_in_sandcastle_if(not TEST_MULTIGPU, f"{backend} test requires 2+ GPUs")
-=======
-    @requires_nccl()
-    @skip_but_pass_in_sandcastle_if(not TEST_MULTIGPU, "NCCL test requires 2+ GPUs")
->>>>>>> 0aed855b
     @parametrize("ScheduleClass", [ScheduleWithW, ScheduleInterleavedZeroBubble])
     def test_schedule_with_native_zero_bubble(self, ScheduleClass):
         print(ScheduleClass)
@@ -626,13 +616,8 @@
                     )
                     raise
 
-<<<<<<< HEAD
     @requires_nccl_or(["xccl"])
     @skip_but_pass_in_sandcastle_if(not TEST_MULTIGPU, f"{backend} test requires 2+ GPUs")
-=======
-    @requires_nccl()
-    @skip_but_pass_in_sandcastle_if(not TEST_MULTIGPU, "NCCL test requires 2+ GPUs")
->>>>>>> 0aed855b
     @parametrize(
         "ScheduleClass",
         [
@@ -736,13 +721,8 @@
                     print(f"Gradient test failed for {name}: {p.grad} vs {ref_p.grad}")
                     raise
 
-<<<<<<< HEAD
     @requires_nccl_or(["xccl"])
     @skip_but_pass_in_sandcastle_if(not TEST_MULTIGPU, f"{backend} test requires 2+ GPUs")
-=======
-    @requires_nccl()
-    @skip_but_pass_in_sandcastle_if(not TEST_MULTIGPU, "NCCL test requires 2+ GPUs")
->>>>>>> 0aed855b
     @parametrize(
         "schedule_class", [ScheduleVShaped, ScheduleUnbalanced, ScheduleZBVZeroBubble]
     )
@@ -846,13 +826,8 @@
                     print(f"Gradient test failed for {name}: {p.grad} vs {ref_p.grad}")
                     raise
 
-<<<<<<< HEAD
     @requires_nccl_or(["xccl"])
     @skip_but_pass_in_sandcastle_if(not TEST_MULTIGPU, f"{backend} test requires 2+ GPUs")
-=======
-    @requires_nccl()
-    @skip_but_pass_in_sandcastle_if(not TEST_MULTIGPU, "NCCL test requires 2+ GPUs")
->>>>>>> 0aed855b
     @parametrize("ScheduleClass", [ScheduleInterleavedZeroBubble])
     def test_schedule_with_weight_update_mlp_e2e(self, ScheduleClass):
         stages_per_rank = 2
