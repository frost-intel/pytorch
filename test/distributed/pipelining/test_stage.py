# Copyright (c) Meta Platforms, Inc. and affiliates
# Owner(s): ["oncall: distributed"]

import os

from model_registry import ExampleCode, ModelWithKwargs, MultiMLP

import torch
import torch.distributed as dist
from torch.distributed.pipelining import (
    build_stage,
    pipeline,
    PipelineStage,
    ScheduleGPipe,
)
from torch.distributed.pipelining._utils import PipeliningShapeError
from torch.testing._internal.common_distributed import (
    MultiProcContinousTest,
<<<<<<< HEAD
=======
    MultiProcessTestCase,
    requires_nccl,
>>>>>>> aec3ef10
)
from torch.testing._internal.common_utils import (
    instantiate_parametrized_tests,
    parametrize,
    run_tests,
    skip_but_pass_in_sandcastle,
    skip_but_pass_in_sandcastle_if,
)
from torch.utils._pytree import tree_map_only


d_hid = 512
batch_size = 256
chunks = 4
device = torch.accelerator.current_accelerator()
backend = dist.get_default_backend_for_device(device) if device is not None else "None"

device_type = "cuda"

torch.manual_seed(0)


def get_dtype_change_hook(new_dtype):
    """A simple hook for simulating mixed precision"""

    def dtype_change_hook(module, input, output):
        def f(x):
            return x.to(new_dtype)

        return tree_map_only(torch.Tensor, f, output)

    return dtype_change_hook


def get_flatten_hook():
    """A simple hook for simulating wrong model output shape"""

    def flatten_hook(module, input, output):
        def f(x):
            return x.flatten()

        return tree_map_only(torch.Tensor, f, output)

    return flatten_hook


class StageTest(MultiProcContinousTest):
    @classmethod
    def backend_str(cls) -> str:
        return backend

    @classmethod
<<<<<<< HEAD
    def setUpClass(cls):
        """
        Class-scope test fixture. Run once for entire test class, before any test starts.
        Set up the device.
        """
        super().setUpClass()
        dev_id = cls.rank % torch.accelerator.device_count()
        cls.device = torch.device(dev_id)
=======
    def device_type(cls) -> str:
        return device_type

    @property
    def device(self) -> torch.device:
        return torch.device(device_type, self.rank)
>>>>>>> aec3ef10

    @skip_but_pass_in_sandcastle_if((not dist.is_backend_available(backend) or torch.accelerator.device_count() < 2),
                                    f"c10d was not compiled with the {backend} or device count < 2")
    @parametrize("ModelClass", [ExampleCode, MultiMLP])
    def test_tracer(self, ModelClass):
        mod = ModelClass(d_hid, self.world_size)
        mod.to(self.device)

        x = torch.randn(batch_size, d_hid, device=self.device)
        x_mb = x.chunk(chunks)[0]

        split_spec = mod.split_spec if hasattr(mod, "split_spec") else None
        pipe = pipeline(
            mod,
            mb_args=(x_mb,),
            split_spec=split_spec,
        )

        stage = pipe.build_stage(
            self.rank,
            self.device,
        )

        # Attach to a schedule
        schedule = ScheduleGPipe(stage, chunks)

        # Run
        def _run_step(x):
            if self.rank == 0:
                return schedule.step(x)
            else:
                return schedule.step()

        out = _run_step(x)
        # Last rank checks result
        if self.rank == self.world_size - 1:
            ref_out = mod(x)
            torch.testing.assert_close(out, ref_out, atol=1e-3, rtol=5e-2)

        # Test qualname mapping
        submod_keys = stage.submod.state_dict().keys()
        # Confirm keys are consistent with original model
        old_keys = mod.state_dict().keys()
        assert all(k in old_keys for k in submod_keys)

<<<<<<< HEAD
        if self.rank == 0:
            # intended to run this code on all ranks, but the problem is if rank0 throws,
            # it won't perform the send that unblocks rank 1.

            # TODO(whc) can't test this until fixing args/kwargs issue
            # with self.assertRaisesRegex(PipeliningShapeError, "shape mismatch"):
            #     _run_step(torch.randn(batch_size + 1, d_hid, device=self.device))

            with self.assertRaisesRegex(PipeliningShapeError, "dtype mismatch"):
                _run_step(x.to(torch.int32))

            # output of stage's mlp layer will be flattened by this hook, the stage should err
            handle = stage.submod.register_forward_hook(get_flatten_hook())
            with self.assertRaisesRegex(PipeliningShapeError, "shape mismatch"):
                _run_step(x)
            handle.remove()

            stage.submod.register_forward_hook(get_dtype_change_hook(torch.bfloat16))
            with self.assertRaisesRegex(PipeliningShapeError, "dtype mismatch"):
                _run_step(x)

    @skip_but_pass_in_sandcastle_if((not dist.is_backend_available(backend) or torch.accelerator.device_count() < 2),
                                    f"c10d was not compiled with the {backend} or device count < 2")
=======
    @requires_nccl()
    @skip_but_pass_in_sandcastle_if(not TEST_MULTIGPU, "NCCL test requires 2+ GPUs")
>>>>>>> aec3ef10
    @parametrize("ModelClass", [ModelWithKwargs])
    def test_tracer_kwargs(self, ModelClass):
        mod = ModelClass(d_hid, self.world_size)
        mod.to(self.device)

        x = torch.randn(batch_size, d_hid, device=self.device)
        y = torch.randn(batch_size, d_hid, device=self.device)

        x_mb = x.chunk(chunks)[0]
        y_mb = y.chunk(chunks)[0]

        pipe = pipeline(
            mod,
            mb_args=(x_mb,),
            mb_kwargs={"y": y_mb},
        )

        stage_mod = pipe.get_stage_module(self.rank)

        # Test build_stage
        stage = build_stage(
            stage_mod,
            self.rank,
            pipe.info(),
            self.device,
        )

        # Attach to a schedule
        schedule = ScheduleGPipe(stage, chunks)

        # Run
        if self.rank == 0:
            out = schedule.step(x, y=y)
        else:
            out = schedule.step()

        # Last rank checks result
        if self.rank == self.world_size - 1:
            ref_out = mod(x, y=y)
            torch.testing.assert_close(out, ref_out, atol=1e-3, rtol=5e-2)

        # Test qualname mapping
        submod_keys = stage.submod.state_dict().keys()
        # Confirm keys are consistent with original model
        old_keys = mod.state_dict().keys()
        assert all(k in old_keys for k in submod_keys)

    @skip_but_pass_in_sandcastle_if((not dist.is_backend_available(backend) or torch.accelerator.device_count() < 2),
                                    f"c10d was not compiled with the {backend} or device count < 2")
    def test_manual(self):
        full_mod = MultiMLP(d_hid, n_layers=self.world_size)
        full_mod.to(self.device)
        stage_mod = full_mod.get_submodule(f"layers.{self.rank}")

        x = torch.randn(batch_size, d_hid, device=self.device)

        stage = PipelineStage(
            stage_mod,
            self.rank,
            self.world_size,
            self.device,
        )

        # Attach to a schedule
        schedule = ScheduleGPipe(stage, chunks)

        # Run
        def _run_step(x):
            if self.rank == 0:
                return schedule.step(x)
            else:
                return schedule.step()

        out = _run_step(x)
        # Last rank checks result
        if self.rank == self.world_size - 1:
            ref_out = full_mod(x)
            torch.testing.assert_close(out, ref_out)

<<<<<<< HEAD
        if self.rank == 0:
            with self.assertRaisesRegex(PipeliningShapeError, "shape mismatch"):
                _run_step(torch.randn(batch_size + 1, d_hid, device=self.device))

            with self.assertRaisesRegex(PipeliningShapeError, "dtype mismatch"):
                _run_step(x.to(torch.int32))

            # output of stage's mlp layer will be flattened by this hook, the stage should err
            handle = stage_mod.register_forward_hook(get_flatten_hook())
            with self.assertRaisesRegex(PipeliningShapeError, "shape mismatch"):
                _run_step(x)
            handle.remove()

            stage_mod.register_forward_hook(get_dtype_change_hook(torch.bfloat16))
            with self.assertRaisesRegex(PipeliningShapeError, "dtype mismatch"):
                _run_step(x)

    @skip_but_pass_in_sandcastle_if((not dist.is_backend_available(backend) or torch.accelerator.device_count() < 2),
                                    f"c10d was not compiled with the {backend} or device count < 2")
=======
    @requires_nccl()
    @skip_but_pass_in_sandcastle_if(not TEST_MULTIGPU, "NCCL test requires 2+ GPUs")
>>>>>>> aec3ef10
    def test_custom_dw_with_fb_schedule(self):
        """Tests that separate weight grad function 'dw_runner' gets run under a schedule that's only aware of F/B."""
        full_mod = MultiMLP(d_hid, n_layers=self.world_size)
        full_mod.to(self.device)
        stage_mod = full_mod.get_submodule(f"layers.{self.rank}")

        x = torch.randn(batch_size, d_hid, device=self.device)
        target = torch.randn(batch_size, d_hid, device=self.device)

        class CustomState:
            def __init__(self) -> None:
                self.i = 0

            def dw_builder(self):
                """This simulates a function attached to a model with a custom backward.
                Each call to builder gives a new dw_runner that has some updated state to compute the latest dw.
                """

                def dw_runner():
                    # This inner function would be called by PipelineStage during `backward_weight_one_chunk`
                    print(f"dw called {self.i}th time")
                    self.i += 1

                return dw_runner

        cs = CustomState()

        stage = PipelineStage(
            stage_mod,
            self.rank,
            self.world_size,
            self.device,
            dw_builder=cs.dw_builder,
        )

        # Attach to a schedule
        schedule = ScheduleGPipe(
            stage, chunks, loss_fn=torch.nn.MSELoss(reduction="sum")
        )

        # Run
        def _run_step(x):
            if self.rank == 0:
                return schedule.step(x)
            elif self.rank == self.world_size - 1:
                return schedule.step(target=target)
            else:
                return schedule.step()

        out = _run_step(x)

        self.assertEqual(cs.i, chunks)

        # Last rank checks result
        if self.rank == self.world_size - 1:
            ref_out = full_mod(x)
            torch.testing.assert_close(out, ref_out)

<<<<<<< HEAD
        if self.rank == 0:
            with self.assertRaisesRegex(PipeliningShapeError, "shape mismatch"):
                _run_step(torch.randn(batch_size + 1, d_hid, device=self.device))

    @skip_but_pass_in_sandcastle_if((not dist.is_backend_available(backend) or torch.accelerator.device_count() < 2),
                                    f"c10d was not compiled with the {backend} or device count < 2")
    def test_custom_dw_errors(self):
        """Tests expected errors are raised"""
        full_mod = MultiMLP(d_hid, n_layers=self.world_size)
        full_mod.to(self.device)
        stage_mod = full_mod.get_submodule(f"layers.{self.rank}")

        stage_with_dw_builder = PipelineStage(
            stage_mod,
            self.rank,
            self.world_size,
            self.device,
            dw_builder=lambda: None,
        )
        with self.assertRaisesRegex(AssertionError, "backward_one_chunk"):
            stage_with_dw_builder.backward_weight_one_chunk(bwd_chunk_id=0)

=======
>>>>>>> aec3ef10
    @requires_nccl()
    @skip_but_pass_in_sandcastle_if(not TEST_MULTIGPU, "NCCL test requires 2+ GPUs")
    def test_output_chunks_memory_usage(self):
        """Test that output_chunks doesn't store memory for non-first stages."""
        full_mod = MultiMLP(d_hid, n_layers=self.world_size)
        full_mod.to(self.device)
        stage_mod = full_mod.get_submodule(f"layers.{self.rank}")
        x = torch.randn(batch_size, d_hid, device=self.device)
        target = torch.randn(batch_size, d_hid, device=self.device)
        stage = PipelineStage(
            stage_mod,
            self.rank,
            self.world_size,
            self.device,
        )
        self.assertEqual(
            len(stage.output_chunks), 0, "output_chunks should be empty initially"
        )

        schedule = ScheduleGPipe(
            stage, chunks, loss_fn=torch.nn.MSELoss(reduction="sum")
        )

        def _run_step(x):
            if self.rank == 0:
                return schedule.step(x)
            elif self.rank == self.world_size - 1:
                return schedule.step(target=target)
            else:
                return schedule.step()

        _run_step(x)

        # Verify fwd_cache is empty
        self.assertEqual(len(stage.fwd_cache), 0, "fwd_cache should be cleared")

        # Check output_chunks state after step
        if self.rank == self.world_size - 1:
            self.assertEqual(
                len(stage.output_chunks),
                chunks,
                "Last stage should store output chunks",
            )
        else:
            self.assertEqual(
                len(stage.output_chunks),
                0,
                f"Non-last stage (rank {self.rank}) should not store output chunks",
            )

        # Clear the schedule and stage caches
        stage.clear_runtime_states()
        if self.rank == self.world_size - 1:
            # Last stage should have output_chunks populated
            self.assertEqual(
                len(stage.output_chunks), 0, "Last stage should store output chunks"
            )


instantiate_parametrized_tests(StageTest)

<<<<<<< HEAD
if __name__ == "__main__":
    # Check if GPU and NCCL are available
    if not (
        dist.is_available()
        and dist.is_backend_available(backend)
        and torch.accelerator.device_count() > 1
    ):
        print(
            f"c10d {backend} not available or not enough GPUs, skipping tests",
            file=sys.stderr,
=======

class StageNegativeTest(MultiProcessTestCase):
    @property
    def world_size(self) -> int:
        return torch.get_device_module(device_type).device_count()

    @property
    def device(self) -> torch.device:
        return torch.device(device_type, self.rank)

    def setUp(self):
        super().setUp()
        self._spawn_processes()

    def tearDown(self):
        super().tearDown()
        try:
            os.remove(self.file_name)
        except OSError:
            pass

    def init_pg(self):
        store = dist.FileStore(self.file_name, self.world_size)
        dist.init_process_group(
            backend="nccl",
            store=store,
            rank=self.rank,
            world_size=self.world_size,
            device_id=self.device,
        )

    @requires_nccl()
    @skip_but_pass_in_sandcastle("Flaky in CI")
    def test_shape_prop_mismatch(self):
        """Tests shape prop errors are raised"""
        self.init_pg()

        full_mod = MultiMLP(d_hid, n_layers=self.world_size)
        full_mod.to(self.device)
        stage_mod = full_mod.get_submodule(f"layers.{self.rank}")

        x = torch.randn(batch_size, d_hid, device=self.device)

        stage = PipelineStage(
            stage_mod,
            self.rank,
            self.world_size,
            self.device,
        )

        # Attach to a schedule
        schedule = ScheduleGPipe(stage, chunks)

        # Run
        def _run_step(x):
            if self.rank == 0:
                return schedule.step(x)
            else:
                return schedule.step()

        _run_step(x)

        if self.rank == 0:
            with self.assertRaisesRegex(PipeliningShapeError, "shape mismatch"):
                _run_step(torch.randn(batch_size + 1, d_hid, device=self.device))

            with self.assertRaisesRegex(PipeliningShapeError, "dtype mismatch"):
                _run_step(x.to(torch.int32))

            # output of stage's mlp layer will be flattened by this hook, the stage should err
            handle = stage_mod.register_forward_hook(get_flatten_hook())
            with self.assertRaisesRegex(PipeliningShapeError, "shape mismatch"):
                _run_step(x)
            handle.remove()

            stage_mod.register_forward_hook(get_dtype_change_hook(torch.bfloat16))
            with self.assertRaisesRegex(PipeliningShapeError, "dtype mismatch"):
                _run_step(x)

    @requires_nccl()
    @skip_but_pass_in_sandcastle_if(not TEST_MULTIGPU, "NCCL test requires 2+ GPUs")
    def test_custom_dw_errors(self):
        """Tests expected errors are raised"""
        self.init_pg()

        full_mod = MultiMLP(d_hid, n_layers=self.world_size)
        full_mod.to(self.device)
        stage_mod = full_mod.get_submodule(f"layers.{self.rank}")

        stage_with_dw_builder = PipelineStage(
            stage_mod,
            self.rank,
            self.world_size,
            self.device,
            dw_builder=lambda: None,
>>>>>>> aec3ef10
        )
        with self.assertRaisesRegex(AssertionError, "backward_one_chunk"):
            stage_with_dw_builder.backward_weight_one_chunk(bwd_chunk_id=0)


if __name__ == "__main__":
    run_tests()<|MERGE_RESOLUTION|>--- conflicted
+++ resolved
@@ -16,11 +16,8 @@
 from torch.distributed.pipelining._utils import PipeliningShapeError
 from torch.testing._internal.common_distributed import (
     MultiProcContinousTest,
-<<<<<<< HEAD
-=======
     MultiProcessTestCase,
-    requires_nccl,
->>>>>>> aec3ef10
+    requires_nccl_or,
 )
 from torch.testing._internal.common_utils import (
     instantiate_parametrized_tests,
@@ -28,6 +25,7 @@
     run_tests,
     skip_but_pass_in_sandcastle,
     skip_but_pass_in_sandcastle_if,
+    TEST_MULTIGPU,
 )
 from torch.utils._pytree import tree_map_only
 
@@ -73,26 +71,15 @@
         return backend
 
     @classmethod
-<<<<<<< HEAD
-    def setUpClass(cls):
-        """
-        Class-scope test fixture. Run once for entire test class, before any test starts.
-        Set up the device.
-        """
-        super().setUpClass()
-        dev_id = cls.rank % torch.accelerator.device_count()
-        cls.device = torch.device(dev_id)
-=======
     def device_type(cls) -> str:
         return device_type
 
     @property
     def device(self) -> torch.device:
         return torch.device(device_type, self.rank)
->>>>>>> aec3ef10
-
-    @skip_but_pass_in_sandcastle_if((not dist.is_backend_available(backend) or torch.accelerator.device_count() < 2),
-                                    f"c10d was not compiled with the {backend} or device count < 2")
+
+    @requires_nccl_or(["xccl"])
+    @skip_but_pass_in_sandcastle_if(not TEST_MULTIGPU, f"{backend} test requires 2+ GPUs")
     @parametrize("ModelClass", [ExampleCode, MultiMLP])
     def test_tracer(self, ModelClass):
         mod = ModelClass(d_hid, self.world_size)
@@ -135,34 +122,8 @@
         old_keys = mod.state_dict().keys()
         assert all(k in old_keys for k in submod_keys)
 
-<<<<<<< HEAD
-        if self.rank == 0:
-            # intended to run this code on all ranks, but the problem is if rank0 throws,
-            # it won't perform the send that unblocks rank 1.
-
-            # TODO(whc) can't test this until fixing args/kwargs issue
-            # with self.assertRaisesRegex(PipeliningShapeError, "shape mismatch"):
-            #     _run_step(torch.randn(batch_size + 1, d_hid, device=self.device))
-
-            with self.assertRaisesRegex(PipeliningShapeError, "dtype mismatch"):
-                _run_step(x.to(torch.int32))
-
-            # output of stage's mlp layer will be flattened by this hook, the stage should err
-            handle = stage.submod.register_forward_hook(get_flatten_hook())
-            with self.assertRaisesRegex(PipeliningShapeError, "shape mismatch"):
-                _run_step(x)
-            handle.remove()
-
-            stage.submod.register_forward_hook(get_dtype_change_hook(torch.bfloat16))
-            with self.assertRaisesRegex(PipeliningShapeError, "dtype mismatch"):
-                _run_step(x)
-
-    @skip_but_pass_in_sandcastle_if((not dist.is_backend_available(backend) or torch.accelerator.device_count() < 2),
-                                    f"c10d was not compiled with the {backend} or device count < 2")
-=======
-    @requires_nccl()
+    @requires_nccl_or(["xccl"])
     @skip_but_pass_in_sandcastle_if(not TEST_MULTIGPU, "NCCL test requires 2+ GPUs")
->>>>>>> aec3ef10
     @parametrize("ModelClass", [ModelWithKwargs])
     def test_tracer_kwargs(self, ModelClass):
         mod = ModelClass(d_hid, self.world_size)
@@ -210,8 +171,8 @@
         old_keys = mod.state_dict().keys()
         assert all(k in old_keys for k in submod_keys)
 
-    @skip_but_pass_in_sandcastle_if((not dist.is_backend_available(backend) or torch.accelerator.device_count() < 2),
-                                    f"c10d was not compiled with the {backend} or device count < 2")
+    @requires_nccl_or(["xccl"])
+    @skip_but_pass_in_sandcastle_if(not TEST_MULTIGPU, f"{backend} test requires 2+ GPUs")
     def test_manual(self):
         full_mod = MultiMLP(d_hid, n_layers=self.world_size)
         full_mod.to(self.device)
@@ -242,30 +203,8 @@
             ref_out = full_mod(x)
             torch.testing.assert_close(out, ref_out)
 
-<<<<<<< HEAD
-        if self.rank == 0:
-            with self.assertRaisesRegex(PipeliningShapeError, "shape mismatch"):
-                _run_step(torch.randn(batch_size + 1, d_hid, device=self.device))
-
-            with self.assertRaisesRegex(PipeliningShapeError, "dtype mismatch"):
-                _run_step(x.to(torch.int32))
-
-            # output of stage's mlp layer will be flattened by this hook, the stage should err
-            handle = stage_mod.register_forward_hook(get_flatten_hook())
-            with self.assertRaisesRegex(PipeliningShapeError, "shape mismatch"):
-                _run_step(x)
-            handle.remove()
-
-            stage_mod.register_forward_hook(get_dtype_change_hook(torch.bfloat16))
-            with self.assertRaisesRegex(PipeliningShapeError, "dtype mismatch"):
-                _run_step(x)
-
-    @skip_but_pass_in_sandcastle_if((not dist.is_backend_available(backend) or torch.accelerator.device_count() < 2),
-                                    f"c10d was not compiled with the {backend} or device count < 2")
-=======
-    @requires_nccl()
-    @skip_but_pass_in_sandcastle_if(not TEST_MULTIGPU, "NCCL test requires 2+ GPUs")
->>>>>>> aec3ef10
+    @requires_nccl_or(["xccl"])
+    @skip_but_pass_in_sandcastle_if(not TEST_MULTIGPU, f"{backend} test requires 2+ GPUs")
     def test_custom_dw_with_fb_schedule(self):
         """Tests that separate weight grad function 'dw_runner' gets run under a schedule that's only aware of F/B."""
         full_mod = MultiMLP(d_hid, n_layers=self.world_size)
@@ -324,33 +263,8 @@
             ref_out = full_mod(x)
             torch.testing.assert_close(out, ref_out)
 
-<<<<<<< HEAD
-        if self.rank == 0:
-            with self.assertRaisesRegex(PipeliningShapeError, "shape mismatch"):
-                _run_step(torch.randn(batch_size + 1, d_hid, device=self.device))
-
-    @skip_but_pass_in_sandcastle_if((not dist.is_backend_available(backend) or torch.accelerator.device_count() < 2),
-                                    f"c10d was not compiled with the {backend} or device count < 2")
-    def test_custom_dw_errors(self):
-        """Tests expected errors are raised"""
-        full_mod = MultiMLP(d_hid, n_layers=self.world_size)
-        full_mod.to(self.device)
-        stage_mod = full_mod.get_submodule(f"layers.{self.rank}")
-
-        stage_with_dw_builder = PipelineStage(
-            stage_mod,
-            self.rank,
-            self.world_size,
-            self.device,
-            dw_builder=lambda: None,
-        )
-        with self.assertRaisesRegex(AssertionError, "backward_one_chunk"):
-            stage_with_dw_builder.backward_weight_one_chunk(bwd_chunk_id=0)
-
-=======
->>>>>>> aec3ef10
-    @requires_nccl()
-    @skip_but_pass_in_sandcastle_if(not TEST_MULTIGPU, "NCCL test requires 2+ GPUs")
+    @requires_nccl_or(["xccl"])
+    @skip_but_pass_in_sandcastle_if(not TEST_MULTIGPU, f"{backend} test requires 2+ GPUs")
     def test_output_chunks_memory_usage(self):
         """Test that output_chunks doesn't store memory for non-first stages."""
         full_mod = MultiMLP(d_hid, n_layers=self.world_size)
@@ -410,18 +324,6 @@
 
 instantiate_parametrized_tests(StageTest)
 
-<<<<<<< HEAD
-if __name__ == "__main__":
-    # Check if GPU and NCCL are available
-    if not (
-        dist.is_available()
-        and dist.is_backend_available(backend)
-        and torch.accelerator.device_count() > 1
-    ):
-        print(
-            f"c10d {backend} not available or not enough GPUs, skipping tests",
-            file=sys.stderr,
-=======
 
 class StageNegativeTest(MultiProcessTestCase):
     @property
@@ -453,7 +355,7 @@
             device_id=self.device,
         )
 
-    @requires_nccl()
+    @requires_nccl_or(["xccl"])
     @skip_but_pass_in_sandcastle("Flaky in CI")
     def test_shape_prop_mismatch(self):
         """Tests shape prop errors are raised"""
@@ -501,8 +403,8 @@
             with self.assertRaisesRegex(PipeliningShapeError, "dtype mismatch"):
                 _run_step(x)
 
-    @requires_nccl()
-    @skip_but_pass_in_sandcastle_if(not TEST_MULTIGPU, "NCCL test requires 2+ GPUs")
+    @requires_nccl_or(["xccl"])
+    @skip_but_pass_in_sandcastle_if(not TEST_MULTIGPU, f"{backend} test requires 2+ GPUs")
     def test_custom_dw_errors(self):
         """Tests expected errors are raised"""
         self.init_pg()
@@ -517,7 +419,6 @@
             self.world_size,
             self.device,
             dw_builder=lambda: None,
->>>>>>> aec3ef10
         )
         with self.assertRaisesRegex(AssertionError, "backward_one_chunk"):
             stage_with_dw_builder.backward_weight_one_chunk(bwd_chunk_id=0)
