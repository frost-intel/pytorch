--- conflicted
+++ resolved
@@ -41,10 +41,7 @@
     W,
 )
 from torch.distributed.pipelining.stage import _PipelineStageBase, PipelineStage
-<<<<<<< HEAD
-=======
 from torch.testing._internal.common_distributed import requires_accelerator_dist_backend
->>>>>>> a7c94908
 from torch.testing._internal.common_utils import (
     check_leaked_tensors,
     instantiate_parametrized_tests,
@@ -748,14 +745,7 @@
         # print(_format_pipeline_order(simulated_schedule))
         self.assertEqual(num_steps, 113)
 
-<<<<<<< HEAD
-    @skip_but_pass_in_sandcastle_if(
-        not c10d.is_backend_available(backend),
-        f"c10d was not compiled with the NCCL {backend}",
-    )
-=======
     @requires_accelerator_dist_backend(["nccl", "xccl"])
->>>>>>> a7c94908
     def test_grad_with_v_schedule(self):
         """
         We have a special case for V schedules where 2 adjacent stages are on the same rank.
@@ -873,14 +863,7 @@
 
         torch.distributed.destroy_process_group()
 
-<<<<<<< HEAD
-    @skip_but_pass_in_sandcastle_if(
-        not c10d.is_backend_available(backend),
-        f"c10d was not compiled with the {backend}",
-    )
-=======
     @requires_accelerator_dist_backend(["nccl", "xccl"])
->>>>>>> a7c94908
     def test_grad_with_split_b_w(self):
         """
         Ensure that separate dInput and dWeight computations are correctly executed.
