--- conflicted
+++ resolved
@@ -2492,21 +2492,21 @@
                 self.assertEqual((5, 5), shard.tensor.size())
 
     @skipIfRocm
-    @with_comms(init_rpc=False)
-    @skip_if_lt_x_gpu(4)
-    @requires_nccl()
+    @with_comms(init_rpc=False, backend=BACKEND)
+    @skip_if_lt_x_gpu(4)
+    @requires_nccl_or(["xccl"])
     def test_recalc_for_metadata(self):
         shard_sizes = [0, 5]  # test 2 different shard sizes
         for shard_size in shard_sizes:
             local_shard_metadata = ShardMetadata(
                 shard_offsets=[0, 0],
                 shard_sizes=[shard_size, shard_size],
-                placement=f"rank:{self.rank}/cuda:{self.rank}",
+                placement=f"rank:{self.rank}/{DEVICE_TYPE}:{self.rank}",
             )
 
             local_shards = [
                 sharded_tensor.Shard(
-                    torch.randn(shard_size, shard_size, device=f"cuda:{self.rank}"),
+                    torch.randn(shard_size, shard_size, device=f"{DEVICE_TYPE}:{self.rank}"),
                     local_shard_metadata,
                 )
             ]
@@ -2518,7 +2518,7 @@
             # Verify local shard.
             local_shard = st.local_shards()[0]
             self.assertEqual(
-                torch.device(f"cuda:{self.rank}"), local_shard.tensor.device
+                torch.device(f"{DEVICE_TYPE}:{self.rank}"), local_shard.tensor.device
             )
             self.assertEqual((shard_size, shard_size), local_shard.tensor.size())
 
@@ -2529,7 +2529,7 @@
             )
             self.assertEqual((shard_size, shard_size), local_shard.metadata.shard_sizes)
             self.assertEqual(
-                f"rank:{self.rank}/cuda:{self.rank}",
+                f"rank:{self.rank}/{DEVICE_TYPE}:{self.rank}",
                 str(local_shard.metadata.placement),
             )
 
@@ -2540,26 +2540,26 @@
                 self.assertEqual((rank * shard_size, 0), shard_metadata.shard_offsets)
                 self.assertEqual((shard_size, shard_size), shard_metadata.shard_sizes)
                 self.assertEqual(
-                    f"rank:{rank}/cuda:{rank}", str(shard_metadata.placement)
+                    f"rank:{rank}/{DEVICE_TYPE}:{rank}", str(shard_metadata.placement)
                 )
 
             with self.assertRaises(ValueError):
                 st = sharded_tensor.init_from_local_shards(local_shards)
 
     @skipIfRocm
-    @with_comms(init_rpc=False)
-    @skip_if_lt_x_gpu(4)
-    @requires_nccl()
+    @with_comms(init_rpc=False, backend=BACKEND)
+    @skip_if_lt_x_gpu(4)
+    @requires_nccl_or(["xccl"])
     def test_init_from_local_shards_with_different_glb_size(self):
         wrong_offset_local_shard_metadata = ShardMetadata(
             shard_offsets=[0, 0],
             shard_sizes=[5, 5],
-            placement=f"rank:{self.rank}/cuda:{self.rank}",
+            placement=f"rank:{self.rank}/{DEVICE_TYPE}:{self.rank}",
         )
 
         wrong_offset_local_shards = [
             sharded_tensor.Shard(
-                torch.randn(5, 5, device=f"cuda:{self.rank}"),
+                torch.randn(5, 5, device=f"{DEVICE_TYPE}:{self.rank}"),
                 wrong_offset_local_shard_metadata,
             )
         ]
@@ -2569,31 +2569,31 @@
         local_shard_metadata = ShardMetadata(
             shard_offsets=[self.rank * 5, 0],
             shard_sizes=[5, 5],
-            placement=f"rank:{self.rank}/cuda:{self.rank}",
+            placement=f"rank:{self.rank}/{DEVICE_TYPE}:{self.rank}",
         )
 
         local_shards = [
             sharded_tensor.Shard(
-                torch.randn(5, 5, device=f"cuda:{self.rank}"), local_shard_metadata
+                torch.randn(5, 5, device=f"{DEVICE_TYPE}:{self.rank}"), local_shard_metadata
             )
         ]
         with self.assertRaises(ValueError):
             sharded_tensor.init_from_local_shards(local_shards, 0, 0)
 
     @skipIfRocm
-    @with_comms(init_rpc=False)
-    @skip_if_lt_x_gpu(4)
-    @requires_nccl()
+    @with_comms(init_rpc=False, backend=BACKEND)
+    @skip_if_lt_x_gpu(4)
+    @requires_nccl_or(["xccl"])
     def test_non_rw_sharded_recalc_for_metadata(self):
         local_shard_metadata = ShardMetadata(
             shard_offsets=[(self.rank // 2) * 5, (self.rank % 2) * 5],
             shard_sizes=[5, 5],
-            placement=f"rank:{self.rank}/cuda:{self.rank}",
+            placement=f"rank:{self.rank}/{DEVICE_TYPE}:{self.rank}",
         )
 
         local_shards = [
             sharded_tensor.Shard(
-                torch.randn(5, 5, device=f"cuda:{self.rank}"), local_shard_metadata
+                torch.randn(5, 5, device=f"{DEVICE_TYPE}:{self.rank}"), local_shard_metadata
             )
         ]
 
@@ -2676,17 +2676,14 @@
             self.assertEqual(f"rank:{rank}/{DEVICE_TYPE}:{rank}", str(shard_metadata.placement))
 
     @skipIfRocm
-<<<<<<< HEAD
-    @with_comms(backend=BACKEND)
-=======
-    @with_comms(init_rpc=False)
-    @skip_if_lt_x_gpu(4)
-    @requires_nccl()
+    @with_comms(init_rpc=False, backend=BACKEND)
+    @skip_if_lt_x_gpu(4)
+    @requires_nccl_or(["xccl"])
     def test_init_from_local_shards_and_global_metadata_with_all_zeros(self):
         local_shard_metadata = ShardMetadata(
             shard_offsets=[0, 0],
             shard_sizes=[0, 0],
-            placement=f"rank:{self.rank}/cuda:{self.rank}",
+            placement=f"rank:{self.rank}/{DEVICE_TYPE}:{self.rank}",
         )
 
         shards_metadata = []
@@ -2698,13 +2695,13 @@
                     ShardMetadata(
                         shard_offsets=[0, 0],
                         shard_sizes=[0, 0],
-                        placement=f"rank:{r}/cuda:{r}",
+                        placement=f"rank:{r}/{DEVICE_TYPE}:{r}",
                     )
                 )
 
         local_shards = [
             sharded_tensor.Shard(
-                torch.randn(0, 0, device=f"cuda:{self.rank}"), local_shard_metadata
+                torch.randn(0, 0, device=f"{DEVICE_TYPE}:{self.rank}"), local_shard_metadata
             )
         ]
 
@@ -2732,7 +2729,7 @@
 
         # Verify local shard.
         local_shard = st.local_shards()[0]
-        self.assertEqual(torch.device(f"cuda:{self.rank}"), local_shard.tensor.device)
+        self.assertEqual(torch.device(f"{DEVICE_TYPE}:{self.rank}"), local_shard.tensor.device)
         self.assertEqual((0, 0), local_shard.tensor.size())
 
         # Verify local shard metadata.
@@ -2742,7 +2739,7 @@
         )
         self.assertEqual((0, 0), local_shard.metadata.shard_sizes)
         self.assertEqual(
-            f"rank:{self.rank}/cuda:{self.rank}", str(local_shard.metadata.placement)
+            f"rank:{self.rank}/{DEVICE_TYPE}:{self.rank}", str(local_shard.metadata.placement)
         )
 
         # Verify global metadata.
@@ -2751,12 +2748,12 @@
         for rank, shard_metadata in enumerate(shards_metadata):
             self.assertEqual((0, 0), shard_metadata.shard_offsets)
             self.assertEqual((0, 0), shard_metadata.shard_sizes)
-            self.assertEqual(f"rank:{rank}/cuda:{rank}", str(shard_metadata.placement))
+            self.assertEqual(f"rank:{rank}/{DEVICE_TYPE}:{rank}", str(shard_metadata.placement))
 
     @skipIfRocm
-    @with_comms(init_rpc=False)
-    @skip_if_lt_x_gpu(4)
-    @requires_nccl()
+    @with_comms(init_rpc=False, backend=BACKEND)
+    @skip_if_lt_x_gpu(4)
+    @requires_nccl_or(["xccl"])
     def test_init_from_local_shards_and_global_metadata_with_local_view(self):
         # testing cases where we create ST with local view, meaning we initialize other rank's metadata with 0s
         shard_offsets = [0, 1]  # valid, invalid
@@ -2764,7 +2761,7 @@
             local_shard_metadata = ShardMetadata(
                 shard_offsets=[shard_offset, 0],
                 shard_sizes=[5, 5],
-                placement=f"rank:{self.rank}/cuda:{self.rank}",
+                placement=f"rank:{self.rank}/{DEVICE_TYPE}:{self.rank}",
             )
 
             shards_metadata = []
@@ -2776,13 +2773,13 @@
                         ShardMetadata(
                             shard_offsets=[0 if r < self.rank else 5, 0],
                             shard_sizes=[0, 0],
-                            placement=f"rank:{r}/cuda:{r}",
+                            placement=f"rank:{r}/{DEVICE_TYPE}:{r}",
                         )
                     )
 
             local_shards = [
                 sharded_tensor.Shard(
-                    torch.randn(5, 5, device=f"cuda:{self.rank}"), local_shard_metadata
+                    torch.randn(5, 5, device=f"{DEVICE_TYPE}:{self.rank}"), local_shard_metadata
                 )
             ]
 
@@ -2820,7 +2817,7 @@
             # Verify local shard.
             local_shard = st.local_shards()[0]
             self.assertEqual(
-                torch.device(f"cuda:{self.rank}"), local_shard.tensor.device
+                torch.device(f"{DEVICE_TYPE}:{self.rank}"), local_shard.tensor.device
             )
             self.assertEqual((5, 5), local_shard.tensor.size())
 
@@ -2831,7 +2828,7 @@
             )
             self.assertEqual((5, 5), local_shard.metadata.shard_sizes)
             self.assertEqual(
-                f"rank:{self.rank}/cuda:{self.rank}",
+                f"rank:{self.rank}/{DEVICE_TYPE}:{self.rank}",
                 str(local_shard.metadata.placement),
             )
 
@@ -2847,12 +2844,11 @@
                 else:
                     self.assertEqual((0, 0), shard_metadata.shard_sizes)
                 self.assertEqual(
-                    f"rank:{rank}/cuda:{rank}", str(shard_metadata.placement)
+                    f"rank:{rank}/{DEVICE_TYPE}:{rank}", str(shard_metadata.placement)
                 )
 
     @skipIfRocm
-    @with_comms
->>>>>>> 5c878d4b
+    @with_comms(backend=BACKEND)
     @skip_if_lt_x_gpu(4)
     @requires_nccl_or(["xccl"])
     def test_init_from_local_shards_and_global_metadata(self):
