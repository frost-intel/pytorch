# Owner(s): ["oncall: distributed"]

import copy
import functools
import itertools
from typing import Union

import torch
import torch.distributed as dist
import torch.nn as nn
import torch.nn.functional as F
from torch.distributed._composable import checkpoint, replicate
from torch.distributed.fsdp import fully_shard
from torch.distributed.fsdp._fully_shard._fsdp_param_group import (
    RegisterPostBackwardFunction,
)
from torch.testing._internal.common_distributed import skip_if_lt_x_gpu
from torch.testing._internal.common_fsdp import (
    check_sharded_parity,
    FSDPTest,
    get_devtype,
    MLP,
    patch_reduce_scatter,
    patch_register_post_backward_hook_backward,
    reduce_scatter_with_assert,
)
from torch.testing._internal.common_utils import run_tests

device_type = torch.accelerator.current_accelerator().type

device_type = torch.device(get_devtype())


class TestFullyShardFrozen(FSDPTest):
    @property
    def world_size(self) -> int:
<<<<<<< HEAD
        return min(4, torch.accelerator.device_count())
=======
        return min(4, torch.get_device_module(device_type).device_count())
>>>>>>> 5bb156a7

    @skip_if_lt_x_gpu(2)
    def test_train_mixed_requires_grad_per_group(self):
        """
        Tests training parity with DDP when mixing frozen and non-frozen
        parameters in the same FSDP communication group. This checks that
        the reduce-scatters reduce the expected numel and that they are called
        via the custom autograd function backward (i.e. that they are not
        delayed until the end of backward).
        """
        self.run_subtests(
            {
                "reshard_after_forward": [False, True, 2],
                "use_activation_checkpointing": [False, True],
                "freeze_after_init": [False, True],
            },
            self._test_train_mixed_requires_grad_per_group,
        )

    def _test_train_mixed_requires_grad_per_group(
        self,
        reshard_after_forward: Union[bool, int],
        use_activation_checkpointing: bool,
        freeze_after_init: bool,
    ):
        torch.manual_seed(42)
        num_mlps, lin_dim = (3, 32)
        model = nn.Sequential(
            *[MLP(lin_dim, torch.device("cpu")) for _ in range(num_mlps)]
        )
        # Train biases only (e.g. like BitFit)
        if not freeze_after_init:
            for param_name, param in model.named_parameters():
                if "bias" not in param_name:
                    param.requires_grad_(False)
        ref_model = replicate(
<<<<<<< HEAD
            copy.deepcopy(model).to(device=device_type),
=======
            copy.deepcopy(model).to(device_type),
>>>>>>> 5bb156a7
            device_ids=[self.rank],
            find_unused_parameters=freeze_after_init,
        )
        ref_optim = torch.optim.Adam(ref_model.parameters(), lr=1e-2)
        for mlp in model:
            if use_activation_checkpointing:
                checkpoint(mlp)
            fully_shard(mlp, reshard_after_forward=reshard_after_forward)
        fully_shard(model, reshard_after_forward=reshard_after_forward)
        optim = torch.optim.Adam(model.parameters(), lr=1e-2)
        orig_reduce_scatter = dist.reduce_scatter_tensor
        if freeze_after_init:
            for param_name, param in itertools.chain(
                model.named_parameters(), ref_model.named_parameters()
            ):
                if "bias" not in param_name:
                    param.requires_grad_(False)
        for mlp in model:
            assert isinstance(mlp, MLP), (
                "The reduce-scatter numel check assumes the model consists of "
                f"only the same MLP class but got {type(mlp)}"
            )
        expected_numel = sum(
            p._local_tensor.numel()
            for n, p in model[0].named_parameters()
            if "bias" in n
        )

        def assert_fn(output: torch.Tensor):
            self.assertEqual(output.numel(), expected_numel)

        reduce_scatter = functools.partial(
            reduce_scatter_with_assert, self, orig_reduce_scatter, assert_fn
        )
        orig_backward = RegisterPostBackwardFunction.backward
        backward_count = 0

        def backward_with_count(*args, **kwargs):
            nonlocal backward_count
            backward_count += 1
            return orig_backward(*args, **kwargs)

        torch.manual_seed(42 + self.rank + 1)
<<<<<<< HEAD
        device = torch.device(device_type)
=======
        device = device_type
>>>>>>> 5bb156a7
        with patch_reduce_scatter(
            reduce_scatter
        ), patch_register_post_backward_hook_backward(backward_with_count):
            for iter_idx in range(10):
                inp = torch.randn((8, lin_dim), device=device)
                losses: list[torch.Tensor] = []
                for _model, _optim in ((ref_model, ref_optim), (model, optim)):
                    _optim.zero_grad(set_to_none=(iter_idx % 2 == 0))
                    losses.append(_model(inp).sum())
                    losses[-1].backward()
                    _optim.step()
                check_sharded_parity(self, ref_model, model)
                self.assertEqual(losses[0], losses[1])
                # Check that the post-backward hooks ran through the autograd
                # backward, not the final callback (except possibly that of the
                # first MLP, which does not have an input that requires grad)
                self.assertTrue(backward_count >= num_mlps - 1)

    @skip_if_lt_x_gpu(2)
    def test_train_mixed_requires_grad_across_groups(self):
        """
        Tests training parity with DDP when mixing frozen and non-frozen
        parameters across different FSDP communication groups, including
        possibly unfreezing parameters.
        """
        self.run_subtests(
            {
                "reshard_after_forward": [False, True, 2],
                "unfreeze_params": [False, True],
            },
            self._test_train_mixed_requires_grad_across_groups,
        )

    def _test_train_mixed_requires_grad_across_groups(
        self,
        reshard_after_forward: Union[bool, int],
        unfreeze_params: bool,
    ):
        torch.manual_seed(42)
        num_linears, lin_dim = (6, 32)
        modules: list[nn.Module] = []
        for _ in range(num_linears):
            modules += [nn.Linear(lin_dim, lin_dim), nn.ReLU()]
        model = nn.Sequential(*modules)
        ref_model = replicate(
            copy.deepcopy(model).to(device_type),
            device_ids=[self.rank],
            find_unused_parameters=True,
        )
        for module in model.modules():
            if isinstance(module, nn.Linear):
                fully_shard(module, reshard_after_forward=reshard_after_forward)
        ref_optim = torch.optim.Adam(ref_model.parameters(), lr=1e-2)
        optim = torch.optim.Adam(model.parameters(), lr=1e-2)
        orig_backward = RegisterPostBackwardFunction.backward
        backward_count = 0

        def _set_requires_grad(seq: nn.Module, requires_grad: bool):
            for i in range(num_linears):
                # Interleave frozen -> non-frozen -> ... linears
                if i % 2 == 0:
                    for param in seq[i % 2].parameters():
                        param.requires_grad_(requires_grad)

        def backward_with_count(*args, **kwargs):
            nonlocal backward_count
            backward_count += 1
            return orig_backward(*args, **kwargs)

        _set_requires_grad(model, False)
        _set_requires_grad(ref_model, False)
        num_iters, no_grad_iter_idx = (3, 1)
        torch.manual_seed(42 + self.rank)
        inp = torch.randn((8, lin_dim), device=device_type)
        with patch_register_post_backward_hook_backward(backward_with_count):
            for iter_idx in range(num_iters):
                losses: list[torch.Tensor] = []
                for _model, _optim in ((ref_model, ref_optim), (model, optim)):
                    # Unfreeze the parameters on the last step to emulate some
                    # kinds of fine-tuning
                    if unfreeze_params and iter_idx == num_iters - 1:
                        _set_requires_grad(model, True)
                    if iter_idx == no_grad_iter_idx:
                        with torch.no_grad():
                            losses.append(_model(inp).sum())
                    else:
                        losses.append(_model(inp).sum())
                        losses[-1].backward()
                        _optim.step()
                        _optim.zero_grad(set_to_none=(iter_idx % 2 == 0))
            self.assertEqual(losses[0], losses[1])
            # Check that the post-backward hooks ran through the autograd
            # backward, not the final callback (except possibly that of the
            # first linear, which does not have an input that requires grad)
            self.assertTrue(backward_count >= num_linears - 1)

    @skip_if_lt_x_gpu(2)
    def test_multi_forward_mixed_requires_grad(self):
        """
        Tests training parity with DDP when having trainable and frozen modules
        that participate multiple times in forward.
        """
        self.run_subtests(
            {"reshard_after_forward": [True, False, 2]},
            self._test_multi_forward_mixed_requires_grad,
        )

    def _test_multi_forward_mixed_requires_grad(
        self,
        reshard_after_forward: Union[bool, int],
    ):
        class MultiForwardModule(nn.Module):
            def __init__(self, device: torch.device):
                super().__init__()
                self.layer_0 = nn.Linear(5, 5, device=device)
                self.layer_no_grad = nn.Linear(5, 5, device=device)
                self.layer_with_grad = nn.Linear(5, 5, device=device)
                self.layer_no_grad.requires_grad_(False)

            def forward(self, x: torch.Tensor) -> torch.Tensor:
                x = self.layer_0(x)
                for _ in range(3):
                    x = self.layer_no_grad(F.relu(self.layer_with_grad(x)))
                    # Make sure that calling the same layer multiple times
                    # works regardless whether gradient is enabled
                    with torch.no_grad():
                        x += F.relu(self.layer_with_grad(x))
                return x

        torch.manual_seed(42)
        model = MultiForwardModule(torch.device("cpu"))
<<<<<<< HEAD
        ref_model = replicate(copy.deepcopy(model).to(device_type), device_ids=[self.rank])
=======
        ref_model = replicate(
            copy.deepcopy(model).to(device_type), device_ids=[self.rank]
        )
>>>>>>> 5bb156a7
        ref_optim = torch.optim.Adam(ref_model.parameters(), lr=1e-2)
        for module in model.modules():
            if isinstance(module, nn.Linear):
                fully_shard(module, reshard_after_forward=reshard_after_forward)
        fully_shard(model, reshard_after_forward=reshard_after_forward)
        optim = torch.optim.Adam(model.parameters(), lr=1e-2)
        for iter_idx in range(10):
            inp = torch.randn((8, 5), device=device_type)
            losses: list[torch.Tensor] = []
            for _model, _optim in ((ref_model, ref_optim), (model, optim)):
                _optim.zero_grad(set_to_none=(iter_idx % 2 == 0))
                losses.append(_model(inp).sum())
                losses[-1].backward()
                _optim.step()
            self.assertEqual(losses[0], losses[1])


if __name__ == "__main__":
    run_tests()<|MERGE_RESOLUTION|>--- conflicted
+++ resolved
@@ -34,11 +34,7 @@
 class TestFullyShardFrozen(FSDPTest):
     @property
     def world_size(self) -> int:
-<<<<<<< HEAD
-        return min(4, torch.accelerator.device_count())
-=======
         return min(4, torch.get_device_module(device_type).device_count())
->>>>>>> 5bb156a7
 
     @skip_if_lt_x_gpu(2)
     def test_train_mixed_requires_grad_per_group(self):
@@ -75,11 +71,7 @@
                 if "bias" not in param_name:
                     param.requires_grad_(False)
         ref_model = replicate(
-<<<<<<< HEAD
-            copy.deepcopy(model).to(device=device_type),
-=======
             copy.deepcopy(model).to(device_type),
->>>>>>> 5bb156a7
             device_ids=[self.rank],
             find_unused_parameters=freeze_after_init,
         )
@@ -123,11 +115,7 @@
             return orig_backward(*args, **kwargs)
 
         torch.manual_seed(42 + self.rank + 1)
-<<<<<<< HEAD
-        device = torch.device(device_type)
-=======
         device = device_type
->>>>>>> 5bb156a7
         with patch_reduce_scatter(
             reduce_scatter
         ), patch_register_post_backward_hook_backward(backward_with_count):
@@ -259,13 +247,9 @@
 
         torch.manual_seed(42)
         model = MultiForwardModule(torch.device("cpu"))
-<<<<<<< HEAD
-        ref_model = replicate(copy.deepcopy(model).to(device_type), device_ids=[self.rank])
-=======
         ref_model = replicate(
             copy.deepcopy(model).to(device_type), device_ids=[self.rank]
         )
->>>>>>> 5bb156a7
         ref_optim = torch.optim.Adam(ref_model.parameters(), lr=1e-2)
         for module in model.modules():
             if isinstance(module, nn.Linear):
