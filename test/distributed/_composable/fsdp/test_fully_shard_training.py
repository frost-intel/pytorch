--- conflicted
+++ resolved
@@ -326,12 +326,7 @@
             self.assertEqual(losses[0], losses[1])
 
     @skip_if_lt_x_gpu(2)
-<<<<<<< HEAD
-    @unittest.skipIf(TEST_HPU, "Sleep kernel not supported for HPU")
-    @unittest.skipIf(TEST_XPU, "sleep kernel not supported on XPU")
-=======
     @unittest.skipIf(TEST_HPU or TEST_XPU, "Sleep kernel not supported for HPU/XPU")
->>>>>>> bffc7dd1
     @compiled_fsdp_test(compile_compute_on_module=Transformer)
     def test_train_parity_multi_group(self):
         """
@@ -354,12 +349,7 @@
         )
 
     @skip_if_lt_x_gpu(2)
-<<<<<<< HEAD
-    @unittest.skipIf(TEST_HPU, "sleep kernel not supported on HPU")
-    @unittest.skipIf(TEST_XPU, "sleep kernel not supported on XPU")
-=======
     @unittest.skipIf(TEST_HPU or TEST_XPU, "sleep kernel not supported on HPU/XPU")
->>>>>>> bffc7dd1
     def test_train_parity_multi_group_cpu_offload_eager(self):
         """
         Tests train parity against DDP when using multiple parameter groups for
@@ -383,12 +373,7 @@
         )
 
     @skip_if_lt_x_gpu(2)
-<<<<<<< HEAD
-    @unittest.skipIf(TEST_HPU, "sleep kernel not supported on HPU")
-    @unittest.skipIf(TEST_XPU, "sleep kernel not supported on XPU")
-=======
     @unittest.skipIf(TEST_HPU or TEST_XPU, "sleep kernel not supported on HPU/XPU")
->>>>>>> bffc7dd1
     @compiled_fsdp_test(compile_compute_on_module=Transformer)
     def test_train_parity_multi_group_unshard_async_op(self):
         """
@@ -643,12 +628,7 @@
             self.assertEqual(losses[0], losses[1])
 
     @skip_if_lt_x_gpu(2)
-<<<<<<< HEAD
-    @unittest.skipIf(TEST_HPU, "Sleep is not supported on HPU")
-    @unittest.skipIf(TEST_XPU, "Sleep is not supported on XPU")
-=======
     @unittest.skipIf(TEST_HPU or TEST_XPU, "Sleep is not supported on HPU/XPU")
->>>>>>> bffc7dd1
     def test_post_optim_event(self):
         torch.manual_seed(42)
         model_args = ModelArgs(dropout_p=0.0)
