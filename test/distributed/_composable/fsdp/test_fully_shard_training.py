# Owner(s): ["oncall: distributed"]

import contextlib
import copy
import functools
import itertools
import unittest
from collections import defaultdict
from collections.abc import Iterable
from typing import Any, Optional, Union

import torch
import torch.distributed as dist
import torch.nn as nn
from torch.distributed._composable import checkpoint, replicate
from torch.distributed.algorithms._checkpoint.checkpoint_wrapper import (
    _CHECKPOINT_PREFIX,
    apply_activation_checkpointing,
)
from torch.distributed.device_mesh import DeviceMesh
from torch.distributed.fsdp import (
    CPUOffloadPolicy,
    FSDPModule,
    fully_shard,
    OffloadPolicy,
    register_fsdp_forward_method,
)
from torch.distributed.tensor import DTensor, init_device_mesh, Shard
from torch.distributed.tensor.debug import CommDebugMode
from torch.testing._internal.common_distributed import skip_if_lt_x_gpu
from torch.testing._internal.common_fsdp import (
    check_sharded_parity,
    compiled_fsdp_test,
    FSDPTest,
    FSDPTestMultiThread,
    MLP,
    MLPStack,
    patch_all_gather,
    patch_reduce_scatter,
)
from torch.testing._internal.common_utils import (
    get_cycles_per_ms,
    run_tests,
    TEST_HPU,
    wrapSwapTensorsTest,
)
from torch.testing._internal.distributed._tensor.common_dtensor import (
    ModelArgs,
    Transformer,
    TransformerBlock,
)

c10d_ops = torch.ops.c10d
funcol = torch.ops.c10d_functional

<<<<<<< HEAD
device_type = torch.accelerator.current_accelerator().type
=======
from torch.testing._internal.common_fsdp import get_devtype


device_type = torch.device(get_devtype())

>>>>>>> 5bb156a7

class TestFullyShardForwardInputs(FSDPTestMultiThread):
    @property
    def world_size(self) -> int:
        return 2

    @skip_if_lt_x_gpu(1)
    def test_root_move_forward_input_to_device(self):
<<<<<<< HEAD
        device = torch.device(device_type, 0)
=======
        device = torch.device(device_type.type, 0)
>>>>>>> 5bb156a7

        class ParamlessModule(nn.Module):
            def forward(self, x: torch.Tensor, ys: tuple[torch.Tensor, ...]):
                # Check that FSDP moved the inputs to GPU, including recursing
                # into the tuple data structure
                assert x.device == device, f"Expects {device} but got {x.device}"
                assert (
                    ys[0].device == device
                ), f"Expects {device} but got {ys[0].device}"
                assert (
                    ys[1].device == device
                ), f"Expects {device} but got {ys[1].device}"
                y = ys[0] + ys[1]
                return x + y + 1

        model = ParamlessModule().to(device)
        fully_shard(model).to(device)
        x = torch.randn((3,))
        ys = (torch.randn((3,)), torch.randn((3,)))
        self.assertEqual(x.device, torch.device("cpu"))
        self.assertEqual(ys[0].device, torch.device("cpu"))
        self.assertEqual(ys[1].device, torch.device("cpu"))
        model(x, ys)


class TestFullyShardRegisteredParams(FSDPTestMultiThread):
    @property
    def world_size(self) -> int:
        return 4

    @skip_if_lt_x_gpu(1)
    def test_param_registration_after_forward(self):
        """Tests the parameter registration after forward."""
<<<<<<< HEAD
        device = torch.device(device_type, 0)
=======
        device = torch.device(device_type.type, 0)
>>>>>>> 5bb156a7
        # Single FSDP group
        for reshard_after_forward in (True, False, 2):
            torch.manual_seed(42)
            model = MLP(3, device)
            # Since seed is per process, not per thread, we broadcast to ensure
            # the same parameters across ranks
            for param in model.parameters():
                dist.broadcast(param, src=0)
            ref_model = copy.deepcopy(model)
            fully_shard(model, reshard_after_forward=reshard_after_forward)  # root only
<<<<<<< HEAD
            inp = torch.randn((2, 3), device=device_type)
=======
            inp = torch.randn((2, 3), device=device_type.type)
>>>>>>> 5bb156a7
            self._assert_dtensor_params(model.parameters())
            self._assert_same_params(model.parameters(), ref_model.parameters())
            model(inp)  # root does not reshard after forward
            self._assert_tensor_params(model.parameters())
            self._assert_same_params(model.parameters(), ref_model.parameters())
            model.reshard()  # however, we can manually reshard
            self._assert_dtensor_params(model.parameters())
            self._assert_same_params(model.parameters(), ref_model.parameters())

        # Multiple FSDP groups
        for reshard_after_forward in (True, False, 2):
            torch.manual_seed(42)
            model = nn.Sequential(MLP(3, device), MLP(3, device))
            for param in model.parameters():
                dist.broadcast(param, src=0)
            ref_model = copy.deepcopy(model)
            fully_shard(model[0].in_proj, reshard_after_forward=reshard_after_forward)
            fully_shard(model[0].out_proj, reshard_after_forward=reshard_after_forward)
            fully_shard(model, reshard_after_forward=reshard_after_forward)

            self._assert_dtensor_params(model.parameters())
            self._assert_same_params(model.parameters(), ref_model.parameters())
            model(inp)
            non_root_params = list(model[0].in_proj.parameters()) + list(
                model[0].out_proj.parameters()
            )
            root_params = list(set(model.parameters()) - set(non_root_params))
            if reshard_after_forward is False:
                self._assert_tensor_params(non_root_params)
            else:
                self._assert_dtensor_params(non_root_params)
            self._assert_tensor_params(root_params)
            self._assert_same_params(model.parameters(), ref_model.parameters())
            for module in model.modules():
                if isinstance(module, FSDPModule):
                    module.reshard()  # however, we can manually reshard
            self._assert_dtensor_params(model.parameters())
            self._assert_same_params(model.parameters(), ref_model.parameters())

    @skip_if_lt_x_gpu(1)
    def test_param_registration_after_backward(self):
        """Tests the parameter registration after backward."""
<<<<<<< HEAD
        device = torch.device(device_type, 0)
=======
        device = torch.device(device_type.type, 0)
>>>>>>> 5bb156a7
        # Single FSDP group
        for reshard_after_forward in (True, False, 2):
            model = MLP(8, device)
            fully_shard(model, reshard_after_forward=reshard_after_forward)  # root only
<<<<<<< HEAD
            inp = torch.randn((2, 8), device=device_type)
=======
            inp = torch.randn((2, 8), device=device_type.type)
>>>>>>> 5bb156a7
            self._assert_dtensor_params(model.parameters())
            model(inp).sum().backward()
            self._assert_dtensor_params(model.parameters())

        # Multiple FSDP groups
        for reshard_after_forward in (True, False, 2):
            model = MLP(8, device)
            fully_shard(model.in_proj, reshard_after_forward=reshard_after_forward)
            fully_shard(model.out_proj, reshard_after_forward=reshard_after_forward)
            fully_shard(model, reshard_after_forward=reshard_after_forward)
            self._assert_dtensor_params(model.parameters())
            model(inp).sum().backward()
            self._assert_dtensor_params(model.parameters())

    def _assert_tensor_params(self, params: Iterable[nn.Parameter]):
        self.assertGreater(len(list(params)), 0)
        for param in params:
            self.assertNotIsInstance(param, DTensor)
            self.assertIsInstance(param, torch.Tensor)

    def _assert_dtensor_params(self, params: Iterable[nn.Parameter]):
        self.assertGreater(len(list(params)), 0)
        for param in params:
            self.assertIsInstance(param, DTensor)

    def _assert_same_params(
        self, params: Iterable[nn.Parameter], ref_params: Iterable[nn.Parameter]
    ):
        params, ref_params = list(params), list(ref_params)
        self.assertEqual(len(params), len(ref_params))
        for param, ref_param in zip(params, ref_params):
            if isinstance(param, DTensor):
                param = param.full_tensor()
            self.assertEqual(param.shape, ref_param.shape)
            self.assertEqual(param, ref_param)


class TestFullyShardCastAfterInit(FSDPTestMultiThread):
    @property
    def world_size(self) -> int:
        return 2

    @skip_if_lt_x_gpu(1)
    @wrapSwapTensorsTest(True)
    def test_to_float64_after_init(self):
        """Tests that the user can cast the module to float64 after init."""
        # NOTE: Test fp64 instead of a lower precision dtype like bf16 for
        # better numerics. The important part is changing the dtype.
        torch.manual_seed(42)
<<<<<<< HEAD
        mlp_dim, device, dtype = 4, torch.device(device_type), torch.float64
=======
        mlp_dim, device, dtype = 4, device_type, torch.float64
>>>>>>> 5bb156a7
        model = MLP(mlp_dim, device=device)
        for param in model.parameters():
            dist.broadcast(param, src=0)
        ref_model = copy.deepcopy(model).to(dtype)
        replicate(ref_model)
        ref_optim = torch.optim.Adam(ref_model.parameters(), lr=1e-2)
        for module in (model.in_proj, model.out_proj, model):
            fully_shard(module)
        model.to(dtype)
        for param in model.parameters():
            self.assertEqual(param.dtype, dtype)
            self.assertEqual(param.to_local().dtype, dtype)
            self.assertEqual(param._spec.tensor_meta.dtype, dtype)
        optim = torch.optim.Adam(model.parameters(), lr=1e-2, foreach=True)
        check_sharded_parity(self, ref_model, model)
        torch.manual_seed(42 + self.rank + 1)
<<<<<<< HEAD
        inp = torch.randn((2, mlp_dim), device=device_type, dtype=dtype)
=======
        inp = torch.randn((2, mlp_dim), device=device_type.type, dtype=dtype)
>>>>>>> 5bb156a7
        for iter_idx in range(10):
            losses: list[torch.Tensor] = []
            for _model in (ref_model, model):
                losses.append(_model(inp).sum())
                losses[-1].backward()
            self.assertEqual(losses[0], losses[1])
            check_sharded_parity(self, ref_model, model)
            for param in model.parameters():
                self.assertEqual(param.dtype, dtype)
                self.assertEqual(param.to_local().dtype, dtype)
                self.assertEqual(param._spec.tensor_meta.dtype, dtype)
                self.assertEqual(param.grad.dtype, dtype)
                self.assertEqual(param.grad.to_local().dtype, dtype)
                self.assertEqual(param.grad._spec.tensor_meta.dtype, dtype)
            for _optim in (ref_optim, optim):
                _optim.step()
                _optim.zero_grad(set_to_none=(iter_idx % 2 == 0))


class TestFullyShard1DTrainingCore(FSDPTest):
    @property
    def world_size(self) -> int:
<<<<<<< HEAD
        return min(8, torch.accelerator.device_count())
=======
        return min(8, torch.get_device_module(device_type).device_count())
>>>>>>> 5bb156a7

    @skip_if_lt_x_gpu(2)
    def test_train_parity_single_group_shard_dim0(self):
        """
        Tests train parity with DDP for a single FSDP group when sharding
        parameters on dim-0.
        """
        self.run_subtests(
            {
                "lin_shapes": [
                    [(16, 15), (15, 8)],
                    [(7, 15), (15, 3)],
                    [(16, 17), (17, 8)],
                ],
                "use_shard_placement_fn": [False],
            },
            self._test_train_parity_single_group,
        )

    @skip_if_lt_x_gpu(2)
    def test_train_parity_single_group_shard_largest_dim(self):
        """
        Tests train parity with DDP for a single FSDP group when sharding
        parameters on their largest dim.
        """
        self.run_subtests(
            {
                # Sharding on nonzero dim requires even sharding
                "lin_shapes": [[(32, 16), (16, 8)]],
                "use_shard_placement_fn": [True],
            },
            self._test_train_parity_single_group,
        )

    def _test_train_parity_single_group(
        self, lin_shapes: list[tuple[int, int]], use_shard_placement_fn: bool
    ):
        torch.manual_seed(42)
        model = nn.Sequential(
            nn.Linear(*lin_shapes[0]), nn.ReLU(), nn.Linear(*lin_shapes[1])
        )
        ref_model = copy.deepcopy(model).to(device_type)
        replicate(ref_model, device_ids=[self.rank])
        ref_optim = torch.optim.Adam(ref_model.parameters(), lr=1e-2)

        def _shard_placement_fn(param: nn.Parameter) -> Optional[Shard]:
            return Shard(param.shape.index(max(param.shape)))

        shard_placement_fn = _shard_placement_fn if use_shard_placement_fn else None
        fully_shard(model, shard_placement_fn=shard_placement_fn)
        optim = torch.optim.Adam(model.parameters(), lr=1e-2)
        torch.manual_seed(42 + self.rank + 1)
<<<<<<< HEAD
        inp = (torch.randn((4, lin_shapes[0][0]), device=device_type),)
=======
        inp = (torch.randn((4, lin_shapes[0][0]), device=device_type.type),)
>>>>>>> 5bb156a7
        for iter_idx in range(10):
            losses: list[torch.Tensor] = []
            for _model, _optim in ((ref_model, ref_optim), (model, optim)):
                _optim.zero_grad(set_to_none=(iter_idx % 2 == 0))
                losses.append(_model(*inp).sum())
                losses[-1].backward()
                _optim.step()
            self.assertEqual(losses[0], losses[1])

    @skip_if_lt_x_gpu(2)
    @unittest.skipIf(TEST_HPU, "Sleep kernel not supported for HPU")
    @compiled_fsdp_test(compile_compute_on_module=Transformer)
    def test_train_parity_multi_group(self):
        """
        Tests train parity against DDP when using multiple parameter groups for
        communication (for communication and computation overlap plus memory
        reduction).
        """
        self.run_subtests(
            {
                "reshard_after_forward": [True, False, 2],
<<<<<<< HEAD
                "device_type": [device_type],
=======
                "device_type": [device_type.type],
>>>>>>> 5bb156a7
                "offload_policy": [OffloadPolicy()],
                "delay_after_forward": [False, True],
                "delay_before_all_gather": [False, True],
                "delay_before_reduce_scatter": [False, True],
                "delay_before_optim": [False, True],
                "unshard_async_op": [False],
            },
            self._test_train_parity_multi_group,
        )

    @skip_if_lt_x_gpu(2)
    @unittest.skipIf(TEST_HPU, "sleep kernel not supported on HPU")
    def test_train_parity_multi_group_cpu_offload_eager(self):
        """
        Tests train parity against DDP when using multiple parameter groups for
        communication and CPU offloading.
        """
        self.run_subtests(
            {
                "reshard_after_forward": [True],  # save CI time
                "offload_policy": [
                    CPUOffloadPolicy(pin_memory=True),
                    CPUOffloadPolicy(pin_memory=False),
                ],
<<<<<<< HEAD
                "device_type": [device_type],
=======
                "device_type": [device_type.type],
>>>>>>> 5bb156a7
                "delay_after_forward": [False, True],
                "delay_before_all_gather": [False, True],
                "delay_before_reduce_scatter": [False, True],
                "delay_before_optim": [False, True],
                "unshard_async_op": [False],
            },
            self._test_train_parity_multi_group,
        )

    @skip_if_lt_x_gpu(2)
    @unittest.skipIf(TEST_HPU, "sleep kernel not supported on HPU")
    @compiled_fsdp_test(compile_compute_on_module=Transformer)
    def test_train_parity_multi_group_unshard_async_op(self):
        """
        Tests train parity against DDP when using multiple parameter groups for
        communication and setting ``unshard_async_op=True``.
        """
        self.run_subtests(
            {
                "reshard_after_forward": [True],
<<<<<<< HEAD
                "device_type": [device_type],
=======
                "device_type": [device_type.type],
>>>>>>> 5bb156a7
                "offload_policy": [OffloadPolicy()],
                "delay_after_forward": [False, True],
                "delay_before_all_gather": [False, True],
                "delay_before_reduce_scatter": [False, True],
                "delay_before_optim": [False, True],
                "unshard_async_op": [True],
            },
            self._test_train_parity_multi_group,
        )

    def _test_train_parity_multi_group(
        self,
        reshard_after_forward: Union[bool, int],
        offload_policy: OffloadPolicy,
        device_type: str,
        delay_after_forward: bool,
        delay_before_all_gather: bool,
        delay_before_reduce_scatter: bool,
        delay_before_optim: bool,
        unshard_async_op: bool,
    ):
        # Only test individual delays or all four delays to save test time
        if (
            delay_after_forward
            + delay_before_all_gather
            + delay_before_reduce_scatter
            + delay_before_optim
            in (2, 3)
        ):
            return
<<<<<<< HEAD
        assert device_type in (device_type, "cpu"), f"{device_type}"
=======
        assert device_type in ("cuda", "hpu", "xpu", "cpu"), f"{device_type}"
>>>>>>> 5bb156a7
        torch.manual_seed(42)
        vocab_size = 1024
        model_args = ModelArgs(
            n_layers=3,
            n_heads=4,
            vocab_size=vocab_size,
            max_seq_len=64,
            dropout_p=0,
        )
        model = Transformer(model_args)
        ref_model = copy.deepcopy(model)
        if device_type == device_type:
<<<<<<< HEAD
            replicate(ref_model.to(device_type), device_ids=[self.rank])
=======
            replicate(
                ref_model.to(device_type),
                device_ids=[self.rank],
            )
>>>>>>> 5bb156a7
        else:
            gloo_pg = dist.new_group(backend="gloo")
            replicate(ref_model, process_group=gloo_pg)
        ref_optim = torch.optim.Adam(ref_model.parameters(), lr=1e-2)
        mesh = init_device_mesh(device_type, (self.world_size,))
        fully_shard_fn = functools.partial(
            fully_shard,
            mesh=mesh,
            reshard_after_forward=reshard_after_forward,
            offload_policy=offload_policy,
        )
        for module in model.modules():
            if isinstance(module, TransformerBlock):
                fully_shard_fn(module)
        fully_shard_fn(model)
        if unshard_async_op:
            model._set_unshard_async_op(unshard_async_op)
        optim = torch.optim.Adam(model.parameters(), lr=1e-2)

        delay_in_ms = 100
        orig_all_gather = dist.all_gather_into_tensor
        orig_reduce_scatter = dist.reduce_scatter_tensor

        def delayed_all_gather(*args, **kwargs):
<<<<<<< HEAD
            if device_type == 'cuda':
                torch.cuda._sleep(int(delay_in_ms * get_cycles_per_ms()))
            return orig_all_gather(*args, **kwargs)

        def delayed_reduce_scatter(*args, **kwargs):
            if device_type == 'cuda':
                torch.cuda._sleep(int(delay_in_ms * get_cycles_per_ms()))
=======
            torch.get_device_module(device_type)._sleep(
                int(delay_in_ms * get_cycles_per_ms())
            )
            return orig_all_gather(*args, **kwargs)

        def delayed_reduce_scatter(*args, **kwargs):
            torch.get_device_module(device_type)._sleep(
                int(delay_in_ms * get_cycles_per_ms())
            )
>>>>>>> 5bb156a7
            return orig_reduce_scatter(*args, **kwargs)

        torch.manual_seed(42 + self.rank + 1)
        patch_all_gather_ctx = (
            patch_all_gather(delayed_all_gather)
            if delay_before_all_gather
            else contextlib.nullcontext()
        )
        patch_reduce_scatter_ctx = (
            patch_reduce_scatter(delayed_reduce_scatter)
            if delay_before_reduce_scatter
            else contextlib.nullcontext()
        )
        with patch_all_gather_ctx, patch_reduce_scatter_ctx:
            for iter_idx in range(10):
                inp = torch.randint(0, vocab_size, (3, 64), device=device_type)
                losses: list[torch.Tensor] = []
                for _model, _optim in ((ref_model, ref_optim), (model, optim)):
                    _optim.zero_grad(set_to_none=(iter_idx % 2 == 0))
                    losses.append(_model(inp).sum())
                    if _model is model and delay_after_forward:
<<<<<<< HEAD
                        if device_type == 'cuda':
                            torch.cuda._sleep(int(delay_in_ms * get_cycles_per_ms()))
                    losses[-1].backward()
                    if _model is model and delay_before_optim:
                        if device_type == 'cuda':
                            torch.cuda._sleep(int(delay_in_ms * get_cycles_per_ms()))
=======
                        torch.get_device_module(device_type)._sleep(
                            int(delay_in_ms * get_cycles_per_ms())
                        )
                    losses[-1].backward()
                    if _model is model and delay_before_optim:
                        torch.get_device_module(device_type)._sleep(
                            int(delay_in_ms * get_cycles_per_ms())
                        )
>>>>>>> 5bb156a7
                    _optim.step()
                self.assertEqual(losses[0], losses[1])

    @skip_if_lt_x_gpu(2)
    def test_non_root_forward_backward(self):
        """
        Tests running forward/backward through the root and then through a
        non-root. The non-root needs to synchronize streams/queue the callback.
        """
        torch.manual_seed(42)
        lin_dim = 32
        model = nn.Sequential(*[MLP(lin_dim, torch.device("cpu")) for _ in range(3)])
        ref_model = copy.deepcopy(model).to(device_type)
        ref_optim = torch.optim.Adam(ref_model.parameters(), lr=1e-2)
        for mlp in model:
            fully_shard(mlp)
        fully_shard(model)
        optim = torch.optim.Adam(model.parameters(), lr=1e-2, foreach=True)
        torch.manual_seed(42 + self.rank)
<<<<<<< HEAD
        inp = torch.randn((8, lin_dim), device=torch.device(device_type))
=======
        inp = torch.randn((8, lin_dim), device=device_type)
>>>>>>> 5bb156a7

        ref_root_loss = ref_model(inp).sum()
        ref_root_loss.backward()
        for param in ref_model.parameters():
            dist.all_reduce(param.grad)
            param.grad.detach().div_(self.world_size)
        ref_optim.step()
        ref_optim.zero_grad()
        ref_nonroot_loss = ref_model[0](inp).sum()
        ref_nonroot_loss.backward()
        for param in ref_model.parameters():
            if param.grad is not None:
                dist.all_reduce(param.grad)
                param.grad.detach().div_(self.world_size)
        ref_optim.step()

        root_loss = model(inp).sum()
        root_loss.backward()
<<<<<<< HEAD
        if device_type == 'cuda':
            torch.cuda._sleep(int(100 * get_cycles_per_ms()))
=======
        torch.get_device_module(device_type)._sleep(int(100 * get_cycles_per_ms()))
>>>>>>> 5bb156a7
        optim.step()
        optim.zero_grad()
        nonroot_loss = model[0](inp).sum()
        nonroot_loss.backward()
        optim.step()

        self.assertEqual(ref_root_loss, root_loss)
        self.assertEqual(ref_nonroot_loss, nonroot_loss)
        self.assertEqual(ref_model(inp).sum(), model(inp).sum())

    @skip_if_lt_x_gpu(2)
    def test_multi_forward_module(self):
        """
        Tests parity with DDP when running a module that participates multiple
        times in forward.
        """
        self.run_subtests(
            {"reshard_after_forward": [True, False, 2]},
            self._test_multi_forward_module,
        )

    def _test_multi_forward_module(self, reshard_after_forward: Union[bool, int]):
        class MultiForwardModule(nn.Module):
            def __init__(self, device: torch.device):
                super().__init__()
                self.inner = nn.Linear(4, 4, device=device)
                self.outer = nn.Linear(4, 5, device=device)

            def forward(self, x):
                i = self.inner(x)
                j = self.inner(x)
                return self.outer(i + j)

        torch.manual_seed(42)
<<<<<<< HEAD
        model = MultiForwardModule(device=device_type)
=======
        model = MultiForwardModule(device=device_type.type)
>>>>>>> 5bb156a7
        ref_model = copy.deepcopy(model)
        replicate(
            ref_model,
            device_ids=[self.rank],
        )
        ref_optim = torch.optim.Adam(ref_model.parameters(), lr=1e-2)
        fully_shard(model.inner)
        fully_shard(model)
        optim = torch.optim.Adam(model.parameters(), lr=1e-2)

        torch.manual_seed(42 + self.rank)
<<<<<<< HEAD
        inp = torch.randn((32, 4), device=device_type)
=======
        inp = torch.randn((32, 4), device=device_type.type)
>>>>>>> 5bb156a7
        for iter_idx in range(10):
            losses: list[torch.Tensor] = []
            for _model, _optim in ((ref_model, ref_optim), (model, optim)):
                _optim.zero_grad(set_to_none=(iter_idx % 2 == 0))
                losses.append(_model(inp).sum())
                losses[-1].backward()
                _optim.step()
            self.assertEqual(losses[0], losses[1])

    @skip_if_lt_x_gpu(2)
    def test_explicit_prefetching(self):
        torch.manual_seed(42)
        model_args = ModelArgs(n_layers=8, dropout_p=0.0)
        model = Transformer(model_args)
        ref_model = replicate(copy.deepcopy(model).to(device_type))
        ref_optim = torch.optim.AdamW(ref_model.parameters(), lr=1e-2)
        for layer in itertools.chain(model.layers, [model]):
            fully_shard(layer)
        optim = torch.optim.AdamW(model.parameters(), lr=1e-2)

        num_to_forward_prefetch = num_to_backward_prefetch = 2
        for i, layer in enumerate(model.layers):
            if i >= len(model.layers) - num_to_forward_prefetch:
                break
            layers_to_prefetch = [
                model.layers[i + j] for j in range(1, num_to_forward_prefetch + 1)
            ]
            layer.set_modules_to_forward_prefetch(layers_to_prefetch)
        for i, layer in enumerate(model.layers):
            if i < num_to_backward_prefetch:
                continue
            layers_to_prefetch = [
                model.layers[i - j] for j in range(1, num_to_backward_prefetch + 1)
            ]
            layer.set_modules_to_backward_prefetch(layers_to_prefetch)

        torch.manual_seed(42 + self.rank)
<<<<<<< HEAD
        inp = torch.randint(0, model_args.vocab_size, (2, 8), device=device_type)
=======
        inp = torch.randint(0, model_args.vocab_size, (2, 8), device=device_type.type)
>>>>>>> 5bb156a7
        for _ in range(10):
            losses: list[torch.Tensor] = []
            for _model, _optim in ((ref_model, ref_optim), (model, optim)):
                _optim.zero_grad()
                losses.append(_model(inp).sum())
                losses[-1].backward()
                _optim.step()
            self.assertEqual(losses[0], losses[1])

    @skip_if_lt_x_gpu(2)
    @unittest.skipIf(TEST_HPU, "Sleep is not supported on HPU")
    def test_post_optim_event(self):
        torch.manual_seed(42)
        model_args = ModelArgs(dropout_p=0.0)
        model = Transformer(model_args)
<<<<<<< HEAD
        ref_model = replicate(copy.deepcopy(model).to(device_type))
=======
        ref_model = replicate(copy.deepcopy(model).to(device_type.type))
>>>>>>> 5bb156a7
        ref_optim = torch.optim.AdamW(ref_model.parameters(), lr=1e-2)
        for layer in itertools.chain(model.layers, [model]):
            fully_shard(layer)
        optim = torch.optim.AdamW(model.parameters(), lr=1e-2)

        def step_post_hook(
            fsdp_module: FSDPModule, opt: torch.optim.Optimizer, args, kwargs
        ) -> None:
<<<<<<< HEAD
            post_optim_event = torch.accelerator.current_stream().record_event()
=======
            post_optim_event = (
                torch.get_device_module(device_type).current_stream().record_event()
            )
>>>>>>> 5bb156a7
            fsdp_module.set_post_optim_event(post_optim_event)

        optim.register_step_post_hook(functools.partial(step_post_hook, model))

        torch.manual_seed(42 + self.rank)
<<<<<<< HEAD
        inp = torch.randint(0, model_args.vocab_size, (2, 8), device=device_type)
=======
        inp = torch.randint(0, model_args.vocab_size, (2, 8), device=device_type.type)
>>>>>>> 5bb156a7
        # Track all losses and check for equality at the end to avoid a CPU
        # sync point after each iteration
        ref_losses: list[torch.Tensor] = []
        losses: list[torch.Tensor] = []
        for _ in range(10):
            ref_optim.zero_grad()
            ref_losses.append(ref_model(inp).sum())
            ref_losses[-1].backward()
            ref_optim.step()
        for _ in range(10):
            optim.zero_grad()
            losses.append(model(inp).sum())
            losses[-1].backward()
            optim.step()
            # Sleep after the optimizer step to allow CPU to run ahead into the
            # next iteration's forward, exercising the post-optim stream sync
<<<<<<< HEAD
            if device_type == 'cuda':
                torch.cuda._sleep(int(25 * get_cycles_per_ms()))
=======
            torch.get_device_module(device_type)._sleep(int(25 * get_cycles_per_ms()))
>>>>>>> 5bb156a7
        for ref_loss, loss in zip(ref_losses, losses):
            self.assertEqual(ref_loss, loss)


class TestFullyShard1DTrainingCompose(FSDPTest):
    @property
    def world_size(self) -> int:
        # Since these tests run with a larger transformer model, they may see
        # some numeric drift with >2 GPUs
<<<<<<< HEAD
        return min(torch.accelerator.device_count(), 2)
=======
        return min(torch.get_device_module(device_type).device_count(), 2)
>>>>>>> 5bb156a7

    @skip_if_lt_x_gpu(2)
    @compiled_fsdp_test(compile_compute_on_module=Transformer)
    def test_train_parity_with_activation_checkpointing(self):
        """
        Tests train parity against DDP when composing with activation
        checkpointing.
        """
        self.run_subtests(
            {
                "reshard_after_forward": [True, False],
                "checkpoint_impl": ["composable", "utils", "wrapper"],
                "module_grouping": ["block", "mem_eff", "mem_eff_weight_tied"],
            },
            self._test_train_parity_with_activation_checkpointing,
        )

    def _test_train_parity_with_activation_checkpointing(
        self,
        reshard_after_forward: Union[bool, int],
        checkpoint_impl: str,
        module_grouping: str,
    ):
        assert checkpoint_impl in ("composable", "utils", "wrapper")
        testing_compile = fully_shard != torch.distributed.fsdp.fully_shard
        if testing_compile and checkpoint_impl == "composable":
            return
        torch.manual_seed(42)
        vocab_size = 1024
<<<<<<< HEAD
        with torch.device(torch.device(device_type)):
=======
        with torch.device(device_type):
>>>>>>> 5bb156a7
            model_args = ModelArgs(
                n_layers=3,
                n_heads=4,
                vocab_size=vocab_size,
                max_seq_len=64,
                dropout_p=0,
                checkpoint_activations=(checkpoint_impl == "utils"),
                # For the mem-efficient module grouping, we separate the
                # embeddings from the output projection, which does not support
                # weight tying
                weight_tying=module_grouping != "mem_eff",
            )
            model = Transformer(model_args)
        ref_model = replicate(
            copy.deepcopy(model),
            device_ids=[self.rank],
        )
        ref_optim = torch.optim.Adam(ref_model.parameters(), lr=1e-2)

        # Apply activation checkpointing
        prefixes_to_ignore = ()
        if checkpoint_impl == "wrapper":
            prefixes_to_ignore = (_CHECKPOINT_PREFIX,)
            apply_activation_checkpointing(
                model, check_fn=lambda m: isinstance(m, TransformerBlock)
            )
        elif checkpoint_impl == "composable":
            for module in model.modules():
                if isinstance(module, TransformerBlock):
                    checkpoint(module)

        # Apply FSDP
        fsdp_kwargs = {"reshard_after_forward": reshard_after_forward}
        if module_grouping == "mem_eff":
            assert model_args.n_layers == 3
            fully_shard(model.layers[0], **fsdp_kwargs)
            fully_shard([model.layers[1], model.layers[2]], **fsdp_kwargs)
            fully_shard([model.tok_embeddings, model.pos_embeddings], **fsdp_kwargs)
            # Embedding weights are not needed for embedding backward
            model.tok_embeddings.set_unshard_in_backward(False)
            fully_shard([model.norm, model.output], **fsdp_kwargs)
        elif module_grouping == "mem_eff_weight_tied":
            fully_shard([model.tok_embeddings, model.output], **fsdp_kwargs)
            for layer in model.layers:
                fully_shard(layer, **fsdp_kwargs)
        elif module_grouping == "block":
            for layer in model.layers:
                fully_shard(layer, **fsdp_kwargs)
        else:
            raise NotImplementedError(f"Unknown module grouping: {module_grouping}")
        fully_shard(model, **fsdp_kwargs)
        optim = torch.optim.Adam(model.parameters(), lr=1e-2)

        torch.manual_seed(42 + self.rank)
        # Reuse the same input across iterations to avoid loss explosion from
        # trying to learn from random inputs
<<<<<<< HEAD
        inp = torch.randint(0, vocab_size, (3, 64), device=device_type)
=======
        inp = torch.randint(0, vocab_size, (3, 64), device=device_type.type)
>>>>>>> 5bb156a7
        check_sharded_parity(
            self, ref_model, model, prefixes_to_ignore=prefixes_to_ignore
        )
        for iter_idx in range(10):
            losses: list[torch.Tensor] = []
            for _model in (ref_model, model):
                torch.manual_seed(iter_idx + 1)  # for dropout determinism
                losses.append(_model(inp).sum())
                losses[-1].backward()
            if not testing_compile:
                check_sharded_parity(
                    self, ref_model, model, prefixes_to_ignore=prefixes_to_ignore
                )
            self.assertEqual(losses[0], losses[1])
            for _optim in (ref_optim, optim):
                _optim.step()
                _optim.zero_grad(set_to_none=(iter_idx % 2 == 0))
            if not testing_compile:
                check_sharded_parity(
                    self, ref_model, model, prefixes_to_ignore=prefixes_to_ignore
                )


class TestFullyShardShardPlacementFnMultiProcess(FSDPTest):
    @property
    def world_size(self) -> int:
<<<<<<< HEAD
        return min(8, torch.accelerator.device_count())
=======
        return min(8, torch.get_device_module(device_type).device_count())
>>>>>>> 5bb156a7

    @skip_if_lt_x_gpu(2)
    def test_train_parity_shard_placement_fn_shard_largest_dim(self):
        torch.manual_seed(42)
        model_args = ModelArgs(n_layers=3, dropout_p=0.0)
        model = Transformer(model_args)
        ref_model = copy.deepcopy(model).to(device_type)
        ref_optim = torch.optim.AdamW(ref_model.parameters(), lr=1e-2)

        def shard_placement_fn(param: nn.Parameter) -> Optional[Shard]:
            return Shard(param.shape.index(max(param.shape)))

        for layer in model.layers:
            fully_shard(layer, shard_placement_fn=shard_placement_fn)
        fully_shard(model, shard_placement_fn=shard_placement_fn)
        optim = torch.optim.AdamW(model.parameters(), lr=1e-2)

        for param, ref_param in zip(model.parameters(), ref_model.parameters()):
            full_param = param.full_tensor()
            self.assertEqual(full_param, ref_param)

        torch.manual_seed(42 + self.rank)
<<<<<<< HEAD
        inp = torch.randint(0, model_args.vocab_size, (2, 16), device=device_type)
=======
        inp = torch.randint(0, model_args.vocab_size, (2, 16), device=device_type.type)
>>>>>>> 5bb156a7
        for iter_idx in range(5):
            ref_loss = ref_model(inp).sum()
            loss = model(inp).sum()
            self.assertEqual(ref_loss, loss)

            ref_loss.backward()
            loss.backward()
            for param in ref_model.parameters():
                if param.grad is not None:
                    dist.all_reduce(param.grad, op=dist.ReduceOp.AVG)

            ref_optim.step()
            optim.step()
            ref_optim.zero_grad()
            optim.zero_grad()

        for param, ref_param in zip(model.parameters(), ref_model.parameters()):
            full_param = param.full_tensor()
            self.assertEqual(full_param, ref_param)


class TestFullyShardShardPlacementFnMultiThread(FSDPTestMultiThread):
    @property
    def world_size(self) -> int:
        return 4

    @skip_if_lt_x_gpu(1)
    def test_shard_placement_fn_contiguous_params_grads(self):
        dim = 4
        model = MLP(dim=dim)

        def shard_placement_fn(param: nn.Parameter) -> Optional[Shard]:
            if param.ndim > 1:
                return Shard(1)
            return Shard(0)

        fully_shard(model.in_proj, shard_placement_fn=shard_placement_fn)
        fully_shard(model.out_proj, shard_placement_fn=shard_placement_fn)
        fully_shard(model, shard_placement_fn=shard_placement_fn)

        def assert_contiguous_params(module: nn.Module, args: Any):
            for param in module.parameters():
                self.assertTrue(param.is_contiguous())

        model.in_proj.register_forward_pre_hook(assert_contiguous_params)
        model.out_proj.register_forward_pre_hook(assert_contiguous_params)

        for param in model.parameters():
            self.assertTrue(param.is_contiguous())
            self.assertTrue(param.to_local().is_contiguous())

<<<<<<< HEAD
        inp = torch.randn((2, dim), device=device_type)
=======
        inp = torch.randn((2, dim), device=device_type.type)
>>>>>>> 5bb156a7
        model(inp).sum().backward()

        for param in model.parameters():
            self.assertTrue(param.is_contiguous())
            self.assertTrue(param.to_local().is_contiguous())
            self.assertTrue(param.grad.is_contiguous())
            self.assertTrue(param.grad.to_local().is_contiguous())


class TestFullyShardSharedParams(FSDPTest):
    @property
    def world_size(self) -> int:
<<<<<<< HEAD
        return min(4, torch.accelerator.device_count())
=======
        return min(4, torch.get_device_module(device_type).device_count())
>>>>>>> 5bb156a7

    @skip_if_lt_x_gpu(2)
    def test_train_parity_with_shared_params(self):
        self.run_subtests(
            {
                "reshard_after_forward": [False, True],
                "use_activation_checkpointing": [False, True],
            },
            self._test_train_shared_params,
        )

    def _test_train_shared_params(
        self,
        reshard_after_forward: bool,
        use_activation_checkpointing: bool,
    ):
        torch.manual_seed(42)
        model_args = ModelArgs(n_layers=3, dropout_p=0.0, weight_tying=True)
        model = Transformer(model_args)
        ref_model = copy.deepcopy(model).to(device_type)
<<<<<<< HEAD
        replicate(ref_model, device_ids=[self.rank])
=======
        replicate(
            ref_model,
            device_ids=[self.rank],
        )
>>>>>>> 5bb156a7
        ref_optim = torch.optim.Adam(ref_model.parameters(), lr=1e-2)
        for module in model.modules():
            if isinstance(module, TransformerBlock):
                if use_activation_checkpointing:
                    checkpoint(module)
                fully_shard(module, reshard_after_forward=reshard_after_forward)
        fully_shard(model, reshard_after_forward=reshard_after_forward)
        optim = torch.optim.Adam(model.parameters(), lr=1e-2)

        torch.manual_seed(42 + self.rank + 1)
        for iter_idx in range(10):
<<<<<<< HEAD
            inp = torch.randint(0, model_args.vocab_size, (2, 16), device=device_type)
=======
            inp = torch.randint(
                0, model_args.vocab_size, (2, 16), device=device_type.type
            )
>>>>>>> 5bb156a7
            losses: list[torch.Tensor] = []
            for _model, _optim in ((ref_model, ref_optim), (model, optim)):
                _optim.zero_grad(set_to_none=(iter_idx % 2 == 0))
                losses.append(_model(inp).sum())
                losses[-1].backward()
                _optim.step()
            self.assertEqual(losses[0], losses[1])


class TestFullyShardGradientAccumulation(FSDPTest):
    @property
    def world_size(self) -> int:
<<<<<<< HEAD
        return min(4, torch.accelerator.device_count())
=======
        return min(4, torch.get_device_module(device_type).device_count())
>>>>>>> 5bb156a7

    @skip_if_lt_x_gpu(2)
    def test_gradient_accumulation(self):
        """
        Tests gradient accumulation with/without gradient reduction and
        with/without resharding after backward.
        """
<<<<<<< HEAD
        meshes = [init_device_mesh(device_type, (self.world_size,))]  # always test FSDP
=======
        meshes = [
            init_device_mesh(device_type.type, (self.world_size,))
        ]  # always test FSDP
>>>>>>> 5bb156a7
        if self.world_size == 4:  # test HSDP too if enough GPUs
            shard_size, replicate_size = 2, 2
            meshes.append(
                init_device_mesh(
<<<<<<< HEAD
                    device_type,
=======
                    device_type.type,
>>>>>>> 5bb156a7
                    (replicate_size, shard_size),
                    mesh_dim_names=("dp_replicate", "dp_shard"),
                )
            )
        self.run_subtests(
            {
                "mesh": meshes,
                "reshard_after_forward": [True, False, 2],
                # "all": disable reduce-scatter for all modules
                # "root_only": disable reduce-scatter for root's linear only
                # "some_mlps": disable reduce-scatter for some MLPs
                "mode": ["all", "root_only", "some_mlps"],
                "reshard_after_backward": [False, True],
                "offload_policy": [OffloadPolicy(), CPUOffloadPolicy()],
                # For HSDP only:
                # `True`: reduce-scatter only (no all-reduce) each microbatch
                # until the last microbatch
                # `False`: neither reduce-scatter nor all-reduce each
                # microbatch until the last microbatch
                "reduce_scatter_only": [False, True],
            },
            self._test_gradient_accumulation,
        )

    def _test_gradient_accumulation(
        self,
        mesh: DeviceMesh,
        reshard_after_forward: Union[bool, int],
        mode: str,
        reshard_after_backward: bool,
        offload_policy: OffloadPolicy,
        reduce_scatter_only: bool,  # for HSDP
    ):
        if (
            (
                not reshard_after_backward
                and (reshard_after_forward is not False or mode == "some_mlps")
            )
            or (
                isinstance(offload_policy, CPUOffloadPolicy)
                and reshard_after_forward is not True
            )
            or (mesh.ndim != 2 and reduce_scatter_only)
        ):
            return  # skip since not common or applicable

        torch.manual_seed(42)
        batch_size, lin_dim, num_mlps, num_microbatches = (2, 32, 3, 3)
        if mode == "some_mlps":
            num_mlps_to_disable_reduce_scatter = 2
        modules = [nn.Linear(lin_dim, lin_dim)]
        modules.extend(MLP(lin_dim) for _ in range(num_mlps))
        model = nn.Sequential(*modules)
        ref_model = copy.deepcopy(model).to(device_type)
        fully_shard_fn = functools.partial(
            fully_shard,
            mesh=mesh,
            reshard_after_forward=reshard_after_forward,
            offload_policy=offload_policy,
        )
        for mlp in model[1:]:
            fully_shard_fn(mlp)
        fully_shard_fn(model)  # root gets the 1st linear
        ref_optim = torch.optim.Adam(ref_model.parameters(), lr=1e-2)
        optim = torch.optim.Adam(model.parameters(), lr=1e-2)

        def set_grad_sync_flag(
            module: nn.Module, is_last_microbatch: bool, recurse: bool = True
        ):
            if reduce_scatter_only:
                module.set_requires_all_reduce(is_last_microbatch, recurse=recurse)
            else:
                module.set_requires_gradient_sync(is_last_microbatch, recurse=recurse)

        def set_backward_flags(_model: nn.Module, is_last_microbatch: bool):
            if mode == "all":
                set_grad_sync_flag(_model, is_last_microbatch)
                if not reshard_after_backward:
                    _model.set_reshard_after_backward(is_last_microbatch)
            elif mode == "some_mlps":
                for mlp in model[1 : 1 + num_mlps_to_disable_reduce_scatter]:
                    set_grad_sync_flag(mlp, is_last_microbatch)
                    if not reshard_after_backward:
                        mlp.set_reshard_after_backward(is_last_microbatch)
            elif mode == "root_only":
                set_grad_sync_flag(model, is_last_microbatch, recurse=False)
                if not reshard_after_backward:
                    model.set_reshard_after_backward(is_last_microbatch, recurse=False)

        torch.manual_seed(42 + self.rank + 1)
        for iter_idx in range(5):
            comm_count_list = []

            for microbatch_idx in range(num_microbatches):
                is_last_microbatch = microbatch_idx == num_microbatches - 1
                set_backward_flags(model, is_last_microbatch)
<<<<<<< HEAD
                inp = torch.randn(batch_size, lin_dim, device=device_type)
=======
                inp = torch.randn(batch_size, lin_dim, device=device_type.type)
>>>>>>> 5bb156a7
                losses: list[torch.Tensor] = []
                for _model in (ref_model, model):
                    with CommDebugMode() as comm_mode:
                        losses.append(_model(inp).sum())
                        losses[-1].backward()
                    comm_count_list.append(comm_mode.get_comm_counts())
                self.assertEqual(losses[0], losses[1])

            comm_counts = defaultdict(int)
            for comm_count_dict in comm_count_list:
                for collective, count in comm_count_dict.items():
                    comm_counts[collective] += count

            all_gather_count = comm_counts[c10d_ops._allgather_base_]
            reduce_scatter_count = comm_counts[c10d_ops._reduce_scatter_base_]
            all_reduce_count = comm_counts[c10d_ops.allreduce_]

            # Expect one reduce-scatter per MLP plus one for the root's linear
            # on the last microbatch
            expected_reduce_scatter_count = num_mlps + 1
            if mode == "some_mlps":
                # Expect additional reduce-scatters for non-disabled MLPs and
                # the root's linear
                expected_reduce_scatter_count += (
                    num_mlps - num_mlps_to_disable_reduce_scatter + 1
                ) * (num_microbatches - 1)
            elif mode == "root_only":
                # Expect additional reduce-scatters for all MLPs
                expected_reduce_scatter_count += (num_mlps) * (num_microbatches - 1)
            expected_all_reduce_count = (
                expected_reduce_scatter_count if mesh.ndim == 2 else 0
            )
            if reduce_scatter_only:
                # Specially for HSDP if only reduce-scattering but not
                # all-reducing until the last microbatch, expect one
                # reduce-scatter per MLP plus for the root per microbatch
                expected_reduce_scatter_count = (num_mlps + 1) * num_microbatches
            self.assertEqual(reduce_scatter_count, expected_reduce_scatter_count)
            self.assertEqual(all_reduce_count, expected_all_reduce_count)

            # Expect one all-gather per MLP plus one for the root's linear in
            # the first microbatch's forward
            expected_all_gather_count = num_mlps + 1
            if reshard_after_forward is not False:  # `True` or `2`
                # Add the number of MLPs without the +1 for the backward
                # all-gathers since the root does not reshard after forward
                expected_all_gather_count += num_mlps
                # Multiply by the number of microbatches since these
                # all-gathers run every microbatch
                expected_all_gather_count *= num_microbatches
            elif reshard_after_backward:  # `reshard_after_forward=False`
                expected_all_gather_count *= num_microbatches
            elif mode == "all":  # `reshard_after_forward/backward=False`
                # Only reshard parameters after the last microbatch's backward,
                # so there should not be any more all-gathers
                pass
            elif mode == "root_only":  # `reshard_after_forward/backward=False`
                # The MLPs should still contribute all-gathers in each
                # microbatch forward
                expected_all_gather_count += num_mlps * (num_microbatches - 1)
            self.assertEqual(all_gather_count, expected_all_gather_count)

            for param in ref_model.parameters():
                if param.grad is not None:
                    dist.all_reduce(param.grad, op=dist.ReduceOp.AVG)
            check_sharded_parity(self, ref_model, model)
            for _optim in (optim, ref_optim):
                _optim.step()
                # When `set_to_none=False`, we are exercising mixing
                # gradient accumulation with and without communication
                _optim.zero_grad(set_to_none=(iter_idx % 2))

    @skip_if_lt_x_gpu(2)
    def test_1f1b_microbatching(self):
        self.run_subtests(
            {
                "use_explicit_unshard": [False, True],
                "reshard_after_backward": [False, True],
            },
            self._test_1f1b_microbatching,
        )

    def _test_1f1b_microbatching(
        self, use_explicit_unshard: bool, reshard_after_backward: bool
    ):
        torch.manual_seed(42)
        model_args = ModelArgs(dropout_p=0.0)
        model = Transformer(model_args)
        ref_model = copy.deepcopy(model).to(device_type)
        ref_optim = torch.optim.AdamW(ref_model.parameters(), lr=1e-2)
        for module in model.modules():
            if isinstance(module, TransformerBlock):
                fully_shard(module, reshard_after_forward=False)
        fully_shard(model, reshard_after_forward=False)
        optim = torch.optim.AdamW(model.parameters(), lr=1e-2)

        num_microbatches = 3
        local_batch_size = 2
        torch.manual_seed(42 + self.rank + 1)
        inps = [
            torch.randint(
<<<<<<< HEAD
                0, model_args.vocab_size, (local_batch_size, 16), device=device_type
=======
                0,
                model_args.vocab_size,
                (local_batch_size, 16),
                device=device_type.type,
>>>>>>> 5bb156a7
            )
            for _ in range(num_microbatches)
        ]

        # Before pipelining, we may prefer to issue all all-gathers ahead of
        # time to increase overlap opportunity at no difference in parameter
        # memory usage since we do not reshard after forward
        if use_explicit_unshard:
            for module in model.modules():
                if isinstance(module, FSDPModule):
                    module.unshard(async_op=True)

        # Emulate the 1f1b pipeline schedule and only reduce gradients on the
        # last microbatch
        losses: list[torch.Tensor] = []
        ref_losses: list[torch.Tensor] = []
        for inp_idx, inp in enumerate(inps):
            is_last_microbatch = inp_idx == num_microbatches - 1
            model.set_requires_gradient_sync(is_last_microbatch)
            model.set_is_last_backward(is_last_microbatch)
            if not reshard_after_backward:
                model.set_reshard_after_backward(is_last_microbatch)
            losses.append(model(inp).sum())
            losses[-1].backward()
            ref_losses.append(ref_model(inp).sum())
            ref_losses[-1].backward()
        for param in ref_model.parameters():
            dist.all_reduce(param.grad, op=dist.ReduceOp.AVG)

        for loss, ref_loss in zip(losses, ref_losses):
            self.assertEqual(loss, ref_loss)
        optim.step()
        ref_optim.step()
        check_sharded_parity(self, ref_model, model)


class TestFullyShardNDTraining(FSDPTest):
    @property
    def world_size(self) -> int:
<<<<<<< HEAD
        return min(8, torch.accelerator.device_count())
=======
        return min(8, torch.get_device_module(device_type).device_count())
>>>>>>> 5bb156a7

    def init_global_mesh(self) -> DeviceMesh:
        # Prefer to test with >=8 GPUs, but for 2 GPUs, use 2-way TP
        dp_size = 2 if self.world_size > 2 else 1
        pp_size = 2 if self.world_size > 4 else 1
        return init_device_mesh(
<<<<<<< HEAD
            device_type,
=======
            device_type.type,
>>>>>>> 5bb156a7
            (pp_size, dp_size, self.world_size // (dp_size * pp_size)),
            mesh_dim_names=("pp", "dp", "tp"),
        )

    @skip_if_lt_x_gpu(4)
    def test_2d_mlp_with_nd_mesh(self):
        global_mesh = self.init_global_mesh()
        self.run_subtests(
            {
                "reshard_after_forward": [False, True],
                "use_activation_checkpointing": [False, True],
                "mlp_dim": [3, 5, 16, 17],
                "foreach": [False],
            },
            functools.partial(self._test_2d_mlp_with_nd_mesh, global_mesh),
        )

    def _test_2d_mlp_with_nd_mesh(
        self,
        global_mesh: DeviceMesh,
        reshard_after_forward: bool,
        use_activation_checkpointing: bool,
        mlp_dim: int,
        foreach: bool,
    ):
        global_mesh = self.init_global_mesh()
        _, dp_mesh, tp_mesh = (
            global_mesh["pp"],
            global_mesh["dp"],
            global_mesh["tp"],
        )
        dp_pg = dp_mesh.get_group()  # used for `replicate()`

        torch.manual_seed(42)
        model = MLPStack(mlp_dim)
        ref_model = copy.deepcopy(model).to(device_type)
<<<<<<< HEAD
        replicate(ref_model, device_ids=[self.rank], process_group=dp_pg)
=======
        replicate(
            ref_model,
            device_ids=[self.rank],
            process_group=dp_pg,
        )
>>>>>>> 5bb156a7
        ref_optim = torch.optim.Adam(ref_model.parameters(), lr=1e-2, foreach=foreach)
        model.parallelize(
            tp_mesh,
            dp_mesh,
            use_activation_checkpointing,
            reshard_after_forward=reshard_after_forward,
        )
        optim = torch.optim.Adam(model.parameters(), lr=1e-2, foreach=foreach)

        torch.manual_seed(42 + dp_pg.rank() + 1)
<<<<<<< HEAD
        device = torch.device(device_type)
=======
        device = device_type
>>>>>>> 5bb156a7
        for iter_idx in range(10):
            inp = torch.randn((8, mlp_dim), device=device)
            losses: list[torch.Tensor] = []
            for _model, _optim in ((ref_model, ref_optim), (model, optim)):
                _optim.zero_grad(set_to_none=(iter_idx % 2 == 0))
                losses.append(_model(inp).sum())
                losses[-1].backward()
                _optim.step()
            self.assertEqual(losses[0], losses[1])

        for _, p in model.named_parameters():
            self.assertIsInstance(p, DTensor)
            self.assertEqual(p.device_mesh.ndim, 2)
            self.assertEqual(len(p.placements), 2)
            self.assertEqual(p.device_mesh.mesh_dim_names, ("dp", "tp"))


class TestFullyShardHSDP3DTraining(FSDPTest):
    @property
    def world_size(self) -> int:
<<<<<<< HEAD
        return min(8, torch.accelerator.device_count())

    def init_global_mesh(self) -> DeviceMesh:
        return init_device_mesh(
            device_type,
=======
        return min(8, torch.get_device_module(device_type).device_count())

    def init_global_mesh(self) -> DeviceMesh:
        return init_device_mesh(
            device_type.type,
>>>>>>> 5bb156a7
            (2, 2, 2),
            mesh_dim_names=("dp_replicate", "dp_shard", "tp"),
        )

    @skip_if_lt_x_gpu(8)
    def test_3d_mlp_with_nd_mesh(self):
        global_mesh = self.init_global_mesh()
        self.run_subtests(
            {
                "reshard_after_forward": [False, True],
                "use_activation_checkpointing": [False, True],
                "mlp_dim": [3, 5, 16, 17],
                "foreach": [False],
            },
            functools.partial(self._test_3d_mlp_with_nd_mesh, global_mesh),
        )

    def _test_3d_mlp_with_nd_mesh(
        self,
        global_mesh: DeviceMesh,
        reshard_after_forward: bool,
        use_activation_checkpointing: bool,
        mlp_dim: int,
        foreach: bool,
    ):
        global_mesh = self.init_global_mesh()
        dp_mesh, tp_mesh = global_mesh["dp_replicate", "dp_shard"], global_mesh["tp"]
        dp_pg = dp_mesh._flatten().get_group()  # used for `replicate()`

        torch.manual_seed(42)
        model = MLPStack(mlp_dim)
        ref_model = copy.deepcopy(model).to(device_type)
<<<<<<< HEAD
        replicate(ref_model, device_ids=[self.rank], process_group=dp_pg)
=======
        replicate(
            ref_model,
            device_ids=[self.rank],
            process_group=dp_pg,
        )
>>>>>>> 5bb156a7
        ref_optim = torch.optim.Adam(ref_model.parameters(), lr=1e-2, foreach=foreach)
        model.parallelize(
            tp_mesh,
            dp_mesh,
            use_activation_checkpointing,
            reshard_after_forward=reshard_after_forward,
        )
        # Checking paramters match orig model is critical to validate .full_tensor correctly replicates the
        # strided-sharded layers.
        for ref_p, p in zip(ref_model.parameters(), model.parameters()):
            self.assertIsInstance(p, DTensor)
            self.assertEqual(ref_p, p.full_tensor())

        optim = torch.optim.Adam(model.parameters(), lr=1e-2, foreach=foreach)

        torch.manual_seed(42 + dp_pg.rank() + 1)
<<<<<<< HEAD
        device = torch.device(device_type)
=======
        device = device_type
>>>>>>> 5bb156a7
        for iter_idx in range(10):
            inp = torch.randn((8, mlp_dim), device=device)
            losses: list[torch.Tensor] = []
            for _model, _optim in ((ref_model, ref_optim), (model, optim)):
                _optim.zero_grad(set_to_none=(iter_idx % 2 == 0))
                losses.append(_model(inp).sum())
                losses[-1].backward()
                _optim.step()
            self.assertEqual(losses[0], losses[1])

        for _, p in model.named_parameters():
            self.assertIsInstance(p, DTensor)
            self.assertEqual(p.device_mesh.ndim, 3)
            self.assertEqual(len(p.placements), 3)
            self.assertEqual(
                p.device_mesh.mesh_dim_names, ("dp_replicate", "dp_shard", "tp")
            )


class TestFullyShardHSDPTraining(FSDPTest):
    @property
    def world_size(self) -> int:
<<<<<<< HEAD
        return min(4, torch.accelerator.device_count())
=======
        return min(4, torch.get_device_module(device_type).device_count())
>>>>>>> 5bb156a7

    @skip_if_lt_x_gpu(2)
    def test_train_parity_hsdp(self):
        shard_size = 2 if self.world_size > 2 else 1
        replicate_size = self.world_size // shard_size
        global_mesh = init_device_mesh(
<<<<<<< HEAD
            device_type,
=======
            device_type.type,
>>>>>>> 5bb156a7
            (replicate_size, shard_size),
            mesh_dim_names=("dp_replicate", "dp_shard"),
        )
        self.run_subtests(
            {
                "reshard_after_forward": [False, True],
                "use_activation_checkpointing": [False, True],
                "mlp_dim": [3, 16, 17],
                "sync_gradients_at_last_batch": [True, False],
            },
            functools.partial(self._test_train_parity_hsdp, global_mesh),
        )

    def _test_train_parity_hsdp(
        self,
        global_mesh: DeviceMesh,
        reshard_after_forward: bool,
        use_activation_checkpointing: bool,
        mlp_dim: int,
        sync_gradients_at_last_batch: bool,
    ):
        torch.manual_seed(42)
        model = nn.Sequential(
            nn.LayerNorm(mlp_dim, bias=False),
            MLP(mlp_dim, dim_multiplier=3),
            MLP(mlp_dim),
            MLP(mlp_dim, dim_multiplier=3),
        )
        ref_model = copy.deepcopy(model).to(device_type)
<<<<<<< HEAD
        replicate(ref_model, device_ids=[self.rank])
=======
        replicate(
            ref_model,
            device_ids=[self.rank],
        )
>>>>>>> 5bb156a7
        ref_optim = torch.optim.Adam(ref_model.parameters(), lr=1e-2)
        for mlp in model:
            if use_activation_checkpointing:
                checkpoint(mlp)
            fully_shard(
                mlp, mesh=global_mesh, reshard_after_forward=reshard_after_forward
            )
        fully_shard(
            model, mesh=global_mesh, reshard_after_forward=reshard_after_forward
        )
        optim = torch.optim.Adam(model.parameters(), lr=1e-2)
        check_sharded_parity(self, ref_model, model)
        torch.manual_seed(42 + self.rank + 1)
<<<<<<< HEAD
        device = torch.device(device_type)
=======
        device = device_type
>>>>>>> 5bb156a7
        num_microbatches = 3
        for iter_idx in range(5):
            for microbatch_idx in range(num_microbatches):
                is_last_microbatch = microbatch_idx == num_microbatches - 1
                if sync_gradients_at_last_batch:
                    model.set_requires_gradient_sync(is_last_microbatch)
                inp = torch.randn((8, mlp_dim), device=device)
                losses: list[torch.Tensor] = []
                for _model, _optim in ((ref_model, ref_optim), (model, optim)):
                    losses.append(_model(inp).sum())
                    losses[-1].backward()
                self.assertEqual(losses[0], losses[1])
            check_sharded_parity(self, ref_model, model)
            for _model, _optim in ((ref_model, ref_optim), (model, optim)):
                _optim.step()
                _optim.zero_grad(set_to_none=(iter_idx % 2 == 0))
            check_sharded_parity(self, ref_model, model)


class TestFullyShardCustomForwardMethod(FSDPTest):
    @property
    def world_size(self) -> int:
<<<<<<< HEAD
        return min(torch.accelerator.device_count(), 2)
=======
        return min(torch.get_device_module(device_type).device_count(), 2)
>>>>>>> 5bb156a7

    @skip_if_lt_x_gpu(2)
    def test_register_fsdp_forward_method(self):
        """Based on https://github.com/pytorch/pytorch/issues/109385"""

        class VisionTransformer(nn.Module):
            def __init__(self) -> None:
                super().__init__()
                self.patch_proj = nn.Conv2d(3, 1024, kernel_size=14, stride=14)

            def forward_features(self, imgs: torch.Tensor) -> torch.Tensor:
                return self.patch_proj(imgs).flatten(2).transpose(1, 2)

            def forward(self, imgs: torch.Tensor) -> torch.Tensor:
                return self.forward_features(imgs).sum(dim=1)

        class Model(nn.Module):
            def __init__(self) -> None:
                super().__init__()
                self.vit, self.projector = VisionTransformer(), nn.Linear(1024, 256)

            def forward(self, imgs: torch.Tensor) -> torch.Tensor:
                # Run `vit.forward_features`, which is not `forward`!
                patch_embeddings = self.vit.forward_features(imgs)
                return self.projector(patch_embeddings)

        torch.manual_seed(42)
        model = Model()
        ref_model = copy.deepcopy(model).to(device_type)
        fully_shard(model.vit)
        fully_shard(model.projector)
        fully_shard(model)
        register_fsdp_forward_method(model.vit, "forward_features")

        torch.manual_seed(42 + self.rank + 1)
<<<<<<< HEAD
        inp = torch.randn(4, 3, 224, 224, device=device_type)
=======
        inp = torch.randn(4, 3, 224, 224, device=device_type.type)
>>>>>>> 5bb156a7
        ref_loss = ref_model(inp).sum()
        loss = model(inp).sum()
        self.assertEqual(ref_loss, loss)
        ref_loss.backward()
        loss.backward()
        for param in ref_model.parameters():
            dist.all_reduce(param.grad, op=dist.ReduceOp.AVG)
        check_sharded_parity(self, ref_model, model)


if __name__ == "__main__":
    run_tests()<|MERGE_RESOLUTION|>--- conflicted
+++ resolved
@@ -53,15 +53,11 @@
 c10d_ops = torch.ops.c10d
 funcol = torch.ops.c10d_functional
 
-<<<<<<< HEAD
-device_type = torch.accelerator.current_accelerator().type
-=======
 from torch.testing._internal.common_fsdp import get_devtype
 
 
 device_type = torch.device(get_devtype())
 
->>>>>>> 5bb156a7
 
 class TestFullyShardForwardInputs(FSDPTestMultiThread):
     @property
@@ -70,11 +66,7 @@
 
     @skip_if_lt_x_gpu(1)
     def test_root_move_forward_input_to_device(self):
-<<<<<<< HEAD
-        device = torch.device(device_type, 0)
-=======
         device = torch.device(device_type.type, 0)
->>>>>>> 5bb156a7
 
         class ParamlessModule(nn.Module):
             def forward(self, x: torch.Tensor, ys: tuple[torch.Tensor, ...]):
@@ -108,11 +100,7 @@
     @skip_if_lt_x_gpu(1)
     def test_param_registration_after_forward(self):
         """Tests the parameter registration after forward."""
-<<<<<<< HEAD
-        device = torch.device(device_type, 0)
-=======
         device = torch.device(device_type.type, 0)
->>>>>>> 5bb156a7
         # Single FSDP group
         for reshard_after_forward in (True, False, 2):
             torch.manual_seed(42)
@@ -123,11 +111,7 @@
                 dist.broadcast(param, src=0)
             ref_model = copy.deepcopy(model)
             fully_shard(model, reshard_after_forward=reshard_after_forward)  # root only
-<<<<<<< HEAD
-            inp = torch.randn((2, 3), device=device_type)
-=======
             inp = torch.randn((2, 3), device=device_type.type)
->>>>>>> 5bb156a7
             self._assert_dtensor_params(model.parameters())
             self._assert_same_params(model.parameters(), ref_model.parameters())
             model(inp)  # root does not reshard after forward
@@ -170,20 +154,12 @@
     @skip_if_lt_x_gpu(1)
     def test_param_registration_after_backward(self):
         """Tests the parameter registration after backward."""
-<<<<<<< HEAD
-        device = torch.device(device_type, 0)
-=======
         device = torch.device(device_type.type, 0)
->>>>>>> 5bb156a7
         # Single FSDP group
         for reshard_after_forward in (True, False, 2):
             model = MLP(8, device)
             fully_shard(model, reshard_after_forward=reshard_after_forward)  # root only
-<<<<<<< HEAD
-            inp = torch.randn((2, 8), device=device_type)
-=======
             inp = torch.randn((2, 8), device=device_type.type)
->>>>>>> 5bb156a7
             self._assert_dtensor_params(model.parameters())
             model(inp).sum().backward()
             self._assert_dtensor_params(model.parameters())
@@ -233,11 +209,7 @@
         # NOTE: Test fp64 instead of a lower precision dtype like bf16 for
         # better numerics. The important part is changing the dtype.
         torch.manual_seed(42)
-<<<<<<< HEAD
-        mlp_dim, device, dtype = 4, torch.device(device_type), torch.float64
-=======
         mlp_dim, device, dtype = 4, device_type, torch.float64
->>>>>>> 5bb156a7
         model = MLP(mlp_dim, device=device)
         for param in model.parameters():
             dist.broadcast(param, src=0)
@@ -254,11 +226,7 @@
         optim = torch.optim.Adam(model.parameters(), lr=1e-2, foreach=True)
         check_sharded_parity(self, ref_model, model)
         torch.manual_seed(42 + self.rank + 1)
-<<<<<<< HEAD
-        inp = torch.randn((2, mlp_dim), device=device_type, dtype=dtype)
-=======
         inp = torch.randn((2, mlp_dim), device=device_type.type, dtype=dtype)
->>>>>>> 5bb156a7
         for iter_idx in range(10):
             losses: list[torch.Tensor] = []
             for _model in (ref_model, model):
@@ -281,11 +249,7 @@
 class TestFullyShard1DTrainingCore(FSDPTest):
     @property
     def world_size(self) -> int:
-<<<<<<< HEAD
-        return min(8, torch.accelerator.device_count())
-=======
         return min(8, torch.get_device_module(device_type).device_count())
->>>>>>> 5bb156a7
 
     @skip_if_lt_x_gpu(2)
     def test_train_parity_single_group_shard_dim0(self):
@@ -338,11 +302,7 @@
         fully_shard(model, shard_placement_fn=shard_placement_fn)
         optim = torch.optim.Adam(model.parameters(), lr=1e-2)
         torch.manual_seed(42 + self.rank + 1)
-<<<<<<< HEAD
-        inp = (torch.randn((4, lin_shapes[0][0]), device=device_type),)
-=======
         inp = (torch.randn((4, lin_shapes[0][0]), device=device_type.type),)
->>>>>>> 5bb156a7
         for iter_idx in range(10):
             losses: list[torch.Tensor] = []
             for _model, _optim in ((ref_model, ref_optim), (model, optim)):
@@ -364,11 +324,7 @@
         self.run_subtests(
             {
                 "reshard_after_forward": [True, False, 2],
-<<<<<<< HEAD
-                "device_type": [device_type],
-=======
                 "device_type": [device_type.type],
->>>>>>> 5bb156a7
                 "offload_policy": [OffloadPolicy()],
                 "delay_after_forward": [False, True],
                 "delay_before_all_gather": [False, True],
@@ -393,11 +349,7 @@
                     CPUOffloadPolicy(pin_memory=True),
                     CPUOffloadPolicy(pin_memory=False),
                 ],
-<<<<<<< HEAD
-                "device_type": [device_type],
-=======
                 "device_type": [device_type.type],
->>>>>>> 5bb156a7
                 "delay_after_forward": [False, True],
                 "delay_before_all_gather": [False, True],
                 "delay_before_reduce_scatter": [False, True],
@@ -418,11 +370,7 @@
         self.run_subtests(
             {
                 "reshard_after_forward": [True],
-<<<<<<< HEAD
-                "device_type": [device_type],
-=======
                 "device_type": [device_type.type],
->>>>>>> 5bb156a7
                 "offload_policy": [OffloadPolicy()],
                 "delay_after_forward": [False, True],
                 "delay_before_all_gather": [False, True],
@@ -453,11 +401,7 @@
             in (2, 3)
         ):
             return
-<<<<<<< HEAD
-        assert device_type in (device_type, "cpu"), f"{device_type}"
-=======
         assert device_type in ("cuda", "hpu", "xpu", "cpu"), f"{device_type}"
->>>>>>> 5bb156a7
         torch.manual_seed(42)
         vocab_size = 1024
         model_args = ModelArgs(
@@ -470,14 +414,10 @@
         model = Transformer(model_args)
         ref_model = copy.deepcopy(model)
         if device_type == device_type:
-<<<<<<< HEAD
-            replicate(ref_model.to(device_type), device_ids=[self.rank])
-=======
             replicate(
                 ref_model.to(device_type),
                 device_ids=[self.rank],
             )
->>>>>>> 5bb156a7
         else:
             gloo_pg = dist.new_group(backend="gloo")
             replicate(ref_model, process_group=gloo_pg)
@@ -502,15 +442,6 @@
         orig_reduce_scatter = dist.reduce_scatter_tensor
 
         def delayed_all_gather(*args, **kwargs):
-<<<<<<< HEAD
-            if device_type == 'cuda':
-                torch.cuda._sleep(int(delay_in_ms * get_cycles_per_ms()))
-            return orig_all_gather(*args, **kwargs)
-
-        def delayed_reduce_scatter(*args, **kwargs):
-            if device_type == 'cuda':
-                torch.cuda._sleep(int(delay_in_ms * get_cycles_per_ms()))
-=======
             torch.get_device_module(device_type)._sleep(
                 int(delay_in_ms * get_cycles_per_ms())
             )
@@ -520,7 +451,6 @@
             torch.get_device_module(device_type)._sleep(
                 int(delay_in_ms * get_cycles_per_ms())
             )
->>>>>>> 5bb156a7
             return orig_reduce_scatter(*args, **kwargs)
 
         torch.manual_seed(42 + self.rank + 1)
@@ -542,14 +472,6 @@
                     _optim.zero_grad(set_to_none=(iter_idx % 2 == 0))
                     losses.append(_model(inp).sum())
                     if _model is model and delay_after_forward:
-<<<<<<< HEAD
-                        if device_type == 'cuda':
-                            torch.cuda._sleep(int(delay_in_ms * get_cycles_per_ms()))
-                    losses[-1].backward()
-                    if _model is model and delay_before_optim:
-                        if device_type == 'cuda':
-                            torch.cuda._sleep(int(delay_in_ms * get_cycles_per_ms()))
-=======
                         torch.get_device_module(device_type)._sleep(
                             int(delay_in_ms * get_cycles_per_ms())
                         )
@@ -558,7 +480,6 @@
                         torch.get_device_module(device_type)._sleep(
                             int(delay_in_ms * get_cycles_per_ms())
                         )
->>>>>>> 5bb156a7
                     _optim.step()
                 self.assertEqual(losses[0], losses[1])
 
@@ -578,11 +499,7 @@
         fully_shard(model)
         optim = torch.optim.Adam(model.parameters(), lr=1e-2, foreach=True)
         torch.manual_seed(42 + self.rank)
-<<<<<<< HEAD
-        inp = torch.randn((8, lin_dim), device=torch.device(device_type))
-=======
         inp = torch.randn((8, lin_dim), device=device_type)
->>>>>>> 5bb156a7
 
         ref_root_loss = ref_model(inp).sum()
         ref_root_loss.backward()
@@ -601,12 +518,7 @@
 
         root_loss = model(inp).sum()
         root_loss.backward()
-<<<<<<< HEAD
-        if device_type == 'cuda':
-            torch.cuda._sleep(int(100 * get_cycles_per_ms()))
-=======
         torch.get_device_module(device_type)._sleep(int(100 * get_cycles_per_ms()))
->>>>>>> 5bb156a7
         optim.step()
         optim.zero_grad()
         nonroot_loss = model[0](inp).sum()
@@ -641,11 +553,7 @@
                 return self.outer(i + j)
 
         torch.manual_seed(42)
-<<<<<<< HEAD
-        model = MultiForwardModule(device=device_type)
-=======
         model = MultiForwardModule(device=device_type.type)
->>>>>>> 5bb156a7
         ref_model = copy.deepcopy(model)
         replicate(
             ref_model,
@@ -657,11 +565,7 @@
         optim = torch.optim.Adam(model.parameters(), lr=1e-2)
 
         torch.manual_seed(42 + self.rank)
-<<<<<<< HEAD
-        inp = torch.randn((32, 4), device=device_type)
-=======
         inp = torch.randn((32, 4), device=device_type.type)
->>>>>>> 5bb156a7
         for iter_idx in range(10):
             losses: list[torch.Tensor] = []
             for _model, _optim in ((ref_model, ref_optim), (model, optim)):
@@ -699,11 +603,7 @@
             layer.set_modules_to_backward_prefetch(layers_to_prefetch)
 
         torch.manual_seed(42 + self.rank)
-<<<<<<< HEAD
-        inp = torch.randint(0, model_args.vocab_size, (2, 8), device=device_type)
-=======
         inp = torch.randint(0, model_args.vocab_size, (2, 8), device=device_type.type)
->>>>>>> 5bb156a7
         for _ in range(10):
             losses: list[torch.Tensor] = []
             for _model, _optim in ((ref_model, ref_optim), (model, optim)):
@@ -719,11 +619,7 @@
         torch.manual_seed(42)
         model_args = ModelArgs(dropout_p=0.0)
         model = Transformer(model_args)
-<<<<<<< HEAD
-        ref_model = replicate(copy.deepcopy(model).to(device_type))
-=======
         ref_model = replicate(copy.deepcopy(model).to(device_type.type))
->>>>>>> 5bb156a7
         ref_optim = torch.optim.AdamW(ref_model.parameters(), lr=1e-2)
         for layer in itertools.chain(model.layers, [model]):
             fully_shard(layer)
@@ -732,23 +628,15 @@
         def step_post_hook(
             fsdp_module: FSDPModule, opt: torch.optim.Optimizer, args, kwargs
         ) -> None:
-<<<<<<< HEAD
-            post_optim_event = torch.accelerator.current_stream().record_event()
-=======
             post_optim_event = (
                 torch.get_device_module(device_type).current_stream().record_event()
             )
->>>>>>> 5bb156a7
             fsdp_module.set_post_optim_event(post_optim_event)
 
         optim.register_step_post_hook(functools.partial(step_post_hook, model))
 
         torch.manual_seed(42 + self.rank)
-<<<<<<< HEAD
-        inp = torch.randint(0, model_args.vocab_size, (2, 8), device=device_type)
-=======
         inp = torch.randint(0, model_args.vocab_size, (2, 8), device=device_type.type)
->>>>>>> 5bb156a7
         # Track all losses and check for equality at the end to avoid a CPU
         # sync point after each iteration
         ref_losses: list[torch.Tensor] = []
@@ -765,12 +653,7 @@
             optim.step()
             # Sleep after the optimizer step to allow CPU to run ahead into the
             # next iteration's forward, exercising the post-optim stream sync
-<<<<<<< HEAD
-            if device_type == 'cuda':
-                torch.cuda._sleep(int(25 * get_cycles_per_ms()))
-=======
             torch.get_device_module(device_type)._sleep(int(25 * get_cycles_per_ms()))
->>>>>>> 5bb156a7
         for ref_loss, loss in zip(ref_losses, losses):
             self.assertEqual(ref_loss, loss)
 
@@ -780,11 +663,7 @@
     def world_size(self) -> int:
         # Since these tests run with a larger transformer model, they may see
         # some numeric drift with >2 GPUs
-<<<<<<< HEAD
-        return min(torch.accelerator.device_count(), 2)
-=======
         return min(torch.get_device_module(device_type).device_count(), 2)
->>>>>>> 5bb156a7
 
     @skip_if_lt_x_gpu(2)
     @compiled_fsdp_test(compile_compute_on_module=Transformer)
@@ -814,11 +693,7 @@
             return
         torch.manual_seed(42)
         vocab_size = 1024
-<<<<<<< HEAD
-        with torch.device(torch.device(device_type)):
-=======
         with torch.device(device_type):
->>>>>>> 5bb156a7
             model_args = ModelArgs(
                 n_layers=3,
                 n_heads=4,
@@ -875,11 +750,7 @@
         torch.manual_seed(42 + self.rank)
         # Reuse the same input across iterations to avoid loss explosion from
         # trying to learn from random inputs
-<<<<<<< HEAD
-        inp = torch.randint(0, vocab_size, (3, 64), device=device_type)
-=======
         inp = torch.randint(0, vocab_size, (3, 64), device=device_type.type)
->>>>>>> 5bb156a7
         check_sharded_parity(
             self, ref_model, model, prefixes_to_ignore=prefixes_to_ignore
         )
@@ -906,11 +777,7 @@
 class TestFullyShardShardPlacementFnMultiProcess(FSDPTest):
     @property
     def world_size(self) -> int:
-<<<<<<< HEAD
-        return min(8, torch.accelerator.device_count())
-=======
         return min(8, torch.get_device_module(device_type).device_count())
->>>>>>> 5bb156a7
 
     @skip_if_lt_x_gpu(2)
     def test_train_parity_shard_placement_fn_shard_largest_dim(self):
@@ -933,11 +800,7 @@
             self.assertEqual(full_param, ref_param)
 
         torch.manual_seed(42 + self.rank)
-<<<<<<< HEAD
-        inp = torch.randint(0, model_args.vocab_size, (2, 16), device=device_type)
-=======
         inp = torch.randint(0, model_args.vocab_size, (2, 16), device=device_type.type)
->>>>>>> 5bb156a7
         for iter_idx in range(5):
             ref_loss = ref_model(inp).sum()
             loss = model(inp).sum()
@@ -989,11 +852,7 @@
             self.assertTrue(param.is_contiguous())
             self.assertTrue(param.to_local().is_contiguous())
 
-<<<<<<< HEAD
-        inp = torch.randn((2, dim), device=device_type)
-=======
         inp = torch.randn((2, dim), device=device_type.type)
->>>>>>> 5bb156a7
         model(inp).sum().backward()
 
         for param in model.parameters():
@@ -1006,11 +865,7 @@
 class TestFullyShardSharedParams(FSDPTest):
     @property
     def world_size(self) -> int:
-<<<<<<< HEAD
-        return min(4, torch.accelerator.device_count())
-=======
         return min(4, torch.get_device_module(device_type).device_count())
->>>>>>> 5bb156a7
 
     @skip_if_lt_x_gpu(2)
     def test_train_parity_with_shared_params(self):
@@ -1031,14 +886,10 @@
         model_args = ModelArgs(n_layers=3, dropout_p=0.0, weight_tying=True)
         model = Transformer(model_args)
         ref_model = copy.deepcopy(model).to(device_type)
-<<<<<<< HEAD
-        replicate(ref_model, device_ids=[self.rank])
-=======
         replicate(
             ref_model,
             device_ids=[self.rank],
         )
->>>>>>> 5bb156a7
         ref_optim = torch.optim.Adam(ref_model.parameters(), lr=1e-2)
         for module in model.modules():
             if isinstance(module, TransformerBlock):
@@ -1050,13 +901,9 @@
 
         torch.manual_seed(42 + self.rank + 1)
         for iter_idx in range(10):
-<<<<<<< HEAD
-            inp = torch.randint(0, model_args.vocab_size, (2, 16), device=device_type)
-=======
             inp = torch.randint(
                 0, model_args.vocab_size, (2, 16), device=device_type.type
             )
->>>>>>> 5bb156a7
             losses: list[torch.Tensor] = []
             for _model, _optim in ((ref_model, ref_optim), (model, optim)):
                 _optim.zero_grad(set_to_none=(iter_idx % 2 == 0))
@@ -1069,11 +916,7 @@
 class TestFullyShardGradientAccumulation(FSDPTest):
     @property
     def world_size(self) -> int:
-<<<<<<< HEAD
-        return min(4, torch.accelerator.device_count())
-=======
         return min(4, torch.get_device_module(device_type).device_count())
->>>>>>> 5bb156a7
 
     @skip_if_lt_x_gpu(2)
     def test_gradient_accumulation(self):
@@ -1081,22 +924,14 @@
         Tests gradient accumulation with/without gradient reduction and
         with/without resharding after backward.
         """
-<<<<<<< HEAD
-        meshes = [init_device_mesh(device_type, (self.world_size,))]  # always test FSDP
-=======
         meshes = [
             init_device_mesh(device_type.type, (self.world_size,))
         ]  # always test FSDP
->>>>>>> 5bb156a7
         if self.world_size == 4:  # test HSDP too if enough GPUs
             shard_size, replicate_size = 2, 2
             meshes.append(
                 init_device_mesh(
-<<<<<<< HEAD
-                    device_type,
-=======
                     device_type.type,
->>>>>>> 5bb156a7
                     (replicate_size, shard_size),
                     mesh_dim_names=("dp_replicate", "dp_shard"),
                 )
@@ -1193,11 +1028,7 @@
             for microbatch_idx in range(num_microbatches):
                 is_last_microbatch = microbatch_idx == num_microbatches - 1
                 set_backward_flags(model, is_last_microbatch)
-<<<<<<< HEAD
-                inp = torch.randn(batch_size, lin_dim, device=device_type)
-=======
                 inp = torch.randn(batch_size, lin_dim, device=device_type.type)
->>>>>>> 5bb156a7
                 losses: list[torch.Tensor] = []
                 for _model in (ref_model, model):
                     with CommDebugMode() as comm_mode:
@@ -1299,14 +1130,10 @@
         torch.manual_seed(42 + self.rank + 1)
         inps = [
             torch.randint(
-<<<<<<< HEAD
-                0, model_args.vocab_size, (local_batch_size, 16), device=device_type
-=======
                 0,
                 model_args.vocab_size,
                 (local_batch_size, 16),
                 device=device_type.type,
->>>>>>> 5bb156a7
             )
             for _ in range(num_microbatches)
         ]
@@ -1346,22 +1173,14 @@
 class TestFullyShardNDTraining(FSDPTest):
     @property
     def world_size(self) -> int:
-<<<<<<< HEAD
-        return min(8, torch.accelerator.device_count())
-=======
         return min(8, torch.get_device_module(device_type).device_count())
->>>>>>> 5bb156a7
 
     def init_global_mesh(self) -> DeviceMesh:
         # Prefer to test with >=8 GPUs, but for 2 GPUs, use 2-way TP
         dp_size = 2 if self.world_size > 2 else 1
         pp_size = 2 if self.world_size > 4 else 1
         return init_device_mesh(
-<<<<<<< HEAD
-            device_type,
-=======
             device_type.type,
->>>>>>> 5bb156a7
             (pp_size, dp_size, self.world_size // (dp_size * pp_size)),
             mesh_dim_names=("pp", "dp", "tp"),
         )
@@ -1398,15 +1217,11 @@
         torch.manual_seed(42)
         model = MLPStack(mlp_dim)
         ref_model = copy.deepcopy(model).to(device_type)
-<<<<<<< HEAD
-        replicate(ref_model, device_ids=[self.rank], process_group=dp_pg)
-=======
         replicate(
             ref_model,
             device_ids=[self.rank],
             process_group=dp_pg,
         )
->>>>>>> 5bb156a7
         ref_optim = torch.optim.Adam(ref_model.parameters(), lr=1e-2, foreach=foreach)
         model.parallelize(
             tp_mesh,
@@ -1417,11 +1232,7 @@
         optim = torch.optim.Adam(model.parameters(), lr=1e-2, foreach=foreach)
 
         torch.manual_seed(42 + dp_pg.rank() + 1)
-<<<<<<< HEAD
-        device = torch.device(device_type)
-=======
         device = device_type
->>>>>>> 5bb156a7
         for iter_idx in range(10):
             inp = torch.randn((8, mlp_dim), device=device)
             losses: list[torch.Tensor] = []
@@ -1442,19 +1253,11 @@
 class TestFullyShardHSDP3DTraining(FSDPTest):
     @property
     def world_size(self) -> int:
-<<<<<<< HEAD
-        return min(8, torch.accelerator.device_count())
-
-    def init_global_mesh(self) -> DeviceMesh:
-        return init_device_mesh(
-            device_type,
-=======
         return min(8, torch.get_device_module(device_type).device_count())
 
     def init_global_mesh(self) -> DeviceMesh:
         return init_device_mesh(
             device_type.type,
->>>>>>> 5bb156a7
             (2, 2, 2),
             mesh_dim_names=("dp_replicate", "dp_shard", "tp"),
         )
@@ -1487,15 +1290,11 @@
         torch.manual_seed(42)
         model = MLPStack(mlp_dim)
         ref_model = copy.deepcopy(model).to(device_type)
-<<<<<<< HEAD
-        replicate(ref_model, device_ids=[self.rank], process_group=dp_pg)
-=======
         replicate(
             ref_model,
             device_ids=[self.rank],
             process_group=dp_pg,
         )
->>>>>>> 5bb156a7
         ref_optim = torch.optim.Adam(ref_model.parameters(), lr=1e-2, foreach=foreach)
         model.parallelize(
             tp_mesh,
@@ -1512,11 +1311,7 @@
         optim = torch.optim.Adam(model.parameters(), lr=1e-2, foreach=foreach)
 
         torch.manual_seed(42 + dp_pg.rank() + 1)
-<<<<<<< HEAD
-        device = torch.device(device_type)
-=======
         device = device_type
->>>>>>> 5bb156a7
         for iter_idx in range(10):
             inp = torch.randn((8, mlp_dim), device=device)
             losses: list[torch.Tensor] = []
@@ -1539,22 +1334,14 @@
 class TestFullyShardHSDPTraining(FSDPTest):
     @property
     def world_size(self) -> int:
-<<<<<<< HEAD
-        return min(4, torch.accelerator.device_count())
-=======
         return min(4, torch.get_device_module(device_type).device_count())
->>>>>>> 5bb156a7
 
     @skip_if_lt_x_gpu(2)
     def test_train_parity_hsdp(self):
         shard_size = 2 if self.world_size > 2 else 1
         replicate_size = self.world_size // shard_size
         global_mesh = init_device_mesh(
-<<<<<<< HEAD
-            device_type,
-=======
             device_type.type,
->>>>>>> 5bb156a7
             (replicate_size, shard_size),
             mesh_dim_names=("dp_replicate", "dp_shard"),
         )
@@ -1584,14 +1371,10 @@
             MLP(mlp_dim, dim_multiplier=3),
         )
         ref_model = copy.deepcopy(model).to(device_type)
-<<<<<<< HEAD
-        replicate(ref_model, device_ids=[self.rank])
-=======
         replicate(
             ref_model,
             device_ids=[self.rank],
         )
->>>>>>> 5bb156a7
         ref_optim = torch.optim.Adam(ref_model.parameters(), lr=1e-2)
         for mlp in model:
             if use_activation_checkpointing:
@@ -1605,11 +1388,7 @@
         optim = torch.optim.Adam(model.parameters(), lr=1e-2)
         check_sharded_parity(self, ref_model, model)
         torch.manual_seed(42 + self.rank + 1)
-<<<<<<< HEAD
-        device = torch.device(device_type)
-=======
         device = device_type
->>>>>>> 5bb156a7
         num_microbatches = 3
         for iter_idx in range(5):
             for microbatch_idx in range(num_microbatches):
@@ -1632,11 +1411,7 @@
 class TestFullyShardCustomForwardMethod(FSDPTest):
     @property
     def world_size(self) -> int:
-<<<<<<< HEAD
-        return min(torch.accelerator.device_count(), 2)
-=======
         return min(torch.get_device_module(device_type).device_count(), 2)
->>>>>>> 5bb156a7
 
     @skip_if_lt_x_gpu(2)
     def test_register_fsdp_forward_method(self):
@@ -1672,11 +1447,7 @@
         register_fsdp_forward_method(model.vit, "forward_features")
 
         torch.manual_seed(42 + self.rank + 1)
-<<<<<<< HEAD
-        inp = torch.randn(4, 3, 224, 224, device=device_type)
-=======
         inp = torch.randn(4, 3, 224, 224, device=device_type.type)
->>>>>>> 5bb156a7
         ref_loss = ref_model(inp).sum()
         loss = model(inp).sum()
         self.assertEqual(ref_loss, loss)
