# Owner(s): ["oncall: distributed"]

import sys

import torch
import torch.distributed as dist
import torch.nn as nn
from torch.distributed._composable.fsdp import fully_shard
from torch.distributed._composable.fsdp.fully_shard import FSDPModule as FSDP2
from torch.distributed.device_mesh import init_device_mesh
from torch.distributed.tensor import DTensor
from torch.distributed.tensor.experimental import implicit_replication
from torch.nn.parallel import DistributedDataParallel as DDP
from torch.testing._internal.common_distributed import skip_if_lt_x_gpu
from torch.testing._internal.common_fsdp import FSDPTest, get_devtype
from torch.testing._internal.common_utils import (
    instantiate_parametrized_tests,
    run_tests,
    TEST_WITH_DEV_DBG_ASAN,
)


device_type = torch.device(get_devtype())

if not dist.is_available():
    print("Distributed not available, skipping tests", file=sys.stderr)
    sys.exit(0)

if TEST_WITH_DEV_DBG_ASAN:
    print(
        "Skip dev-asan as torch + multiprocessing spawn have known issues",
        file=sys.stderr,
    )
    sys.exit(0)

device_type = torch.accelerator.current_accelerator().type

class C(nn.Module):
    def __init__(self, dim: int) -> None:
        super().__init__()

        self.lin_c = nn.Linear(dim, dim)

    def forward(self, x: torch.Tensor) -> torch.Tensor:
        return self.lin_c(x)


class B(nn.Module):
    def __init__(self, dim: int, subtrahend: torch.Tensor) -> None:
        super().__init__()

        self.lin_b = nn.Linear(dim, dim)
        self.module_c = C(dim)
        self.subtrahend = nn.Parameter(subtrahend)

    def forward(self, x: torch.Tensor) -> torch.Tensor:
        c_result = self.module_c(x)
        return self.lin_b(c_result) - self.subtrahend


class A(nn.Module):
    def __init__(
        self, dim: int, addend: torch.Tensor, subtrahend: torch.Tensor
    ) -> None:
        super().__init__()

        self.module_b = B(dim, subtrahend)
        self.addend = nn.Parameter(addend)

    def forward(self, x: torch.Tensor) -> torch.Tensor:
        result = self.module_b(x) + self.addend
        return result.sum()


class Y(nn.Module):
    def __init__(self) -> None:
        super().__init__()
        p = torch.randn(10, device=device_type)
        self.p = nn.Parameter(p)


class X(nn.Module):
    def __init__(self) -> None:
        super().__init__()
        q = torch.randn(10, device=device_type)
        self.q = nn.Parameter(q)
        self.y = Y()


def _append_prefix(prefix: str, name: str) -> str:
    if prefix != "" and name != "":
        return prefix + "." + name
    else:
        return prefix + name


def _generate_model_and_input() -> nn.Module:
    dim = 8

    torch.manual_seed(42)
    addend = torch.randn((dim, dim), device=device_type)

    torch.manual_seed(70)
    subend = torch.randn((dim, dim), device=device_type)

<<<<<<< HEAD
    model = A(dim, addend, subend).to(device=device_type)
=======
    model = A(dim, addend, subend).to(device_type)
>>>>>>> 5bb156a7

    torch.manual_seed(84)
    inp = torch.randn((dim, dim), device=device_type)

    return model, inp


def _find_name_param_mappings(module: torch.nn.Module, prefix: str):
    name_to_param_map = {}
    param_to_name_map = {}
    for name, param in module.named_parameters(prefix):
        name_to_param_map[name] = param
        param_to_name_map[param] = name
    return name_to_param_map, param_to_name_map


def _discover_ddp_ignored_params(module: torch.nn.Module, prefix: str):
    ddp_ignore_parameters: list[str] = []
    if isinstance(module, FSDP2):
        ddp_ignore_parameters = [name for name, _ in module.named_parameters(prefix)]
    else:
        for name, child in list(module.named_children()):
            # post order traversal
            path = _append_prefix(prefix, name)
            ignored_params = _discover_ddp_ignored_params(child, path)
            ddp_ignore_parameters.extend(ignored_params)

    return ddp_ignore_parameters


def _modify_ddp_ignored_params(
    ddp_ignored_param_names: list[str],
    fsdp_ignored_params: set[torch.nn.Parameter],
    name_to_param_map: dict,
):
    modified_list = []
    for name in ddp_ignored_param_names:
        assert name in name_to_param_map
        param = name_to_param_map[name]
        if param not in fsdp_ignored_params:
            # DDP can ignore only if it is not ignored by FSDP
            modified_list.append(name)
    return modified_list


def _get_full_tensor(name, param):
    if isinstance(param, DTensor):
        return param.full_tensor()
    else:
        return param


def _discover_fsdp_ignored_params(
    module: torch.nn.Module, ignored_path, path: str
) -> set[torch.nn.Parameter]:
    total_ignored_params = set()

    if ignored_path == path:
        # Ignore all parameters inside module
        name_parameters = dict(module.named_parameters(path))
        total_ignored_params = set(name_parameters.values())

        for _ in module.buffers(recurse=True):
            # yet to handle ignoring buffers
            raise AssertionError("Yet to handle ignoring buffers")
    else:
        for name, sub_module in list(module.named_children()):
            child_path = _append_prefix(path, name)
            child_ignored_params = _discover_fsdp_ignored_params(
                sub_module, ignored_path, child_path
            )
            total_ignored_params = total_ignored_params | child_ignored_params

    return total_ignored_params


def _post_order_wrap_fsdp(
    module: torch.nn.Module,
    mesh,
    path: str,
    ignored_path: str,
    ignored_params: set[torch.nn.Parameter],
) -> torch.nn.Module:
    if ignored_path != path:
        for name, sub_module in list(module.named_children()):
            child_path = _append_prefix(path, name)
            _post_order_wrap_fsdp(
                sub_module, mesh, child_path, ignored_path, ignored_params
            )

        fully_shard(module, mesh=mesh, ignored_params=ignored_params)

    return module


def _find_all_fsdped_modules(module: torch.nn.Module, path) -> set[str]:
    result = set()
    for name, child in list(module.named_children()):
        child_path = _append_prefix(path, name)
        child_result = _find_all_fsdped_modules(child, child_path)
        result = result | child_result
    if isinstance(module, FSDP2):
        result.add(path)
    return result


class TestFullyShardIgnoreParams(FSDPTest):
    """Tests for fully_shard ignore params"""

    def compare_params(self, name, ref_param, test_param):
        ref_full_tensor = _get_full_tensor(name, ref_param)
        test_full_tensor = _get_full_tensor(name, test_param)
        self.assertTrue(torch.allclose(ref_full_tensor, test_full_tensor))

    def compare_ref_test_params(self, ref_name_to_param_map, test_name_to_param_map):
        for name in ref_name_to_param_map:
            self.assertTrue(name in test_name_to_param_map)

        for name in test_name_to_param_map:
            self.assertTrue(name in ref_name_to_param_map)

        for name, ref_param in ref_name_to_param_map.items():
            test_param = test_name_to_param_map[name]
            self.compare_params(name, ref_param, test_param)

    @skip_if_lt_x_gpu(2)
    def test_ddp_A_fsdp_B_ddp_C(self):
        default_pg = dist.distributed_c10d._get_default_group()
<<<<<<< HEAD
        mesh = init_device_mesh(device_type, mesh_shape=(default_pg.size(),))
=======
        mesh = init_device_mesh(device_type.type, mesh_shape=(default_pg.size(),))
>>>>>>> 5bb156a7

        ref_model, ref_inp = _generate_model_and_input()

        ref_model = DDP(ref_model, process_group=default_pg)
        ref_optim = torch.optim.Adam(ref_model.parameters(), lr=1e-2)
        ref_name_to_param_map, _ = _find_name_param_mappings(ref_model, "")

        test_model, test_inp = _generate_model_and_input()

        # Computes the mappings before applying FSDP and DDP
        test_name_to_param_map, _ = _find_name_param_mappings(test_model, "")

        ignored_path = "module_b.module_c"

        fsdp_ignored_params = _discover_fsdp_ignored_params(
            test_model, ignored_path=ignored_path, path=""
        )
        test_model.module_b = _post_order_wrap_fsdp(
            test_model.module_b,
            mesh=mesh,
            path="module_b",
            ignored_path=ignored_path,
            ignored_params=fsdp_ignored_params,
        )

        fsdped_modules = _find_all_fsdped_modules(test_model, "")
        self.assertEqual(fsdped_modules, {"module_b", "module_b.lin_b"})

        ddp_ignored_param_names = _discover_ddp_ignored_params(test_model, "")
        self.assertEqual(
            set(ddp_ignored_param_names),
            {
                "module_b.subtrahend",
                "module_b.lin_b.weight",
                "module_b.lin_b.bias",
                "module_b.module_c.lin_c.weight",
                "module_b.module_c.lin_c.bias",
            },
        )

        modified_ddp_ignored_param_names = _modify_ddp_ignored_params(
            ddp_ignored_param_names, fsdp_ignored_params, test_name_to_param_map
        )
        self.assertEqual(
            set(modified_ddp_ignored_param_names),
            {"module_b.subtrahend", "module_b.lin_b.weight", "module_b.lin_b.bias"},
        )

        DDP._set_params_and_buffers_to_ignore_for_model(
            module=test_model,
            params_and_buffers_to_ignore=modified_ddp_ignored_param_names,
        )
        test_model = DDP(test_model, broadcast_buffers=False)
        test_optim = torch.optim.Adam(test_model.parameters(), lr=1e-2)

        # Recomputes the mappings after applying FSDP and DDP
        test_name_to_param_map, _ = _find_name_param_mappings(test_model, "")

        # Compare ref and test parameters before iterations
        self.compare_ref_test_params(ref_name_to_param_map, test_name_to_param_map)

        for _ in range(3):
            ref_loss = ref_model(ref_inp)
            test_loss = test_model(test_inp)

            # Compare ref and test loss at each step
            self.assertTrue(torch.allclose(ref_loss, test_loss))
            ref_loss.backward()
            test_loss.backward()

            with implicit_replication():
                ref_optim.step()
                ref_optim.zero_grad()
                test_optim.step()
                test_optim.zero_grad()

                # Compare ref and test parameters at each step
                self.compare_ref_test_params(
                    ref_name_to_param_map, test_name_to_param_map
                )


instantiate_parametrized_tests(TestFullyShardIgnoreParams)

if __name__ == "__main__":
    run_tests()<|MERGE_RESOLUTION|>--- conflicted
+++ resolved
@@ -103,11 +103,7 @@
     torch.manual_seed(70)
     subend = torch.randn((dim, dim), device=device_type)
 
-<<<<<<< HEAD
-    model = A(dim, addend, subend).to(device=device_type)
-=======
     model = A(dim, addend, subend).to(device_type)
->>>>>>> 5bb156a7
 
     torch.manual_seed(84)
     inp = torch.randn((dim, dim), device=device_type)
@@ -236,11 +232,7 @@
     @skip_if_lt_x_gpu(2)
     def test_ddp_A_fsdp_B_ddp_C(self):
         default_pg = dist.distributed_c10d._get_default_group()
-<<<<<<< HEAD
-        mesh = init_device_mesh(device_type, mesh_shape=(default_pg.size(),))
-=======
         mesh = init_device_mesh(device_type.type, mesh_shape=(default_pg.size(),))
->>>>>>> 5bb156a7
 
         ref_model, ref_inp = _generate_model_and_input()
 
