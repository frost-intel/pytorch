# Owner(s): ["oncall: distributed"]

import contextlib
import copy
import functools
import math
import threading
from typing import Any, Optional, Union

import torch
import torch.distributed as dist
import torch.nn as nn
import torch.utils._pytree as pytree
from torch.autograd.grad_mode import _unsafe_preserve_version_counter
from torch.distributed.device_mesh import DeviceMesh, init_device_mesh
from torch.distributed.fsdp import fully_shard, MixedPrecisionPolicy
from torch.testing._internal.common_distributed import skip_if_lt_x_gpu
from torch.testing._internal.common_fsdp import (
    check_sharded_parity,
    FSDPTest,
    FSDPTestMultiThread,
    get_devtype,
    MLP,
)
from torch.testing._internal.common_utils import run_tests, TEST_XPU
from torch.testing._internal.two_tensor import TwoTensor

device_type = torch.accelerator.current_accelerator().type

device_type = torch.device(get_devtype())


def two_tensor_fsdp_pre_all_gather_v1(
    self, mesh: DeviceMesh
) -> tuple[tuple[torch.Tensor, ...], Any]:
    all_gather_inputs = (self.a, self.b)
    metadata = None
    return all_gather_inputs, metadata


def two_tensor_fsdp_pre_all_gather_v2(
    self,
    mesh: DeviceMesh,
    outer_size: torch.Size,
    outer_stride: tuple[int, ...],
    module: nn.Module,
    mp_policy: MixedPrecisionPolicy,
) -> tuple[tuple[torch.Tensor, ...], Any]:
    all_gather_inputs = (self.a, self.b)
    metadata = None
    return all_gather_inputs, metadata


def two_tensor_fsdp_post_all_gather(
    self,
    all_gather_outputs: tuple[torch.Tensor, ...],
    metadata: Any,
    param_dtype: torch.dtype,
    *,
    out: Optional[torch.Tensor] = None,
) -> Union[tuple[torch.Tensor, tuple[torch.Tensor, ...]], None]:
    assert metadata is None, f"{metadata}"
    a, b = all_gather_outputs
    if out is not None:
        assert isinstance(out, TwoTensor), f"{type(out)}"
        if a.dtype == param_dtype:
            assert a.untyped_storage().data_ptr() == out.a.untyped_storage().data_ptr()
            assert b.untyped_storage().data_ptr() == out.b.untyped_storage().data_ptr()
        else:
            assert out.a.dtype == param_dtype, f"{out.a.dtype} {param_dtype}"
            assert out.b.dtype == param_dtype, f"{out.b.dtype} {param_dtype}"
            out.a.copy_(a)
            out.b.copy_(b)
        return
    tensors_to_free = (a, b)
    # If the cast is real, then the all-gather outputs will not alias the
    # returned `TwoTensor`'s `a` and `b`
    two_tensor = TwoTensor(a, b).to(param_dtype)
    return two_tensor, tensors_to_free


class BFloat16AllGatherTensor(torch.Tensor):
    @staticmethod
    def __new__(cls, data: torch.Tensor, pad_in_pre_all_gather: bool = True):
        return torch.Tensor._make_wrapper_subclass(
            cls,
            data.shape,
            data.stride(),
            data.storage_offset(),
            dtype=data.dtype,
            device=data.device,
        )

    def __init__(self, data: torch.Tensor, pad_in_pre_all_gather: bool = True):
        self._data = data
        self._pad_in_pre_all_gather = pad_in_pre_all_gather

    def fsdp_pre_all_gather(
        self,
        mesh: DeviceMesh,
        outer_size: torch.Size,
        outer_stride: tuple[int, ...],
        module: nn.Module,
        mp_policy: MixedPrecisionPolicy,
    ) -> tuple[tuple[torch.Tensor, ...], Any]:
        assert mesh.ndim == 1, f"{mesh.ndim}"
        mesh_size = mesh.size()
        requires_padding = outer_size[0] % mesh_size != 0
        if requires_padding and self._pad_in_pre_all_gather:
            sharded_padded_size = list(outer_size)
            sharded_padded_size[0] = math.ceil(outer_size[0] / mesh_size)
            padded_out = torch.empty(
                sharded_padded_size, dtype=torch.bfloat16, device=self.device
            )
            padded_out[: self._data.size(0)].copy_(self._data)
            return (padded_out,), None
        else:
            return self._data.to(torch.bfloat16), None

    def fsdp_post_all_gather(
        self,
        all_gather_outputs: tuple[torch.Tensor, ...],
        metadata: Any,
        param_dtype: torch.dtype,
        *,
        out: Optional[torch.Tensor] = None,
    ) -> Union[tuple[torch.Tensor, tuple[torch.Tensor, ...]], None]:
        assert metadata is None, f"{metadata}"
        (tensor,) = all_gather_outputs
        assert tensor.dtype == torch.bfloat16, f"{tensor.dtype}"
        if out is not None:
            with _unsafe_preserve_version_counter(out):
                out.copy_(tensor)
            return
        upcast_tensor = tensor.to(param_dtype)
        return upcast_tensor, (tensor, upcast_tensor)

    @classmethod
    def __torch_dispatch__(cls, func, types, args, kwargs):
        pad_in_pre_all_gather = None

        def unwrap(x: cls):
            nonlocal pad_in_pre_all_gather
            if pad_in_pre_all_gather is None:
                pad_in_pre_all_gather = x._pad_in_pre_all_gather
            else:
                assert pad_in_pre_all_gather == x._pad_in_pre_all_gather
            return x._data

        out = func(
            *pytree.tree_map_only(cls, unwrap, args),
            **pytree.tree_map_only(cls, unwrap, kwargs),
        )
        return pytree.tree_map_only(
            torch.Tensor, lambda x: cls(x, pad_in_pre_all_gather), out
        )

    def __tensor_flatten__(self):
        return ["_data"], None

    @staticmethod
    def __tensor_unflatten__(
        inner_tensors, outer_size: torch.Size, outer_stride: tuple[int, ...]
    ):
        return inner_tensors["_data"]

    def __repr__(self):
        return f"{self.__class__.__name__}({self._data})"


class TestFullyShardAllGatherExtensionsCommon:
    @property
    def world_size(self) -> int:
        return 2

    @contextlib.contextmanager
    def _patch_two_tensor_fsdp_all_gather(self, pre_all_gather_version: int):
        lock = threading.Lock()
        if pre_all_gather_version == 1:
            TwoTensor.fsdp_pre_all_gather = two_tensor_fsdp_pre_all_gather_v1
        elif pre_all_gather_version == 2:
            TwoTensor.fsdp_pre_all_gather = two_tensor_fsdp_pre_all_gather_v2
        TwoTensor.fsdp_post_all_gather = two_tensor_fsdp_post_all_gather
        dist.barrier()
        try:
            yield
        finally:
            dist.barrier()
            with lock:  # only one thread needs to delete
                if hasattr(TwoTensor, "fsdp_pre_all_gather"):
                    delattr(TwoTensor, "fsdp_pre_all_gather")
                if hasattr(TwoTensor, "fsdp_post_all_gather"):
                    delattr(TwoTensor, "fsdp_post_all_gather")

    def _init_two_tensor_mlp(self) -> nn.Module:
        # Disable bias because the reference model will end up with a bias
        # gradient that is a `TwoTensor`, whereas the FSDP model does not
        model = nn.Sequential(*[MLP(8, bias=False) for _ in range(3)])
        for mlp in model:
            mlp.in_proj.weight = nn.Parameter(
                TwoTensor(mlp.in_proj.weight, mlp.in_proj.weight.clone())
            )
            mlp.out_proj.weight = nn.Parameter(
                TwoTensor(mlp.out_proj.weight, mlp.out_proj.weight.clone())
            )
        return model


class TestFullyShardAllGatherExtensionsMultiProcess(
    TestFullyShardAllGatherExtensionsCommon, FSDPTest
):
    @skip_if_lt_x_gpu(2)
    def test_all_gather_extensions_train_parity(self):
        with self._patch_two_tensor_fsdp_all_gather(pre_all_gather_version=1):
            self.run_subtests(
                {"reshard_after_forward": [True, False]},
                self._test_all_gather_extensions_train_parity,
            )
        with self._patch_two_tensor_fsdp_all_gather(pre_all_gather_version=2):
            self.run_subtests(
                {"reshard_after_forward": [True, False]},
                self._test_all_gather_extensions_train_parity,
            )

    def _test_all_gather_extensions_train_parity(self, reshard_after_forward: bool):
        torch.manual_seed(42)
        model = self._init_two_tensor_mlp()
<<<<<<< HEAD
        ref_model = copy.deepcopy(model).to(device=device_type)
=======
        ref_model = copy.deepcopy(model).to(device_type)
>>>>>>> 5bb156a7
        ref_optim = torch.optim.Adam(ref_model.parameters(), lr=1e-2, foreach=True)
        fully_shard_fn = functools.partial(
            fully_shard, reshard_after_forward=reshard_after_forward
        )
        for mlp in model:
            fully_shard_fn(mlp)
        fully_shard_fn(model)
        optim = torch.optim.Adam(model.parameters(), lr=1e-2, foreach=True)
        check_sharded_parity(self, ref_model, model)

        torch.manual_seed(42 + self.rank + 1)
        inp = torch.randn((2, 8), device=device_type)
        for iter_idx in range(10):
            losses: list[torch.Tensor] = []
            for _model in (ref_model, model):
                losses.append(_model(inp).sum())
                losses[-1].backward()
                if _model is ref_model:
                    for _, param in _model.named_parameters():
                        dist.all_reduce(param.grad)
                        param.grad.detach().div_(self.world_size)
            self.assertEqual(losses[0], losses[1])
            check_sharded_parity(self, ref_model, model)
            for _optim in (ref_optim, optim):
                _optim.step()
                _optim.zero_grad(set_to_none=(iter_idx % 2 == 0))
            check_sharded_parity(self, ref_model, model)


class TestFullyShardAllGatherExtensionsMultiThread(
    TestFullyShardAllGatherExtensionsCommon, FSDPTestMultiThread
):
    @property
    def world_size(self) -> int:
        return min(8, torch.accelerator.device_count())

    @property
    def device(self) -> torch.device:
<<<<<<< HEAD
        return torch.device("{}:0".format(device_type))

    @unittest.skipIf(not TEST_CUDA and not TEST_XPU, "no cuda and no xpu")
=======
        return torch.device(device_type)

    @skip_if_lt_x_gpu(1)
>>>>>>> 5bb156a7
    def test_all_gather_extensions_end_to_end(self):
        with self._patch_two_tensor_fsdp_all_gather(pre_all_gather_version=1):
            self.run_subtests(
                {"reshard_after_forward": [True, False]},
                self._test_all_gather_extensions_end_to_end,
            )
        with self._patch_two_tensor_fsdp_all_gather(pre_all_gather_version=2):
            self.run_subtests(
                {"reshard_after_forward": [True, False]},
                self._test_all_gather_extensions_end_to_end,
            )

    def _test_all_gather_extensions_end_to_end(self, reshard_after_forward: bool):
        # Check that we can run the meta-device initialization flow
        with torch.device("meta"):
            model = self._init_two_tensor_mlp()
        for param in model.parameters():
            self.assertEqual(param.device, torch.device("meta"))
        fully_shard_fn = functools.partial(
            fully_shard,
            reshard_after_forward=reshard_after_forward,
            mp_policy=MixedPrecisionPolicy(param_dtype=torch.bfloat16),
        )
        for mlp in model:
            fully_shard_fn(mlp)
        fully_shard_fn(model)
        model.to_empty(device=self.device)
        for param in model.parameters():
            nn.init.trunc_normal_(param)
        optim = torch.optim.Adam(model.parameters(), lr=1e-2, foreach=True)

        # Run a few iterations to check for errors
        torch.manual_seed(42 + self.rank + 1)
        inp = torch.randn((2, 8), device=device_type)
        for _ in range(3):
            model(inp).sum().backward()
            optim.step()
            optim.zero_grad()

<<<<<<< HEAD
    @unittest.skipIf(not TEST_CUDA and not TEST_XPU, "no cuda and no xpu")
=======
    @skip_if_lt_x_gpu(1)
>>>>>>> 5bb156a7
    def test_all_gather_extensions_monkey_patch(self):
        tls = threading.local()
        tls.ran_pre_all_gather = False

        # Define a pre/post-all-gather pair that quantizes to bf16 for the
        # all-gather and de-quantizes back to the parameter dtype
        def fsdp_pre_all_gather(
            self,
            mesh: DeviceMesh,
            outer_size: torch.Size,
            outer_stride: tuple[int, ...],
            module: nn.Module,
            mp_policy: MixedPrecisionPolicy,
        ) -> tuple[tuple[torch.Tensor, ...], Any]:
            nonlocal tls
            tls.ran_pre_all_gather = True
            return (self.to(torch.bfloat16),), None

        @torch.no_grad()
        def fsdp_post_all_gather(
            self,
            all_gather_outputs: tuple[torch.Tensor, ...],
            metadata: Any,
            param_dtype: torch.dtype,
            *,
            out: Optional[torch.Tensor] = None,
        ) -> Union[tuple[torch.Tensor, tuple[torch.Tensor, ...]], None]:
            (tensor,) = all_gather_outputs
            assert metadata is None, f"{metadata}"
            assert tensor.dtype == torch.bfloat16, f"{tensor.dtype}"
            if out is not None:
                with _unsafe_preserve_version_counter(out):
                    out.copy_(tensor)
                return
            upcast_tensor = tensor.to(param_dtype)
            return upcast_tensor, (tensor, upcast_tensor)

        with torch.device("meta"):
            model = self._init_two_tensor_mlp()
        for mlp in model:
            fully_shard(mlp)
        fully_shard(model)
        model.to_empty(device=self.device)
        for param in model.parameters():
            nn.init.trunc_normal_(param)
        # Monkey patch the pre/post-all-gather functions *after* `to_empty()`
        # since the local tensor objects change from materialization
        self.assertGreater(sum("weight" in n for n, _ in model.named_parameters()), 0)
        for param_name, param in model.named_parameters():
            if "weight" in param_name:
                # Need to use `_local_tensor` to patch the tensor object
                local_param = param._local_tensor
                # Monkey patch on the `torch.Tensor` as instance methods to
                # show that the extension can work even without a subclass
                local_param.fsdp_pre_all_gather = fsdp_pre_all_gather.__get__(
                    local_param
                )
                local_param.fsdp_post_all_gather = fsdp_post_all_gather.__get__(
                    local_param
                )
        optim = torch.optim.Adam(model.parameters(), lr=1e-2, foreach=True)

        # Run a few iterations to check for errors
        torch.manual_seed(42 + self.rank + 1)
        inp = torch.randn((2, 8), device=device_type)
        for _ in range(3):
            model(inp).sum().backward()
            optim.step()
            optim.zero_grad()
        assert tls.ran_pre_all_gather

<<<<<<< HEAD
    @unittest.skipIf(not TEST_CUDA and not TEST_XPU, "no cuda and no xpu")
=======
    @skip_if_lt_x_gpu(1)
>>>>>>> 5bb156a7
    def test_all_gather_extension_outer_size_stride(self):
        """
        NOTE: We cannot easily test the incorrect case where the user-defined
        ``fsdp_pre_all_gather`` does not correctly pad the local tensor because
        only some ranks may require padding, in which case only those ranks
        will error out and the all-gather will timeout.
        """
        assert (
            self.world_size >= 2
        ), f"Assumes world size of at least 2 but got {self.world_size=}"
        model = MLP(dim=3, dim_multiplier=3)
        for module in model.modules():
            for param_name, param in module.named_parameters(recurse=False):
                if "weight" in param_name:
                    param = nn.Parameter(BFloat16AllGatherTensor(param))
                    setattr(module, param_name, param)
        fully_shard(model)
        optim = torch.optim.AdamW(model.parameters(), lr=1e-2, fused=True)
        torch.manual_seed(42 + self.rank + 1)
        inp = torch.randn((2, 3), device=device_type)
        loss = model(inp).sum()
        loss.backward()
        optim.step()
        optim.zero_grad()

<<<<<<< HEAD
    @unittest.skipIf(not TEST_CUDA and TEST_XPU, "no cuda and no xpu")
=======
    @skip_if_lt_x_gpu(1)
>>>>>>> 5bb156a7
    def test_all_gather_extension_hsdp_mesh(self):
        tls = threading.local()
        replicate_size = 2
        shard_size = self.world_size // replicate_size
        mesh = init_device_mesh(
<<<<<<< HEAD
            device_type,
=======
            device_type.type,
>>>>>>> 5bb156a7
            (replicate_size, shard_size),
            mesh_dim_names=("dp_replicate", "dp_shard"),
        )

        def fsdp_pre_all_gather(
            self,
            mesh: DeviceMesh,
            outer_size: torch.Size,
            outer_stride: tuple[int, ...],
            module: nn.Module,
            mp_policy: MixedPrecisionPolicy,
        ) -> tuple[tuple[torch.Tensor, ...], Any]:
            nonlocal tls
            tls.mesh = mesh
            return (self,), None

        @torch.no_grad()
        def fsdp_post_all_gather(
            self,
            all_gather_outputs: tuple[torch.Tensor, ...],
            metadata: Any,
            param_dtype: torch.dtype,
            *,
            out: Optional[torch.Tensor] = None,
        ) -> Union[tuple[torch.Tensor, tuple[torch.Tensor, ...]], None]:
            (tensor,) = all_gather_outputs
            if out is not None:
                return
            return tensor, (tensor,)

        model = self._init_two_tensor_mlp()
        for mlp in model:
            fully_shard(mlp, mesh=mesh)
        fully_shard(model, mesh=mesh)
        self.assertGreater(sum("weight" in n for n, _ in model.named_parameters()), 0)
        for param_name, param in model.named_parameters():
            if "weight" in param_name:
                # Need to use `_local_tensor` to patch the tensor object
                local_param = param._local_tensor
                # Monkey patch on the `torch.Tensor` as instance methods to
                # show that the extension can work even without a subclass
                local_param.fsdp_pre_all_gather = fsdp_pre_all_gather.__get__(
                    local_param
                )
                local_param.fsdp_post_all_gather = fsdp_post_all_gather.__get__(
                    local_param
                )

        inp = torch.randn((2, 8), device=device_type)
        model(inp)
        # Check that FSDP passes only the shard mesh to the pre-all-gather
        self.assertEqual(tls.mesh.ndim, 1)
        self.assertEqual(tls.mesh.size(), shard_size)


if __name__ == "__main__":
    run_tests()<|MERGE_RESOLUTION|>--- conflicted
+++ resolved
@@ -225,11 +225,7 @@
     def _test_all_gather_extensions_train_parity(self, reshard_after_forward: bool):
         torch.manual_seed(42)
         model = self._init_two_tensor_mlp()
-<<<<<<< HEAD
-        ref_model = copy.deepcopy(model).to(device=device_type)
-=======
         ref_model = copy.deepcopy(model).to(device_type)
->>>>>>> 5bb156a7
         ref_optim = torch.optim.Adam(ref_model.parameters(), lr=1e-2, foreach=True)
         fully_shard_fn = functools.partial(
             fully_shard, reshard_after_forward=reshard_after_forward
@@ -268,15 +264,9 @@
 
     @property
     def device(self) -> torch.device:
-<<<<<<< HEAD
-        return torch.device("{}:0".format(device_type))
-
-    @unittest.skipIf(not TEST_CUDA and not TEST_XPU, "no cuda and no xpu")
-=======
         return torch.device(device_type)
 
     @skip_if_lt_x_gpu(1)
->>>>>>> 5bb156a7
     def test_all_gather_extensions_end_to_end(self):
         with self._patch_two_tensor_fsdp_all_gather(pre_all_gather_version=1):
             self.run_subtests(
@@ -316,11 +306,7 @@
             optim.step()
             optim.zero_grad()
 
-<<<<<<< HEAD
-    @unittest.skipIf(not TEST_CUDA and not TEST_XPU, "no cuda and no xpu")
-=======
     @skip_if_lt_x_gpu(1)
->>>>>>> 5bb156a7
     def test_all_gather_extensions_monkey_patch(self):
         tls = threading.local()
         tls.ran_pre_all_gather = False
@@ -392,11 +378,7 @@
             optim.zero_grad()
         assert tls.ran_pre_all_gather
 
-<<<<<<< HEAD
-    @unittest.skipIf(not TEST_CUDA and not TEST_XPU, "no cuda and no xpu")
-=======
     @skip_if_lt_x_gpu(1)
->>>>>>> 5bb156a7
     def test_all_gather_extension_outer_size_stride(self):
         """
         NOTE: We cannot easily test the incorrect case where the user-defined
@@ -422,21 +404,13 @@
         optim.step()
         optim.zero_grad()
 
-<<<<<<< HEAD
-    @unittest.skipIf(not TEST_CUDA and TEST_XPU, "no cuda and no xpu")
-=======
     @skip_if_lt_x_gpu(1)
->>>>>>> 5bb156a7
     def test_all_gather_extension_hsdp_mesh(self):
         tls = threading.local()
         replicate_size = 2
         shard_size = self.world_size // replicate_size
         mesh = init_device_mesh(
-<<<<<<< HEAD
-            device_type,
-=======
             device_type.type,
->>>>>>> 5bb156a7
             (replicate_size, shard_size),
             mesh_dim_names=("dp_replicate", "dp_shard"),
         )
