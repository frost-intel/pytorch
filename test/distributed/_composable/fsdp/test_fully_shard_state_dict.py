--- conflicted
+++ resolved
@@ -16,10 +16,6 @@
     RowwiseParallel,
 )
 from torch.testing._internal.common_distributed import skip_if_lt_x_gpu
-<<<<<<< HEAD
-from torch.testing._internal.common_fsdp import FSDPTest, FSDPTestMultiThread, MLP
-from torch.testing._internal.common_utils import run_tests, TEST_XPU
-=======
 from torch.testing._internal.common_fsdp import (
     FSDPTest,
     FSDPTestMultiThread,
@@ -27,7 +23,6 @@
     MLP,
 )
 from torch.testing._internal.common_utils import run_tests
->>>>>>> 5bb156a7
 from torch.testing._internal.distributed._tensor.common_dtensor import (
     ModelArgs,
     Transformer,
@@ -42,19 +37,11 @@
 class TestFullyShardStateDictMultiProcess(FSDPTest):
     @property
     def world_size(self) -> int:
-<<<<<<< HEAD
-        return min(8, torch.accelerator.device_count())
-
-    @skip_if_lt_x_gpu(2)
-    def test_dp_state_dict_save_load(self):
-        fsdp_mesh = init_device_mesh(device_type, (self.world_size,))
-=======
         return min(8, torch.get_device_module(device_type).device_count())
 
     @skip_if_lt_x_gpu(2)
     def test_dp_state_dict_save_load(self):
         fsdp_mesh = init_device_mesh(device_type.type, (self.world_size,))
->>>>>>> 5bb156a7
         self.run_subtests(
             {"mlp_dim": [2, 3, 4, 5], "mesh": [fsdp_mesh]},
             self._test_dp_state_dict_save_load,
@@ -73,11 +60,7 @@
         if self.world_size % 2 != 0:
             return
         hsdp_mesh = init_device_mesh(
-<<<<<<< HEAD
-            device_type,
-=======
             device_type.type,
->>>>>>> 5bb156a7
             (self.world_size // 2, 2),
             mesh_dim_names=("dp_replicate", "dp_shard"),
         )
@@ -127,11 +110,7 @@
         fully_shard_fn(model2, reshard_after_forward=False)
         self._test_state_dict_save_load(model2)
         ref_sharded_sd = model2.state_dict()
-<<<<<<< HEAD
-        inp = torch.randn((2, mlp_dim), device=device_type)
-=======
         inp = torch.randn((2, mlp_dim), device=device_type.type)
->>>>>>> 5bb156a7
         model2(inp)  # parameters are not resharded after this forward
         # Check that state dict hooks reshard
         sharded_sd = model2.state_dict()
@@ -183,20 +162,12 @@
             model.load_state_dict(sd, assign=True, strict=False)
 
         # lazy init without error
-<<<<<<< HEAD
-        inp = torch.rand((mlp_dim, mlp_dim), device=device_type)
-=======
         inp = torch.rand((mlp_dim, mlp_dim), device=device_type.type)
->>>>>>> 5bb156a7
 
         context = (
             self.assertRaisesRegex(
                 RuntimeError,
-<<<<<<< HEAD
-                rf"Found following parameters on non-CPU device: \[\('0.weight', device\(type=\'{device_type}\'",
-=======
                 rf"Found following parameters on non-CPU device: \[\('0.weight', device\(type='{device_type.type}'",
->>>>>>> 5bb156a7
             )
             if not cpu_state_dict
             else nullcontext()
@@ -211,13 +182,9 @@
     def test_2d_state_dict_correctness(self):
         dp_size = 2
         global_mesh = init_device_mesh(
-<<<<<<< HEAD
-            device_type, (dp_size, self.world_size // dp_size), mesh_dim_names=("dp", "tp")
-=======
             device_type.type,
             (dp_size, self.world_size // dp_size),
             mesh_dim_names=("dp", "tp"),
->>>>>>> 5bb156a7
         )
         dp_mesh, tp_mesh = global_mesh["dp"], global_mesh["tp"]
         torch.manual_seed(42)
@@ -257,13 +224,9 @@
     def test_dp_tp_state_dict_save_load(self):
         dp_size = 2
         global_mesh = init_device_mesh(
-<<<<<<< HEAD
-            device_type, (dp_size, self.world_size // dp_size), mesh_dim_names=("dp", "tp")
-=======
             device_type.type,
             (dp_size, self.world_size // dp_size),
             mesh_dim_names=("dp", "tp"),
->>>>>>> 5bb156a7
         )
         self.run_subtests(
             {"mlp_dim": [4, 6, 8, 10]},
@@ -294,11 +257,7 @@
     @skip_if_lt_x_gpu(4)
     def test_hsdp_tp_state_dict_save_load(self):
         global_mesh = init_device_mesh(
-<<<<<<< HEAD
-            device_type,
-=======
             device_type.type,
->>>>>>> 5bb156a7
             (2, 2, self.world_size // 4),
             mesh_dim_names=("dp_replicate", "dp_shard", "tp"),
         )
@@ -398,20 +357,12 @@
     def world_size(self):
         return 2
 
-<<<<<<< HEAD
-    @unittest.skipIf(not TEST_CUDA and not TEST_XPU, "no cuda and no xpu")
-=======
     @skip_if_lt_x_gpu(1)
->>>>>>> 5bb156a7
     def test_rank0_offload_full_state_dict(self):
         # Construct a reference unsharded model on all ranks
         model_args = ModelArgs(dropout_p=0.0)
         torch.manual_seed(42)
-<<<<<<< HEAD
-        ref_model = Transformer(model_args).to(device=device_type)
-=======
         ref_model = Transformer(model_args).to(device_type)
->>>>>>> 5bb156a7
         for param in ref_model.parameters():
             torch.distributed.broadcast(param.detach(), src=0)
 
