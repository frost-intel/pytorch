--- conflicted
+++ resolved
@@ -38,11 +38,7 @@
 class TestFullyShardMixedPrecisionTraining(FSDPTest):
     @property
     def world_size(self) -> int:
-<<<<<<< HEAD
-        return min(4, torch.accelerator.device_count())
-=======
         return min(4, torch.get_device_module(device_type).device_count())
->>>>>>> 5bb156a7
 
     def _init_models_and_optims(
         self,
@@ -53,11 +49,7 @@
     ):
         torch.manual_seed(42)
         model = nn.Sequential(*[MLP(16, torch.device("cpu")) for _ in range(3)])
-<<<<<<< HEAD
-        ref_model = copy.deepcopy(model).to(device=device_type)
-=======
         ref_model = copy.deepcopy(model).to(device_type)
->>>>>>> 5bb156a7
         ref_optim = torch.optim.Adam(ref_model.parameters(), lr=1e-2)
 
         def _shard_placement_fn(param: nn.Parameter) -> Optional[Shard]:
@@ -137,11 +129,7 @@
         )
 
         torch.manual_seed(42 + self.rank + 1)
-<<<<<<< HEAD
-        inp = torch.randn((4, 16), device=device_type, dtype=param_dtype)
-=======
         inp = torch.randn((4, 16), device=device_type.type, dtype=param_dtype)
->>>>>>> 5bb156a7
         for iter_idx in range(10):
             optim.zero_grad(set_to_none=(iter_idx % 2 == 0))
             fsdp_loss = model(inp).sum()
@@ -227,11 +215,7 @@
             reduce_scatter_with_assert, self, orig_reduce_scatter, assert_fn
         )
         torch.manual_seed(42 + self.rank + 1)
-<<<<<<< HEAD
-        inp = torch.randn((4, 16), device=device_type, dtype=param_dtype)
-=======
         inp = torch.randn((4, 16), device=device_type.type, dtype=param_dtype)
->>>>>>> 5bb156a7
         for iter_idx in range(10):
             optim.zero_grad(set_to_none=(iter_idx % 2 == 0))
             fsdp_loss = model(inp).sum()
@@ -280,11 +264,7 @@
             reduce_scatter_with_assert, self, orig_reduce_scatter, assert_fn
         )
         torch.manual_seed(42 + self.rank + 1)
-<<<<<<< HEAD
-        inp = torch.randn((4, 16), device=device_type, dtype=param_dtype)
-=======
         inp = torch.randn((4, 16), device=device_type.type, dtype=param_dtype)
->>>>>>> 5bb156a7
         for iter_idx in range(10):
             optim.zero_grad(set_to_none=(iter_idx % 2 == 0))
             fsdp_loss = model(inp).sum()
@@ -335,11 +315,7 @@
         # To emulate the mixed precision implementation where forward/backward
         # compute use bf16 and optimizer uses fp32, we maintain both an fp32
         # and a bf16 copy of the reference model
-<<<<<<< HEAD
-        ref_model = copy.deepcopy(model).to(device=device_type)
-=======
         ref_model = copy.deepcopy(model).to(device_type)
->>>>>>> 5bb156a7
         ref_model_compute = copy.deepcopy(ref_model).to(param_dtype)
         ref_optim = torch.optim.Adam(ref_model.parameters(), lr=1e-2)
         for mlp in model:
@@ -359,11 +335,7 @@
             reduce_scatter_with_assert, self, orig_reduce_scatter, assert_fn
         )
         torch.manual_seed(42 + self.rank + 1)
-<<<<<<< HEAD
-        device = torch.device(device_type)
-=======
         device = device_type
->>>>>>> 5bb156a7
         # Train on the same input to avoid loss explosion
         num_microbatches = 4
         inp = torch.randn((2 * num_microbatches, 16), device=device, dtype=param_dtype)
@@ -431,11 +403,7 @@
         model = SaveForwardInputsModel(
             forward_inputs,
             cast_forward_inputs=False,
-<<<<<<< HEAD
-        ).to(device=device_type)
-=======
         ).to(device_type)
->>>>>>> 5bb156a7
         fully_shard(model.c2, mp_policy=MixedPrecisionPolicy(param_dtype=torch.float16))
         fully_shard(model)
         model(x).sum().backward()
@@ -448,11 +416,7 @@
         forward_inputs: dict[nn.Module, torch.Tensor] = {}
         model = SaveForwardInputsModel(
             forward_inputs=forward_inputs, cast_forward_inputs=True
-<<<<<<< HEAD
-        ).to(device=device_type)
-=======
         ).to(device_type)
->>>>>>> 5bb156a7
         fully_shard(
             model.c2,
             mp_policy=MixedPrecisionPolicy(
@@ -470,11 +434,7 @@
         forward_inputs: dict[nn.Module, torch.Tensor] = {}
         model = SaveForwardInputsModel(
             forward_inputs=forward_inputs, cast_forward_inputs=False
-<<<<<<< HEAD
-        ).to(device=device_type)
-=======
         ).to(device_type)
->>>>>>> 5bb156a7
         fully_shard(
             model.c1,
             mp_policy=MixedPrecisionPolicy(
@@ -516,22 +476,13 @@
             def forward(self, x: torch.Tensor) -> torch.Tensor:
                 self.forward_inputs["model_input_x"] = x
                 y = torch.ones(
-<<<<<<< HEAD
-                    2, 100, device=device_type, dtype=torch.float32
-=======
                     2, 100, device=device_type.type, dtype=torch.float32
->>>>>>> 5bb156a7
                 )  # external input
                 return self.l2(self.l1(x), y)
 
         forward_inputs: dict[str, torch.Tensor] = {}
-<<<<<<< HEAD
-        model = ToyModel(forward_inputs).to(device=device_type)
-        x = torch.zeros(2, 100, device=device_type, dtype=torch.float32)
-=======
         model = ToyModel(forward_inputs).to(device_type)
         x = torch.zeros(2, 100, device=device_type.type, dtype=torch.float32)
->>>>>>> 5bb156a7
         fully_shard(
             model.l2,
             mp_policy=MixedPrecisionPolicy(
@@ -640,11 +591,7 @@
             reduce_scatter_with_assert, self, orig_reduce_scatter, assert_fn
         )
         with patch_reduce_scatter(reduce_scatter):
-<<<<<<< HEAD
-            inp = torch.randn((4, 32), device=device_type)
-=======
             inp = torch.randn((4, 32), device=device_type.type)
->>>>>>> 5bb156a7
             loss = model(inp).sum()
             loss.backward()
 
