--- conflicted
+++ resolved
@@ -96,12 +96,7 @@
 
     @skipIfRocmVersionLessThan((7, 0))
     @skip_if_lt_x_gpu(2)
-<<<<<<< HEAD
     @requires_nccl_version_or((2, 10), "Need NCCL 2.10+ for bf16 collectives", backends=['xccl',])
-=======
-    @requires_nccl_version((2, 10), "Need NCCL 2.10+ for bf16 collectives")
-    @xfailIf(TEST_XPU)  # https://github.com/pytorch/pytorch/issues/156782
->>>>>>> bffc7dd1
     def test_compute_dtype(self):
         use_shard_placement_fn_vals = (
             self._get_use_shard_placement_fn_vals_for_bf16_reduce()
@@ -181,12 +176,7 @@
 
     @skipIfRocmVersionLessThan((7, 0))
     @skip_if_lt_x_gpu(2)
-<<<<<<< HEAD
     @requires_nccl_version_or((2, 10), "Need NCCL 2.10+ for bf16 collectives", backends=['xccl',])
-=======
-    @requires_nccl_version((2, 10), "Need NCCL 2.10+ for bf16 collectives")
-    @xfailIf(TEST_XPU)  # https://github.com/pytorch/pytorch/issues/156782
->>>>>>> bffc7dd1
     def test_reduce_dtype(self):
         self.run_subtests(
             {
