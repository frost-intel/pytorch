--- conflicted
+++ resolved
@@ -8,16 +8,12 @@
 from torch.distributed.fsdp import CPUOffloadPolicy, fully_shard, OffloadPolicy
 from torch.testing._internal.common_distributed import skip_if_lt_x_gpu
 from torch.testing._internal.common_fsdp import FSDPTest, get_devtype
-<<<<<<< HEAD
-from torch.testing._internal.common_utils import run_tests, TEST_CUDA, TEST_HPU, TEST_XPU
-=======
 from torch.testing._internal.common_utils import (
     run_tests,
     TEST_CUDA,
     TEST_HPU,
     TEST_XPU,
 )
->>>>>>> e0bcd58f
 from torch.testing._internal.distributed._tensor.common_dtensor import (
     ModelArgs,
     Transformer,
@@ -245,10 +241,6 @@
 
     def _get_peak_active_memory_mb(self) -> int:
         mem_stats = torch.get_device_module(device_type).memory_stats()
-<<<<<<< HEAD
-=======
-
->>>>>>> e0bcd58f
         if TEST_CUDA or TEST_XPU:
             return round(mem_stats["active_bytes.all.peak"] / 1e6)
         if TEST_HPU:
