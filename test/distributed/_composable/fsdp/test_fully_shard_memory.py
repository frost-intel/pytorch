# Owner(s): ["oncall: distributed"]

import functools
import gc
import unittest

import torch
from torch.distributed.fsdp import CPUOffloadPolicy, fully_shard, OffloadPolicy
from torch.testing._internal.common_distributed import skip_if_lt_x_gpu
from torch.testing._internal.common_fsdp import FSDPTest, get_devtype
from torch.testing._internal.common_utils import run_tests, TEST_CUDA, TEST_HPU
from torch.testing._internal.distributed._tensor.common_dtensor import (
    ModelArgs,
    Transformer,
    TransformerBlock,
)

device_type = torch.accelerator.current_accelerator().type

device_type = torch.device(get_devtype())


class TestFullyShardMemory(FSDPTest):
    @property
    def world_size(self) -> int:
<<<<<<< HEAD
        return min(2, torch.accelerator.device_count())
=======
        return min(2, torch.get_device_module(device_type).device_count())
>>>>>>> 5bb156a7

    @skip_if_lt_x_gpu(2)
    @unittest.skipIf(TEST_HPU, " 'empty_cache' is not supported on hpu")
    def test_fully_shard_training_memory(self):
        self.run_subtests(
            {
                "reshard_after_forward": [True, False],
                "use_cpu_offload": [True, False],
                "run_optim_in_backward": [True, False],
            },
            self._test_fully_shard_training_memory,
        )

    def _test_fully_shard_training_memory(
        self,
        reshard_after_forward: bool,
        use_cpu_offload: bool,
        run_optim_in_backward: bool,
    ):
        if (
            # CPU offloading is typically for memory savings, so we expect
            # users to want to reshard after forward
            (not reshard_after_forward and use_cpu_offload)
            # Optimizer in backward frees sharded gradient GPU memory early for
            # memory savings, so we expect users to want to reshard after
            # forward; plus, it has no real effect with CPU offloading
            or (
                run_optim_in_backward and (not reshard_after_forward or use_cpu_offload)
            )
        ):
            return  # skip since not a common use case
        assert (
            self.world_size == 2
        ), f"Requires world size of 2 since some values are hard coded: {self.world_size}"
        torch.manual_seed(42)
        # Pre-run a linear forward (gemm and bias) and backward (gemm) to
        # allocate the cuBLAS workspaces before measuring the memory usage
        # since the workspace size can differ between hardwares
        lin = torch.nn.Linear(768, 768, device=device_type)
        inp = torch.randn(1, 768, device=device_type)
        lin(inp).sum().backward()
        torch.get_device_module(device_type).empty_cache()
        base_mem_mb = self._get_peak_active_memory_mb()
        vocab_size = 32
        model_args = ModelArgs(
            vocab_size=vocab_size, n_layers=3, dim=768, n_heads=12, weight_tying=False
        )
        model = Transformer(model_args)
        model_unsharded_numel = sum(p.numel() for p in model.parameters())
        model_sharded_numel = (model_unsharded_numel + 1) // 2
        max_unsharded_numel = sum(
            p.numel() for p in model.layers[0].parameters()
        )  # i.e. block unsharded numel
        non_block_numel = round(
            sum(p.numel() for p in model.tok_embeddings.parameters())
            + sum(p.numel() for p in model.pos_embeddings.parameters())
            + sum(p.numel() for p in model.norm.parameters())
            + sum(p.numel() for p in model.output.parameters())
        )
        fully_shard_fn = functools.partial(
            fully_shard,
            reshard_after_forward=reshard_after_forward,
            offload_policy=CPUOffloadPolicy() if use_cpu_offload else OffloadPolicy(),
        )
        for module in model.modules():
            if isinstance(module, TransformerBlock):
                fully_shard_fn(module)
        fully_shard_fn(model)
        # Do not use foreach since intermediates increase peak memory
        optim_kwargs = {"lr": 1e-2, "foreach": False}
        if run_optim_in_backward:
            self._register_optim_in_backward(model, **optim_kwargs)
        else:
            optim = torch.optim.Adam(model.parameters(), lr=1e-2, foreach=False)

        # Init: Each module is moved to GPU before sharding parameters
        peak_mem_mb = self._get_peak_active_memory_mb()
        curr_mem_mb = self._get_curr_active_memory_mb()
        # Allow for some buffer for the peak memory since original parameters
        # are not freed until a `fully_shard` call returns
        buffer_mb = 4
        if use_cpu_offload:
            # Parameters are offloaded after sharding
            init_mem_mb = (1.5 * max_unsharded_numel) * 4 / 1e6
        else:
            init_mem_mb = (model_sharded_numel + max_unsharded_numel) * 4 / 1e6
        self.assertLessEqual(peak_mem_mb - base_mem_mb, init_mem_mb + buffer_mb)
        self.assertLessEqual(curr_mem_mb - base_mem_mb, init_mem_mb)

        # Use a small input to minimize activation memory usage
<<<<<<< HEAD
        inp = torch.randint(0, vocab_size, (1, 4), device=device_type)
=======
        inp = torch.randint(0, vocab_size, (1, 4), device=device_type.type)
>>>>>>> 5bb156a7

        # Forward:
        loss = model(inp)
        mem_mb = self._get_peak_active_memory_mb()
        # Allow for some buffer for fragmentation/activations (where this
        # number is kept much smaller than the actual memory usage, which is on
        # the order of 100-200+ MB)
        buffer_mb = 16
        # The default workspace for hipblaslt is larger than for cublas/cublaslt
        # which requires a slight increase to this buffer value.
        buffer_mb = 16 if torch.version.cuda else 18
        if reshard_after_forward:
            # 3x max unsharded block parameters (current all-gather + copy-out
            # and next all-gather), non-block parameters, and other
            expected_mem_mb = (
                3 * max_unsharded_numel + non_block_numel
            ) * 4 / 1e6 + buffer_mb
            if not use_cpu_offload:
                # Sharded parameters
                expected_mem_mb += model_sharded_numel * 4 / 1e6
        else:
            assert not use_cpu_offload
            # Sharded parameters, unsharded parameters, 1x max unsharded block parameters
            # (copy-out) and other (peak at end of forward)
            expected_mem_mb = (
                model_sharded_numel + model_unsharded_numel + max_unsharded_numel
            ) * 4 / 1e6 + buffer_mb
        self.assertLessEqual(mem_mb - base_mem_mb, expected_mem_mb)

        # Backward:
        loss.sum().backward()
        mem_mb = self._get_peak_active_memory_mb()
        if reshard_after_forward:
            # 2x max unsharded block parameters (all-gather + copy-out), 2x max
            # unsharded block gradients (gradients, reduce-scatter input),
            # non-block parameters, and other
            # NOTE: Reduce-scatter output is counted as part of the 1x sharded
            # gradients below since the gradients view into the output
            expected_mem_mb = (
                4 * max_unsharded_numel + non_block_numel
            ) * 4 / 1e6 + buffer_mb
            if not use_cpu_offload:
                if run_optim_in_backward:
                    # 1x sharded parameters
                    expected_mem_mb += model_sharded_numel * 4 / 1e-6
                    # 1x sharded block gradients
                    expected_mem_mb += max_unsharded_numel // self.world_size * 4 / 1e-6
                else:
                    # 2x sharded parameters/gradients
                    expected_mem_mb += 2 * model_sharded_numel * 4 / 1e6
        else:
            assert not use_cpu_offload
            # Sharded parameters, unsharded parameters, 1.5x max unsharded
            # block parameters (reduce-scatter input/output), and other (peak
            # at beginning of backward)
            expected_mem_mb = (
                model_sharded_numel + model_unsharded_numel + 1.5 * max_unsharded_numel
            ) * 4 / 1e6 + buffer_mb
        self.assertLessEqual(mem_mb - base_mem_mb, expected_mem_mb)
        del loss
        torch.get_device_module(device_type).reset_peak_memory_stats()

        # Optimizer step: unsharded parameters/gradients freed
        if not run_optim_in_backward:
            optim.step()
        mem_mb = self._get_peak_active_memory_mb()
        expected_mem_mb = buffer_mb
        if not use_cpu_offload:
            # 1x sharded parameters, 2x sharded optimizer states
            expected_mem_mb += (3 * model_sharded_numel) * 4 / 1e6
            if not run_optim_in_backward:
                # 1x sharded gradients
                expected_mem_mb += model_sharded_numel * 4 / 1e6
        self.assertLessEqual(mem_mb - base_mem_mb, expected_mem_mb)

        # Zero grad: sharded gradients freed
        if not run_optim_in_backward:
            optim.zero_grad()
<<<<<<< HEAD
        torch.get_device_module(device_type).reset_peak_memory_stats()  # reset after freeing
=======
        torch.get_device_module(
            device_type
        ).reset_peak_memory_stats()  # reset after freeing
>>>>>>> 5bb156a7
        mem_mb = self._get_peak_active_memory_mb()
        expected_mem_mb = 0
        if not use_cpu_offload:
            # 1x sharded parameters
            expected_mem_mb += model_sharded_numel * 4 / 1e6 + buffer_mb
            # 2x sharded optimizer states
            expected_mem_mb += (2 * model_sharded_numel) * 4 / 1e6 + buffer_mb
        self.assertLessEqual(mem_mb - base_mem_mb, expected_mem_mb)

    @skip_if_lt_x_gpu(2)
    def test_fully_shard_del_memory(self):
        base_mem_mb = self._get_peak_active_memory_mb()
        vocab_size = 32
        model_args = ModelArgs(
            vocab_size=vocab_size, n_layers=3, dim=768, n_heads=12, weight_tying=False
        )
        model = Transformer(model_args)
        # Initializing the model on CPU should not change the GPU memory usage
        post_model_init_mem_mb = self._get_peak_active_memory_mb()
        self.assertEqual(base_mem_mb, post_model_init_mem_mb)

        for module in model.modules():
            if isinstance(module, TransformerBlock):
                fully_shard(module)
        fully_shard(model)
        unsharded_numel = sum(p.numel() for p in model.parameters())
        sharded_numel = unsharded_numel // self.world_size
        buffer_mb = 4
        mem_mb = self._get_curr_active_memory_mb()
        expected_mb = sharded_numel * 4 / 1e6 + buffer_mb
        self.assertLessEqual(mem_mb - base_mem_mb, expected_mb)

        # Deleting the model should free all of the FSDP-managed GPU memory
        del model
        # Manually call garbage collection since there are ref cycles in FSDP
        gc.collect()
        mem_mb = self._get_curr_active_memory_mb()
        self.assertEqual(mem_mb, base_mem_mb)

    def _get_peak_active_memory_mb(self) -> int:
        mem_stats = torch.get_device_module(device_type).memory_stats()
<<<<<<< HEAD
        return round(mem_stats["active_bytes.all.peak"] / 1e6)

    def _get_curr_active_memory_mb(self) -> int:
        mem_stats = torch.get_device_module(device_type).memory_stats()
        return round(mem_stats["active_bytes.all.current"] / 1e6)
=======
        if TEST_CUDA:
            return round(mem_stats["active_bytes.all.peak"] / 1e6)
        if TEST_HPU:
            return round(mem_stats["MaxInUse"] / 1e6)

    def _get_curr_active_memory_mb(self) -> int:
        mem_stats = torch.get_device_module(device_type).memory_stats()
        if TEST_CUDA:
            return round(mem_stats["active_bytes.all.current"] / 1e6)
        if TEST_HPU:
            return round(mem_stats["InUse"] / 1e6)
>>>>>>> 5bb156a7

    def _register_optim_in_backward(
        self, model: torch.nn.Module, **optim_kwargs
    ) -> None:
        param_to_optim = {}
        for param in model.parameters():
            param_to_optim[param] = torch.optim.AdamW([param], **optim_kwargs)

        def optim_hook(param: torch.nn.Parameter) -> None:
            param_to_optim[param].step()
            param_to_optim[param].zero_grad()

        for param in model.parameters():
            param.register_post_accumulate_grad_hook(optim_hook)


if __name__ == "__main__":
    run_tests()<|MERGE_RESOLUTION|>--- conflicted
+++ resolved
@@ -23,11 +23,7 @@
 class TestFullyShardMemory(FSDPTest):
     @property
     def world_size(self) -> int:
-<<<<<<< HEAD
-        return min(2, torch.accelerator.device_count())
-=======
         return min(2, torch.get_device_module(device_type).device_count())
->>>>>>> 5bb156a7
 
     @skip_if_lt_x_gpu(2)
     @unittest.skipIf(TEST_HPU, " 'empty_cache' is not supported on hpu")
@@ -118,11 +114,7 @@
         self.assertLessEqual(curr_mem_mb - base_mem_mb, init_mem_mb)
 
         # Use a small input to minimize activation memory usage
-<<<<<<< HEAD
-        inp = torch.randint(0, vocab_size, (1, 4), device=device_type)
-=======
         inp = torch.randint(0, vocab_size, (1, 4), device=device_type.type)
->>>>>>> 5bb156a7
 
         # Forward:
         loss = model(inp)
@@ -201,13 +193,9 @@
         # Zero grad: sharded gradients freed
         if not run_optim_in_backward:
             optim.zero_grad()
-<<<<<<< HEAD
-        torch.get_device_module(device_type).reset_peak_memory_stats()  # reset after freeing
-=======
         torch.get_device_module(
             device_type
         ).reset_peak_memory_stats()  # reset after freeing
->>>>>>> 5bb156a7
         mem_mb = self._get_peak_active_memory_mb()
         expected_mem_mb = 0
         if not use_cpu_offload:
@@ -249,14 +237,8 @@
 
     def _get_peak_active_memory_mb(self) -> int:
         mem_stats = torch.get_device_module(device_type).memory_stats()
-<<<<<<< HEAD
-        return round(mem_stats["active_bytes.all.peak"] / 1e6)
-
-    def _get_curr_active_memory_mb(self) -> int:
-        mem_stats = torch.get_device_module(device_type).memory_stats()
-        return round(mem_stats["active_bytes.all.current"] / 1e6)
-=======
-        if TEST_CUDA:
+
+        if TEST_CUDA or TEST_XPU:
             return round(mem_stats["active_bytes.all.peak"] / 1e6)
         if TEST_HPU:
             return round(mem_stats["MaxInUse"] / 1e6)
@@ -267,7 +249,6 @@
             return round(mem_stats["active_bytes.all.current"] / 1e6)
         if TEST_HPU:
             return round(mem_stats["InUse"] / 1e6)
->>>>>>> 5bb156a7
 
     def _register_optim_in_backward(
         self, model: torch.nn.Module, **optim_kwargs
