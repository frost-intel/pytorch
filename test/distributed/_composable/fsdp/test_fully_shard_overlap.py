--- conflicted
+++ resolved
@@ -17,18 +17,13 @@
     patch_all_gather,
     patch_reduce_scatter,
 )
-<<<<<<< HEAD
-from torch.testing._internal.common_utils import get_cycles_per_ms, run_tests
-import time
-=======
+
 from torch.testing._internal.common_utils import get_cycles_per_ms, run_tests, TEST_HPU
 
 
 device_type = torch.device(get_devtype())
 device_module = torch.get_device_module(device_type)
->>>>>>> 5bb156a7
-
-device_type = torch.accelerator.current_accelerator().type
+
 
 class TestFullyShardOverlap(FSDPTest):
     """
@@ -47,11 +42,7 @@
 
     @property
     def world_size(self) -> int:
-<<<<<<< HEAD
-        return min(2, torch.accelerator.device_count())
-=======
         return min(2, torch.get_device_module(device_type).device_count())
->>>>>>> 5bb156a7
 
     @skip_if_lt_x_gpu(2)
     @unittest.skipIf(TEST_HPU, "Sleep is not supported on HPU")
@@ -76,13 +67,7 @@
         def delay_collective():
             # Share a stream so that all-gather and reduce-scatter block each
             # other like in `ProcessGroupNCCL`
-<<<<<<< HEAD
-            comm_stream.wait_stream(torch.accelerator.current_stream())
-            if device_type == 'cuda':
-                with torch.cuda.stream(comm_stream):
-                    torch.cuda._sleep(int(comm_sleep_ms * get_cycles_per_ms()))          
-            torch.accelerator.current_stream().wait_stream(comm_stream)
-=======
+
             comm_stream.wait_stream(
                 torch.get_device_module(device_type).current_stream()
             )
@@ -93,7 +78,6 @@
             torch.get_device_module(device_type).current_stream().wait_stream(
                 comm_stream
             )
->>>>>>> 5bb156a7
 
         def delayed_all_gather(*args, **kwargs):
             delay_collective()
@@ -103,11 +87,7 @@
             delay_collective()
             return orig_reduce_scatter_tensor(*args, **kwargs)
 
-<<<<<<< HEAD
-        inp = torch.randn((2, dim), device=device_type)
-=======
         inp = torch.randn((2, dim), device=device_type.type)
->>>>>>> 5bb156a7
         loss = model(inp).sum()  # warmup CUDA and allocator
         loss.backward()
 
@@ -196,14 +176,9 @@
         orig_all_gather_into_tensor = dist.all_gather_into_tensor
 
         def delayed_all_gather(*args, **kwargs):
-<<<<<<< HEAD
-            if device_type == 'cuda':
-                torch.cuda._sleep(int(comm_sleep_ms * get_cycles_per_ms()))
-=======
             torch.get_device_module(device_type)._sleep(
                 int(comm_sleep_ms * get_cycles_per_ms())
             )
->>>>>>> 5bb156a7
             return orig_all_gather_into_tensor(*args, **kwargs)
 
         inp = torch.randn((2, dim), device=device_type)
@@ -217,15 +192,11 @@
                 with implicit_replication():
                     optim.step()
                 if use_post_optim_event:
-<<<<<<< HEAD
-                    post_optim_event = torch.accelerator.current_stream().record_event()
-=======
                     post_optim_event = (
                         torch.get_device_module(device_type)
                         .current_stream()
                         .record_event()
                     )
->>>>>>> 5bb156a7
                     model[1].set_post_optim_event(post_optim_event)
 
         run_train_steps(1, False)  # warmup CUDA and allocator
@@ -256,16 +227,6 @@
         self.assertGreater(baseline_time, test_time)
 
     def _time_fn(self, fn: Callable):
-<<<<<<< HEAD
-        start_event = torch.get_device_module(device_type).Event(enable_timing=True)
-        end_event = torch.get_device_module(device_type).Event(enable_timing=True)
-        dist.barrier()
-        torch.accelerator.synchronize()
-        start_event.record()
-        fn()
-        end_event.record()
-        torch.accelerator.synchronize()
-=======
         start_event = device_module.Event(enable_timing=True)
         end_event = device_module.Event(enable_timing=True)
         dist.barrier()
@@ -274,7 +235,6 @@
         fn()
         end_event.record()
         device_module.synchronize()
->>>>>>> 5bb156a7
         elapsed_time = start_event.elapsed_time(end_event)
         return elapsed_time
 
@@ -285,25 +245,15 @@
     def forward(ctx, input: torch.Tensor, weight: torch.Tensor, sleep_ms: int):
         ctx.save_for_backward(input, weight)
         ctx.sleep_ms = sleep_ms
-<<<<<<< HEAD
-        if device_type == 'cuda':
-            torch.cuda._sleep(int(sleep_ms * get_cycles_per_ms()))
-=======
         torch.get_device_module(device_type)._sleep(int(sleep_ms * get_cycles_per_ms()))
->>>>>>> 5bb156a7
         return input @ weight
 
     @staticmethod
     def backward(ctx, grad_output: torch.Tensor):
         (input, weight) = ctx.saved_tensors
-<<<<<<< HEAD
-        if device_type == 'cuda':
-            torch.cuda._sleep(int(2 * ctx.sleep_ms * get_cycles_per_ms()))
-=======
         torch.get_device_module(device_type)._sleep(
             int(2 * ctx.sleep_ms * get_cycles_per_ms())
         )
->>>>>>> 5bb156a7
         grad_input = grad_output @ weight.T
         grad_weight = input.T @ grad_output
         return grad_input, grad_weight, None
