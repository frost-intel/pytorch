--- conflicted
+++ resolved
@@ -48,11 +48,7 @@
             acc.type if (acc := torch.accelerator.current_accelerator()) else "cpu"
         )
         return {
-<<<<<<< HEAD
-            "device": torch.device(torch.accelerator.current_accelerator()),
-=======
             "device": torch.device(device_type),
->>>>>>> 195ac549
             "sharding_strategy": HandleShardingStrategy.FULL_SHARD,
             "offload_params": False,
             "mp_param_dtype": None,
