# Owner(s): ["oncall: distributed"]

import contextlib
import sys
from collections import Counter
from enum import auto, Enum
from functools import partial
from typing import Optional

import torch
import torch.distributed as dist
import torch.distributed.fsdp._traversal_utils as traversal_utils
import torch.nn as nn
from torch.distributed.device_mesh import init_device_mesh
from torch.distributed.distributed_c10d import _rank_not_in_group
from torch.distributed.fsdp import (
    FullyShardedDataParallel as FSDP,
    ShardingStrategy,
    StateDictType,
)
from torch.distributed.fsdp._init_utils import (
    _init_intra_and_inter_node_groups,
    HYBRID_SHARDING_STRATEGIES,
)
from torch.distributed.fsdp.wrap import ModuleWrapPolicy
from torch.nn import TransformerDecoderLayer, TransformerEncoderLayer
from torch.testing._internal.common_distributed import skip_if_lt_x_gpu
from torch.testing._internal.common_fsdp import (
    DEVICEInitMode,
    FSDPInitMode,
    FSDPTest,
    TransformerWithSharedParams,
)
from torch.testing._internal.common_utils import (
    instantiate_parametrized_tests,
    run_tests,
    TEST_WITH_DEV_DBG_ASAN,
)


if not dist.is_available():
    print("Distributed not available, skipping tests", file=sys.stderr)
    sys.exit(0)

if TEST_WITH_DEV_DBG_ASAN:
    print(
        "Skip dev-asan as torch + multiprocessing spawn have known issues",
        file=sys.stderr,
    )
    sys.exit(0)

device_type = torch.accelerator.current_accelerator().type

@contextlib.contextmanager
def patch_allreduce(new_allreduce):
    """
    Patches dist.all_reduce with a new all_reduce and
    restores upon exiting.
    """
    orig_ar = dist.all_reduce
    dist.all_reduce = new_allreduce
    try:
        yield
    finally:
        dist.all_reduce = orig_ar


@contextlib.contextmanager
def patch_reduce_scatter(new_reduce_scatter):
    """
    Patches dist.reduce_scatter_tensor with a new reduce_scatter_tensor and
    restores upon exiting.
    """
    orig_reduce_scatter = dist.reduce_scatter_tensor
    dist.reduce_scatter_tensor = new_reduce_scatter
    try:
        yield
    finally:
        dist.reduce_scatter_tensor = orig_reduce_scatter


class MyModel(nn.Module):
    def __init__(self) -> None:
        super().__init__()
        self.lin1 = nn.Linear(10, 10)
        self.lin2 = nn.Linear(10, 10)
        self.lin3 = nn.Linear(10, 10)

    def forward(self, x):
        return self.lin3(self.lin2(self.lin1(x)))


class ShardingStrategyMode(Enum):
    ALL_HYBRID_SHARD = auto()
    MIXED_HYBRID_FULL_SHARD = auto()


class TestFSDPHybridShard(FSDPTest):
    @property
    def world_size(self):
        return max(torch.accelerator.device_count(), 2)

    @property
    def process_group(self):
        return dist.distributed_c10d._get_default_group()

    @skip_if_lt_x_gpu(2)
    def test_raises_manual_wrap_hybrid_shard_when_none_policy(self):
        model = MyModel().to(device=device_type)
        err_ctx = self.assertRaisesRegex(
            ValueError,
            "requires explicit specification of process group or device_mesh.",
        )

        with err_ctx:
            model = FSDP(model, sharding_strategy=ShardingStrategy.HYBRID_SHARD)

        with err_ctx:
            model = FSDP(model, sharding_strategy=ShardingStrategy._HYBRID_SHARD_ZERO2)

    @skip_if_lt_x_gpu(4)
    def test_hsdp_save_load_state_dict(self):
<<<<<<< HEAD
        model = MyModel().to(device=device_type)
        num_node_devices = torch.accelerator.device_count()
        shard_rank_lists = list(range(0, num_node_devices // 2)), list(
            range(num_node_devices // 2, num_node_devices)
=======
        model = MyModel().cuda()
        num_node_devices = torch.cuda.device_count()
        shard_rank_lists = (
            list(range(0, num_node_devices // 2)),
            list(range(num_node_devices // 2, num_node_devices)),
>>>>>>> 588b5fb9
        )
        shard_groups = (
            dist.new_group(shard_rank_lists[0]),
            dist.new_group(shard_rank_lists[1]),
        )
        my_shard_group = (
            shard_groups[0] if self.rank in shard_rank_lists[0] else shard_groups[1]
        )
        my_replicate_group = None
        my_rank = self.rank
        # Create groups like (0, 4), (1, 5), (2, 6) etc and assign appropriately
        shard_factor = len(shard_rank_lists[0])
        for i in range(num_node_devices // 2):
            replicate_group_ranks = list(range(i, num_node_devices, shard_factor))
            replicate_group = dist.new_group(replicate_group_ranks)
            if my_rank in replicate_group_ranks:
                my_replicate_group = replicate_group

        fsdp_ctor = partial(
            FSDP,
            sharding_strategy=ShardingStrategy.HYBRID_SHARD,
            use_orig_params=True,
            process_group=(my_shard_group, my_replicate_group),
        )
        model = fsdp_ctor(model)
        optim = torch.optim.AdamW(model.parameters())
        # Initialize optimizer states
        model(torch.randn(2, 10)).sum().backward()
        optim.step()
        shard_g = model.process_group
        replicate_g = model._inter_node_pg
        assert shard_g == my_shard_group
        assert replicate_g == my_replicate_group
        with FSDP.state_dict_type(model, StateDictType.SHARDED_STATE_DICT):
            msd = model.state_dict()
            osd = FSDP.optim_state_dict(model, optim)

        load_model = fsdp_ctor(MyModel().to(device=device_type))
        load_optim = torch.optim.AdamW(load_model.parameters())
        with FSDP.state_dict_type(load_model, StateDictType.SHARDED_STATE_DICT):
            load_model.load_state_dict(msd)
            FSDP.optim_state_dict_to_load(load_model, load_optim, osd)
        load_optim.load_state_dict(osd)

    @skip_if_lt_x_gpu(4)
    def test_hsdp_sync_module_state(self):
<<<<<<< HEAD
        model = MyModel().to(device=device_type)
        num_node_devices = torch.accelerator.device_count()
        shard_rank_lists = list(range(0, num_node_devices // 2)), list(
            range(num_node_devices // 2, num_node_devices)
=======
        model = MyModel().cuda()
        num_node_devices = torch.cuda.device_count()
        shard_rank_lists = (
            list(range(0, num_node_devices // 2)),
            list(range(num_node_devices // 2, num_node_devices)),
>>>>>>> 588b5fb9
        )
        shard_groups = (
            dist.new_group(shard_rank_lists[0]),
            dist.new_group(shard_rank_lists[1]),
        )
        my_shard_group = (
            shard_groups[0] if self.rank in shard_rank_lists[0] else shard_groups[1]
        )
        my_replicate_group = None
        my_rank = self.rank
        # Create groups like (0, 4), (1, 5), (2, 6) etc and assign appropriately
        shard_factor = len(shard_rank_lists[0])
        for i in range(num_node_devices // 2):
            replicate_group_ranks = list(range(i, num_node_devices, shard_factor))
            replicate_group = dist.new_group(replicate_group_ranks)
            if my_rank in replicate_group_ranks:
                my_replicate_group = replicate_group

        nn.init.constant_(model.lin1.weight, self.rank)
        nn.init.constant_(model.lin2.weight, self.rank)
        nn.init.constant_(model.lin3.weight, self.rank)

        fsdp_ctor = partial(
            FSDP,
            sharding_strategy=ShardingStrategy.HYBRID_SHARD,
            use_orig_params=True,
            sync_module_states=True,
            process_group=(my_shard_group, my_replicate_group),
        )
        model = fsdp_ctor(model)

        with FSDP.state_dict_type(model, StateDictType.FULL_STATE_DICT):
            self.assertTrue((model.lin1.weight == 0).all())
            self.assertTrue((model.lin2.weight == 0).all())
            self.assertTrue((model.lin3.weight == 0).all())

    @skip_if_lt_x_gpu(2)
    def test_invalid_pg_specification_raises(self):
        pol = ModuleWrapPolicy({nn.Linear})
        model = MyModel().to(device=device_type)
        with self.assertRaisesRegex(
            ValueError, "Expected process_group to be passed in"
        ):
            model = FSDP(
                model,
                auto_wrap_policy=pol,
                process_group=self.process_group,
                sharding_strategy=ShardingStrategy.HYBRID_SHARD,
            )

    # TODO - add test for ZeRO-2 style sharding ensure params are not
    # resharded after forward.

    @skip_if_lt_x_gpu(2)
    def test_fsdp_hybrid_shard_basic_setup(self):
        """
        Tests basic functionality of HYBRID_SHARD and _HYBRID_SHARD_ZERO2:
            1. Inter and intra-node process groups are correctly setup
            2. Process groups are the same across FSDP wrapped instances
            3. reduce_scatter and allreduce called the expected no. of times
        """

        self.run_subtests(
            {
                "hsdp_sharding_strategy": [
                    ShardingStrategy.HYBRID_SHARD,
                    ShardingStrategy._HYBRID_SHARD_ZERO2,
                ],
                "sharding_strategy_mode": [
                    ShardingStrategyMode.ALL_HYBRID_SHARD,
                    ShardingStrategyMode.MIXED_HYBRID_FULL_SHARD,
                ],
                "use_orig_params": [False, True],
                "use_device_mesh": [False, True],
            },
            self._test_fsdp_hybrid_shard_basic_setup,
        )

    def _test_fsdp_hybrid_shard_basic_setup(
        self,
        hsdp_sharding_strategy: ShardingStrategy,
        sharding_strategy_mode: ShardingStrategyMode,
        use_orig_params: bool,
        use_device_mesh: bool,
    ):
        if use_device_mesh:
            device_mesh = init_device_mesh(device_type, (1, self.world_size))
        else:
            device_mesh = None
        hsdp_model = self._init_hsdp_model(
            hsdp_sharding_strategy,
            sharding_strategy_mode,
            use_orig_params,
            hsdp_device_mesh=device_mesh,
        )
        # All FSDP modules should have state.process_group as the process group over which to
        # shard (default process group), and state._inter_node_pg (process group containing only
        # this rank)
        intra_node_pgs = set()
        inter_node_pgs = set()
        for fsdp_module in hsdp_model.fsdp_modules(hsdp_model):
            # TODO: This needs to be replaced if we deprecate
            # `FSDP.sharding_strategy` to only use the handle one.
            # https://github.com/pytorch/pytorch/issues/90857
            if fsdp_module.sharding_strategy not in HYBRID_SHARDING_STRATEGIES:
                self.assertEqual(
                    sharding_strategy_mode, ShardingStrategyMode.MIXED_HYBRID_FULL_SHARD
                )
                self.assertEqual(
                    fsdp_module.sharding_strategy, ShardingStrategy.FULL_SHARD
                )
                continue
            # process_group should be across the node, which is just the
            # whole world here.
            self.assertEqual(
                dist.get_world_size(fsdp_module.process_group),
                dist.get_world_size(self.process_group),
            )
            intra_node_pgs.add(fsdp_module.process_group)
            inter_node_pg = fsdp_module._inter_node_pg
            inter_node_pgs.add(inter_node_pg)
            self.assertEqual(1, dist.get_world_size(inter_node_pg))
            self.assertFalse(_rank_not_in_group(inter_node_pg))
            self.assertEqual(hsdp_sharding_strategy, fsdp_module.sharding_strategy)
        # All fsdp modules should share the same process groups
        self.assertEqual(1, len(intra_node_pgs))
        self.assertEqual(1, len(inter_node_pgs))

        orig_ar = dist.all_reduce
        orig_rs = dist.reduce_scatter_tensor

        def patched_collective(orig_collective, counter, *args, **kwargs):
            counter[orig_collective] += 1
            return orig_collective(*args, **kwargs)

        cntr = Counter()
        patched_allreduce = partial(patched_collective, orig_ar, cntr)
        patched_reduce_scatter = partial(patched_collective, orig_rs, cntr)
        with (
            patch_allreduce(patched_allreduce),
            patch_reduce_scatter(patched_reduce_scatter),
        ):
            inp = hsdp_model.get_input(device=torch.accelerator.current_device_index())
            out = hsdp_model(inp[0], inp[1])
            loss = hsdp_model.get_loss(inp, out)
            loss.backward()

        if sharding_strategy_mode == ShardingStrategyMode.ALL_HYBRID_SHARD:
            num_flat_params = len(list(traversal_utils._get_fsdp_handles(hsdp_model)))
            self.assertEqual(num_flat_params, cntr[orig_ar])
            self.assertEqual(num_flat_params, cntr[orig_rs])
        elif sharding_strategy_mode == ShardingStrategyMode.MIXED_HYBRID_FULL_SHARD:
            num_hsdp_flat_params = len(
                list(traversal_utils._get_fsdp_handles(hsdp_model.transformer))
            )
            num_flat_params = len(list(traversal_utils._get_fsdp_handles(hsdp_model)))
            self.assertEqual(num_hsdp_flat_params, cntr[orig_ar])
            self.assertEqual(num_flat_params, cntr[orig_rs])

    @skip_if_lt_x_gpu(4)
    def test_fsdp_hybrid_shard_parity(self):
        self.run_subtests(
            {
                "hsdp_sharding_strategy": [
                    ShardingStrategy.HYBRID_SHARD,
                    ShardingStrategy._HYBRID_SHARD_ZERO2,
                ],
                "use_orig_params": [False, True],
            },
            self._test_fsdp_hybrid_shard_parity,
        )

    def _test_fsdp_hybrid_shard_parity(
        self, hsdp_sharding_strategy: ShardingStrategy, use_orig_params: bool
    ):
        fsdp_model = self._init_fsdp_model(use_orig_params)
        global_pg = dist.distributed_c10d._get_default_group()
        hsdp_pgs = _init_intra_and_inter_node_groups(global_pg, 2)
        hsdp_model = self._init_hsdp_model(
            hsdp_sharding_strategy,
            ShardingStrategyMode.ALL_HYBRID_SHARD,
            use_orig_params,
            hsdp_process_groups=hsdp_pgs,
        )
        assert hsdp_model._inter_node_pg.size() > 1, (
            "HSDP model initialized without replication"
        )
        fsdp_optim = torch.optim.Adam(fsdp_model.parameters(), lr=1e-2)
        hsdp_optim = torch.optim.Adam(hsdp_model.parameters(), lr=1e-2)
        torch.manual_seed(global_pg.rank() + 1)
        for _ in range(5):
            inp = fsdp_model.module.get_input(torch.device(device_type))
            losses: list[torch.Tensor] = []
            for model, optim in ((fsdp_model, fsdp_optim), (hsdp_model, hsdp_optim)):
                optim.zero_grad()
                loss = model(*inp).sum()
                losses.append(loss)
                loss.backward()
                optim.step()
            self.assertEqual(losses[0], losses[1])

    def _init_fsdp_model(self, use_orig_params: bool) -> nn.Module:
        auto_wrap_policy = ModuleWrapPolicy(
            {TransformerEncoderLayer, TransformerDecoderLayer},
        )
        hsdp_kwargs = {
            "auto_wrap_policy": auto_wrap_policy,
            "device_id": torch.accelerator.current_device_index(),
            "use_orig_params": use_orig_params,
        }
        fsdp_model = TransformerWithSharedParams.init(
            self.process_group,
            FSDPInitMode.RECURSIVE,
            DEVICEInitMode.DEVICE_BEFORE,
            hsdp_kwargs,
            deterministic=True,
        )
        return fsdp_model

    def _init_hsdp_model(
        self,
        hsdp_sharding_strategy: ShardingStrategy,
        sharding_strategy_mode: str,
        use_orig_params: bool,
        hsdp_process_groups: Optional[
            tuple[dist.ProcessGroup, dist.ProcessGroup]
        ] = None,
        hsdp_device_mesh: Optional = None,
    ):
        assert hsdp_process_groups is None or hsdp_device_mesh is None
        auto_wrap_policy = ModuleWrapPolicy(
            {TransformerEncoderLayer, TransformerDecoderLayer},
        )
        hsdp_kwargs = {
            "device_id": torch.accelerator.current_device_index(),
            "auto_wrap_policy": auto_wrap_policy,
            "sharding_strategy": hsdp_sharding_strategy,
            "use_orig_params": use_orig_params,
            "device_mesh": hsdp_device_mesh,
        }
        if sharding_strategy_mode == ShardingStrategyMode.ALL_HYBRID_SHARD:
            hsdp_model = TransformerWithSharedParams.init(
                hsdp_process_groups or self.process_group,
                FSDPInitMode.RECURSIVE,
                DEVICEInitMode.DEVICE_BEFORE,
                hsdp_kwargs,
                deterministic=True,
            )
        elif sharding_strategy_mode == ShardingStrategyMode.MIXED_HYBRID_FULL_SHARD:
            model = TransformerWithSharedParams.init(
                hsdp_process_groups or self.process_group,
                FSDPInitMode.NO_FSDP,
                DEVICEInitMode.DEVICE_BEFORE,
                {},
                deterministic=True,
            )
            # Use the HSDP strategy for the transformer module
            model.transformer = FSDP(model.transformer, **hsdp_kwargs)
            # Use `FULL_SHARD` for the embedding and output projection
            hsdp_model = FSDP(
                model,
                device_id=torch.accelerator.current_device_index(),
                sharding_strategy=ShardingStrategy.FULL_SHARD,
                use_orig_params=use_orig_params,
            )
        return hsdp_model


instantiate_parametrized_tests(TestFSDPHybridShard)

if __name__ == "__main__":
    run_tests()<|MERGE_RESOLUTION|>--- conflicted
+++ resolved
@@ -120,18 +120,11 @@
 
     @skip_if_lt_x_gpu(4)
     def test_hsdp_save_load_state_dict(self):
-<<<<<<< HEAD
         model = MyModel().to(device=device_type)
         num_node_devices = torch.accelerator.device_count()
-        shard_rank_lists = list(range(0, num_node_devices // 2)), list(
-            range(num_node_devices // 2, num_node_devices)
-=======
-        model = MyModel().cuda()
-        num_node_devices = torch.cuda.device_count()
         shard_rank_lists = (
             list(range(0, num_node_devices // 2)),
             list(range(num_node_devices // 2, num_node_devices)),
->>>>>>> 588b5fb9
         )
         shard_groups = (
             dist.new_group(shard_rank_lists[0]),
@@ -178,18 +171,11 @@
 
     @skip_if_lt_x_gpu(4)
     def test_hsdp_sync_module_state(self):
-<<<<<<< HEAD
         model = MyModel().to(device=device_type)
         num_node_devices = torch.accelerator.device_count()
-        shard_rank_lists = list(range(0, num_node_devices // 2)), list(
-            range(num_node_devices // 2, num_node_devices)
-=======
-        model = MyModel().cuda()
-        num_node_devices = torch.cuda.device_count()
         shard_rank_lists = (
             list(range(0, num_node_devices // 2)),
             list(range(num_node_devices // 2, num_node_devices)),
->>>>>>> 588b5fb9
         )
         shard_groups = (
             dist.new_group(shard_rank_lists[0]),
