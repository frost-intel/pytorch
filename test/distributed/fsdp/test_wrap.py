--- conflicted
+++ resolved
@@ -140,11 +140,7 @@
 
     class NestedSequentialModel:
         @staticmethod
-<<<<<<< HEAD
-        def get_model(device_type, device=True):
-=======
         def get_model(device=True):
->>>>>>> e0bcd58f
             sequential = nn.Sequential(
                 nn.Linear(5, 5),
                 nn.Linear(5, 5),
@@ -479,11 +475,7 @@
         Test to ensure that if `always_wrap_policy` is
         passed into FSDP, all submodules are wrapped.
         """
-<<<<<<< HEAD
-        seq = TestFSDPWrap.NestedSequentialModel.get_model(device_type, device=True)
-=======
         seq = TestFSDPWrap.NestedSequentialModel.get_model(device=True)
->>>>>>> e0bcd58f
         model = FSDP(
             seq, process_group=self.process_group, auto_wrap_policy=always_wrap_policy
         )
@@ -645,11 +637,7 @@
         Test to ensure with auto wrap, we wrap child modules correctly based on the min_num_params.
         ``nn.Linear(5, 5)`` does not exceed the bucket size, but combined they do.
         """
-<<<<<<< HEAD
-        sequential = TestFSDPWrap.NestedSequentialModel.get_model(device_type, device=False)
-=======
         sequential = TestFSDPWrap.NestedSequentialModel.get_model(device=False)
->>>>>>> e0bcd58f
         my_auto_wrap_policy = functools.partial(
             size_based_auto_wrap_policy, min_num_params=40
         )
@@ -766,13 +754,9 @@
         device = torch.device(device_type)
         torch.accelerator.set_device_index(0)
         device_id = (
-<<<<<<< HEAD
-            torch.device(device_type, torch.accelerator.current_device_index()) if use_device_id else None
-=======
             torch.device(device_type, torch.accelerator.current_device_index())
             if use_device_id
             else None
->>>>>>> e0bcd58f
         )
 
         # Random port in case the next test run quickly, same port would cause conflict.
@@ -792,11 +776,7 @@
         device_after_init = device_init_mode == DEVICEInitMode.DEVICE_AFTER
         try:
             sequential = TestFSDPWrap.NestedSequentialModel.get_model(
-<<<<<<< HEAD
-                device_type, device=(not device_after_init)
-=======
                 device=(not device_after_init)
->>>>>>> e0bcd58f
             )
             my_auto_wrap_policy = functools.partial(
                 size_based_auto_wrap_policy, min_num_params=40
@@ -825,11 +805,7 @@
     @unittest.skipIf(not TEST_MULTIGPU, "Requires at least 2 GPUs")
     @parametrize("wrap_method", [WrapMethod.FSDP_CTOR, WrapMethod.WRAP_API])
     def test_always_wrap_with_ignored_modules(self, wrap_method: WrapMethod):
-<<<<<<< HEAD
-        sequential = TestFSDPWrap.NestedSequentialModel.get_model(device_type, device=False)
-=======
         sequential = TestFSDPWrap.NestedSequentialModel.get_model(device=False)
->>>>>>> e0bcd58f
         ignored_modules = [sequential[1], sequential[2][0]]
         fsdp_kwargs = {
             "process_group": self.process_group,
@@ -854,11 +830,7 @@
     @unittest.skipIf(not TEST_MULTIGPU, "Requires at least 2 GPUs")
     @parametrize("wrap_method", [WrapMethod.FSDP_CTOR, WrapMethod.WRAP_API])
     def test_auto_wrap_with_ignored_modules(self, wrap_method: WrapMethod):
-<<<<<<< HEAD
-        sequential = TestFSDPWrap.NestedSequentialModel.get_model(device_type, device=False)
-=======
         sequential = TestFSDPWrap.NestedSequentialModel.get_model(device=False)
->>>>>>> e0bcd58f
         ignored_modules = [sequential[1], sequential[2][0]]
         my_auto_wrap_policy = functools.partial(
             size_based_auto_wrap_policy,
