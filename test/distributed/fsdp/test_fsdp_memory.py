# Owner(s): ["oncall: distributed"]

import sys
import unittest

import torch
import torch.nn as nn
import torch.optim as optim
from torch import distributed as dist
from torch.distributed.fsdp import FullyShardedDataParallel as FSDP
from torch.testing._internal.common_distributed import skip_if_lt_x_gpu
from torch.testing._internal.common_fsdp import FSDPTest
from torch.testing._internal.common_utils import (
    instantiate_parametrized_tests,
    parametrize,
    run_tests,
    TEST_CUDA,
    TEST_HPU,
    TEST_WITH_DEV_DBG_ASAN,
)
from torch.utils.checkpoint import checkpoint


if not dist.is_available():
    print("Distributed not available, skipping tests", file=sys.stderr)
    sys.exit(0)

if TEST_WITH_DEV_DBG_ASAN:
    print(
        "Skip dev-asan as torch + multiprocessing spawn have known issues",
        file=sys.stderr,
    )
    sys.exit(0)

<<<<<<< HEAD
device_type = torch.accelerator.current_accelerator().type
device_id = torch.accelerator.current_device_index()

def get_cur_mem(rank, result, prefix):
    """Collect memory allocated values in a result dict in MB"""
    if device_type == 'cuda':
        torch._C._cuda_clearCublasWorkspaces()
    result[prefix] = round(torch.get_device_module(device_type).memory_allocated() / 1024 / 1024)
=======
device_type = acc.type if (acc := torch.accelerator.current_accelerator()) else "cpu"


def get_cur_mem(rank, result, prefix):
    """Collect memory allocated values in a result dict in MB"""
    if TEST_CUDA:
        torch._C._cuda_clearCublasWorkspaces()
    result[prefix] = round(torch.accelerator.memory_allocated() / 1024 / 1024)
>>>>>>> 195ac549


class Model(nn.Module):
    def __init__(self, hidden_dim, with_fsdp=False, with_checkpoint=False):
        super().__init__()
        if with_fsdp:
            self.stem = nn.Sequential(
                nn.Conv2d(3, 64, kernel_size=3),
                FSDP(nn.BatchNorm2d(64)),
                nn.ReLU(inplace=True),
            )
        else:
            self.stem = nn.Sequential(
                nn.Conv2d(3, 64, kernel_size=3),
                nn.BatchNorm2d(64),
                nn.ReLU(inplace=True),
            )
        if with_fsdp:
            self.blocks = nn.Sequential(
                nn.Conv2d(64, hidden_dim, kernel_size=5, padding=2),
                FSDP(nn.BatchNorm2d(hidden_dim)),
                nn.ReLU(inplace=True),
                nn.Conv2d(hidden_dim, hidden_dim, kernel_size=5, padding=2),
                FSDP(nn.BatchNorm2d(hidden_dim)),
                nn.ReLU(inplace=True),
                nn.Conv2d(hidden_dim, hidden_dim, kernel_size=5, padding=2),
                FSDP(nn.BatchNorm2d(hidden_dim)),
                nn.ReLU(inplace=True),
                nn.AdaptiveAvgPool2d(output_size=(1, 1)),
                nn.Flatten(),
            )
        else:
            self.blocks = nn.Sequential(
                nn.Conv2d(64, hidden_dim, kernel_size=5, padding=2),
                nn.BatchNorm2d(hidden_dim),
                nn.ReLU(inplace=True),
                nn.Conv2d(hidden_dim, hidden_dim, kernel_size=5, padding=2),
                nn.BatchNorm2d(hidden_dim),
                nn.ReLU(inplace=True),
                nn.Conv2d(hidden_dim, hidden_dim, kernel_size=5, padding=2),
                nn.BatchNorm2d(hidden_dim),
                nn.ReLU(inplace=True),
                nn.AdaptiveAvgPool2d(output_size=(1, 1)),
                nn.Flatten(),
            )

        self.head = nn.Linear(hidden_dim, 10)
        self.with_checkpoint = with_checkpoint

    def forward(self, x):
        if self.with_checkpoint:
            return self.head(checkpoint(self.blocks, self.stem(x), use_reentrant=True))
        else:
            return self.head(self.blocks(self.stem(x)))


def create_model(with_fsdp, with_checkpoint, model_hidden_dim):
    torch.manual_seed(0)
    model = Model(model_hidden_dim, with_fsdp, with_checkpoint)
    if with_fsdp:
        model.stem = FSDP(model.stem)
        model.blocks = FSDP(model.blocks)
        model.head = FSDP(model.head)

    return model


class TestFSDPMemory(FSDPTest):
    @property
    def world_size(self):
        return 2

    def _dist_train(self, with_checkpoint, expected, model_hidden_dim, iterations):
        gpu_id = self.rank
<<<<<<< HEAD
       
        batch = torch.randn(size=(2, 3, 224, 224)).to(device=device_type)
=======
        batch = torch.randn(size=(2, 3, 224, 224)).to(device_type)
>>>>>>> 195ac549

        model = create_model(
            with_fsdp=True,
            with_checkpoint=with_checkpoint,
            model_hidden_dim=model_hidden_dim,
        )
<<<<<<< HEAD

        model = model.to(device=device_type)

=======
        model = model.to(device_type)
>>>>>>> 195ac549
        model = FSDP(model)

        # We enable momentum so that after the first iteration, the optimizer state is added
        # to the total memory used.
        criterion = nn.MSELoss()
        optimizer = optim.SGD(model.parameters(), lr=1e-4, momentum=0.9)

        results = {}  # results of memory stats
        for iteration in range(iterations):
            get_cur_mem(gpu_id, results, f"iter {iteration}: start")

            out = model(batch)
            get_cur_mem(gpu_id, results, f"iter {iteration}: after fwd")

            out = sum(o.sum() for o in out[0])
<<<<<<< HEAD
            fake_loss = criterion(out, torch.tensor(0.0).to(device=device_type))
=======
            fake_loss = criterion(out, torch.tensor(0.0).to(device_type))
>>>>>>> 195ac549
            get_cur_mem(gpu_id, results, f"iter {iteration}: after loss")

            fake_loss.backward()
            get_cur_mem(gpu_id, results, f"iter {iteration}: after bwd")

            optimizer.step()
            get_cur_mem(gpu_id, results, f"iter {iteration}: after step")

            # It is important to use `set_to_none` below, not optimizer.zero_grad() to reclaim memory.
            model.zero_grad(set_to_none=True)
            get_cur_mem(gpu_id, results, f"iter {iteration}: done")

        def cmp(results, expected):
            ret = ""
            self.assertEqual(results.keys(), expected.keys())
            for k, v in results.items():
                exp = expected[k]
                if abs(exp - v) > 1:  # allow 1MB rounding differences
                    ret += f"{k}: got {v}, expected {exp}\n"
            return ret

        output = cmp(results, expected)
        self.assertEqual(output, "")

    @unittest.skipIf(TEST_HPU, "Memory will be different for CUDA and HPU, skipping")
    @skip_if_lt_x_gpu(2)
    @parametrize("ckpt", ["no_ckpt", "ckpt"])
    def test_fsdp_memory(self, ckpt):
        # hidden_dim 128: model size ~4MB
        model_hidden_dim = 128

        model = create_model(
            with_fsdp=False, with_checkpoint=False, model_hidden_dim=model_hidden_dim
<<<<<<< HEAD
        ).to(device=device_type)
        model_size_mb = round(torch.get_device_module(device_type).memory_allocated() / 1024 / 1024)
=======
        ).to(device_type)
        model_size_mb = round(torch.accelerator.memory_allocated() / 1024 / 1024)
>>>>>>> 195ac549
        del model

        sharded_model_size_mb = int(model_size_mb / self.world_size)

        # We have observed that sometimes after 3rd iteration, 4th one can fail (not on this
        # test but on much bigger scale tests). We run 4 iterations here just in case it happens.
        iterations = 4

        expected = {}

        for iteration in range(iterations):
            if iteration == 0:
                # sharded model size + 1MB temp memory
                expected[f"iter {iteration}: start"] = sharded_model_size_mb + 1
                # it is hard to calculate this memory size, get it from printed memory usage
                if ckpt == "ckpt":
                    expected[f"iter {iteration}: after fwd"] = 51
                    expected[f"iter {iteration}: after loss"] = 51
                else:
                    expected[f"iter {iteration}: after fwd"] = 340
                    expected[f"iter {iteration}: after loss"] = 340
                # sharded model size + sharded grad size + 1M temp memory
                expected[f"iter {iteration}: after bwd"] = 2 * sharded_model_size_mb + 1
            else:
                # after optimizer step in the first iteration, memory usage increased by
                # sharded_model_size_mb because of increased optimizer states memory usage
                expected[f"iter {iteration}: start"] = 2 * sharded_model_size_mb + 1
                if ckpt == "ckpt":
                    expected[f"iter {iteration}: after fwd"] = (
                        51 + sharded_model_size_mb
                    )
                    expected[f"iter {iteration}: after loss"] = (
                        51 + sharded_model_size_mb
                    )
                else:
                    expected[f"iter {iteration}: after fwd"] = (
                        340 + sharded_model_size_mb
                    )
                    expected[f"iter {iteration}: after loss"] = (
                        340 + sharded_model_size_mb
                    )
                expected[f"iter {iteration}: after bwd"] = 3 * sharded_model_size_mb + 1

            # sharded model size + sharded grad size + optimizer states + 1M temp memory
            expected[f"iter {iteration}: after step"] = 3 * sharded_model_size_mb + 1
            # grad memory is claimed after setting grad = None
            # sharded model size + optimizer states + 1M temp memory
            expected[f"iter {iteration}: done"] = 2 * sharded_model_size_mb + 1

        # Get the fsdp and checkpoint flags.
        with_ckpt = ckpt == "ckpt"

        self._dist_train(
            with_ckpt,
            expected,
            model_hidden_dim,
            iterations,
        )


instantiate_parametrized_tests(TestFSDPMemory)
if __name__ == "__main__":
    run_tests()<|MERGE_RESOLUTION|>--- conflicted
+++ resolved
@@ -32,16 +32,6 @@
     )
     sys.exit(0)
 
-<<<<<<< HEAD
-device_type = torch.accelerator.current_accelerator().type
-device_id = torch.accelerator.current_device_index()
-
-def get_cur_mem(rank, result, prefix):
-    """Collect memory allocated values in a result dict in MB"""
-    if device_type == 'cuda':
-        torch._C._cuda_clearCublasWorkspaces()
-    result[prefix] = round(torch.get_device_module(device_type).memory_allocated() / 1024 / 1024)
-=======
 device_type = acc.type if (acc := torch.accelerator.current_accelerator()) else "cpu"
 
 
@@ -50,7 +40,6 @@
     if TEST_CUDA:
         torch._C._cuda_clearCublasWorkspaces()
     result[prefix] = round(torch.accelerator.memory_allocated() / 1024 / 1024)
->>>>>>> 195ac549
 
 
 class Model(nn.Module):
@@ -125,25 +114,14 @@
 
     def _dist_train(self, with_checkpoint, expected, model_hidden_dim, iterations):
         gpu_id = self.rank
-<<<<<<< HEAD
-       
-        batch = torch.randn(size=(2, 3, 224, 224)).to(device=device_type)
-=======
         batch = torch.randn(size=(2, 3, 224, 224)).to(device_type)
->>>>>>> 195ac549
 
         model = create_model(
             with_fsdp=True,
             with_checkpoint=with_checkpoint,
             model_hidden_dim=model_hidden_dim,
         )
-<<<<<<< HEAD
-
-        model = model.to(device=device_type)
-
-=======
         model = model.to(device_type)
->>>>>>> 195ac549
         model = FSDP(model)
 
         # We enable momentum so that after the first iteration, the optimizer state is added
@@ -159,11 +137,7 @@
             get_cur_mem(gpu_id, results, f"iter {iteration}: after fwd")
 
             out = sum(o.sum() for o in out[0])
-<<<<<<< HEAD
-            fake_loss = criterion(out, torch.tensor(0.0).to(device=device_type))
-=======
             fake_loss = criterion(out, torch.tensor(0.0).to(device_type))
->>>>>>> 195ac549
             get_cur_mem(gpu_id, results, f"iter {iteration}: after loss")
 
             fake_loss.backward()
@@ -197,13 +171,8 @@
 
         model = create_model(
             with_fsdp=False, with_checkpoint=False, model_hidden_dim=model_hidden_dim
-<<<<<<< HEAD
-        ).to(device=device_type)
-        model_size_mb = round(torch.get_device_module(device_type).memory_allocated() / 1024 / 1024)
-=======
         ).to(device_type)
         model_size_mb = round(torch.accelerator.memory_allocated() / 1024 / 1024)
->>>>>>> 195ac549
         del model
 
         sharded_model_size_mb = int(model_size_mb / self.world_size)
