# Owner(s): ["oncall: distributed"]

import itertools
import sys
from typing import Union

import torch
import torch.distributed as dist
import torch.nn as nn
from torch.distributed.fsdp import FullyShardedDataParallel as FSDP, MixedPrecision
from torch.distributed.fsdp.wrap import (
    always_wrap_policy as always_wrap,
    enable_wrap,
    ModuleWrapPolicy,
    wrap,
)
from torch.testing._internal.common_distributed import skip_if_lt_x_gpu
from torch.testing._internal.common_fsdp import FSDPTest
from torch.testing._internal.common_utils import (
    instantiate_parametrized_tests,
    parametrize,
    run_tests,
    skip_but_pass_in_sandcastle_if,
    TEST_WITH_DEV_DBG_ASAN,
)


_TORCHDISTX_AVAIL = True
try:
    from torchdistx import deferred_init
except ImportError:
    _TORCHDISTX_AVAIL = False


if not dist.is_available():
    print("Distributed not available, skipping tests", file=sys.stderr)
    sys.exit(0)

if TEST_WITH_DEV_DBG_ASAN:
    print(
        "Skip dev-asan as torch + multiprocessing spawn have known issues",
        file=sys.stderr,
    )
    sys.exit(0)

<<<<<<< HEAD
device_type = torch.accelerator.current_accelerator().type
=======
device_type = acc.type if (acc := torch.accelerator.current_accelerator()) else "cpu"

>>>>>>> 195ac549

def _reset_params_if_meta(is_meta: bool, model: nn.Module):
    # For torchdistX init, we don't need to call reset_params, as
    # deferred_init(model).materialize() is equivalent to model().
    if is_meta:
        for module in model.modules():
            # Assume that a module has `reset_parameters()` iff it has directly
            # managed parameters or buffers
            if hasattr(module, "reset_parameters"):
                module.reset_parameters()


class MyLinear(nn.Linear):
    """
    Linear layer with deterministic reset_parameters for testing.
    """

    def __init__(self, *args, **kwargs):
        super().__init__(*args, **kwargs)

    def reset_parameters(self, *args, **kwargs):
        torch.manual_seed(42)
        with torch.no_grad():
            # Use an initialization method that depends on shape
            torch.nn.init.xavier_uniform_(self.weight, 1.0)


class MyBuffer(nn.Module):
    def __init__(self, device: torch.device):
        super().__init__()
        self.buf = torch.nn.Buffer(torch.empty((3, 3), device=device))

    def reset_parameters(self, *args, **kwargs):
        torch.manual_seed(42)
        # Use an initialization method that depends on shape
        torch.nn.init.xavier_uniform_(self.buf, 0.5)


class MyModel(nn.Module):
    def __init__(self, device: torch.device):
        super().__init__()
        self.lin1 = MyLinear(2, 2, bias=False, device=device)
        self.lin2 = MyLinear(2, 2, bias=False, device=device)
        self.buf_mod = MyBuffer(device)

    def forward(self, x):
        return self.lin2(self.lin1(x))


class NestedModel(nn.Module):
    def __init__(self, device):
        super().__init__()
        self.lin1 = MyLinear(2, 2, bias=False, device=device)
        self.lin1 = wrap(self.lin1)
        self.lin2 = MyLinear(2, 2, bias=False, device=device)
        self.l3 = MyModel(device=device)
        self.l3 = wrap(self.l3)

    def forward(self, x):
        return self.l3(self.lin2(self.lin1(x)))


def _init_with_reset_params(module: nn.Module):
    """
    to_empty + reset_parameters() init function example for modules
    initialized with device="meta"
    """
    has_meta_states = any(
        t.is_meta
        for t in itertools.chain(
            module.parameters(recurse=False), module.buffers(recurse=False)
        )
    )
    if has_meta_states:
        device = torch.device(device_type, torch.accelerator.current_device_index())
        module.to_empty(device=device, recurse=False)
        module.reset_parameters()


def _init_with_torchdistX(module: nn.Module):
    """
    torchdistX-based deferred module initialization function example
    using ``materialize_module``.
    """
    assert _TORCHDISTX_AVAIL

    def check_fn(k):
        return not isinstance(k, FSDP)

    deferred_init.materialize_module(module, check_fn=check_fn)


class TestFSDPWithMetaDevice(FSDPTest):
    @property
    def world_size(self):
        return 2

    @property
    def process_group(self):
        return dist.distributed_c10d._get_default_group()

    def _compare_fsdp(self, fsdp1, fsdp2):
        with FSDP.summon_full_params(fsdp1):
            with FSDP.summon_full_params(fsdp2):
                for p1, p2 in zip(fsdp1.parameters(), fsdp2.parameters()):
                    self.assertTrue(torch.allclose(p1, p2), f"{p1} vs {p2}")

    def _test_simple_model_with_meta_device(self, meta_module_fn, init_fn=None):
        # Create model on meta device and wrap with FSDP.
        model = meta_module_fn()
        is_meta = next(model.parameters()).is_meta
        fsdp_meta = FSDP(
            model,
            auto_wrap_policy=always_wrap,
            param_init_fn=init_fn,
        )

        meta_opt = torch.optim.SGD(fsdp_meta.parameters(), lr=1e-3)

        # Test to make sure it is the same model parameters as regular FSDP
        # approach.
        regular = MyModel(device=device_type)
        _reset_params_if_meta(is_meta, regular)
        fsdp_regular = FSDP(regular, auto_wrap_policy=always_wrap)
        regular_opt = torch.optim.SGD(fsdp_regular.parameters(), lr=1e-3)

        self._compare_fsdp(fsdp_meta, fsdp_regular)
        inp = torch.randn(10, 2, device=device_type)
        fsdp_meta(inp).sum().backward()
        fsdp_regular(inp).sum().backward()
        meta_opt.step()
        regular_opt.step()
        self._compare_fsdp(fsdp_meta, fsdp_regular)

        # Test that meta init works if all submodules are contained in only a
        # single FSDP unit.
        model = meta_module_fn()
        fsdp_meta = FSDP(model, param_init_fn=init_fn)
        meta_opt = torch.optim.SGD(fsdp_meta.parameters(), lr=1e-3)
        regular = MyModel(device=device_type)
        _reset_params_if_meta(is_meta, regular)
        fsdp_regular = FSDP(regular, auto_wrap_policy=always_wrap)
        regular_opt = torch.optim.SGD(fsdp_regular.parameters(), lr=1e-3)

        # Run a forward + backward pass + optimizer step
        fsdp_meta(inp).sum().backward()
        fsdp_regular(inp).sum().backward()
        meta_opt.step()
        regular_opt.step()
        self._compare_fsdp(fsdp_meta, fsdp_regular)

    @skip_if_lt_x_gpu(2)
    def test_simple_model_with_meta_device_reset_params(self):
        def meta_module_fn():
            return MyModel(device="meta")

        self._test_simple_model_with_meta_device(
            meta_module_fn, _init_with_reset_params
        )

    @skip_if_lt_x_gpu(2)
    def test_simple_model_with_meta_device_default_init(self):
        def meta_module_fn():
            return MyModel(device="meta")

        self._test_simple_model_with_meta_device(meta_module_fn)

    @skip_if_lt_x_gpu(2)
    @skip_but_pass_in_sandcastle_if(
        not _TORCHDISTX_AVAIL,
        "Test requires torchdistX: https://github.com/pytorch/torchdistX",
    )
    def test_simple_model_with_torchdistX_default_init(self):
        def meta_module_fn():
            return deferred_init.deferred_init(MyModel, device=device_type)

        self._test_simple_model_with_meta_device(meta_module_fn)

    @skip_if_lt_x_gpu(2)
    @skip_but_pass_in_sandcastle_if(
        not _TORCHDISTX_AVAIL,
        "Test requires torchdistX: https://github.com/pytorch/torchdistX",
    )
    def test_simple_model_with_torchdistX_init_fn(self):
        def meta_module_fn():
            return deferred_init.deferred_init(MyModel, device=device_type)

        self._test_simple_model_with_meta_device(
            meta_module_fn, init_fn=_init_with_torchdistX
        )

    def _test_nested_model_with_meta_device(
        self, auto_wrap, meta_module_fn, init_fn=None
    ):
        if auto_wrap:
            module = meta_module_fn()
            is_meta = (
                next(module.parameters()).is_meta or next(module.buffers()).is_meta
            )
            fsdp_meta = FSDP(
                module,
                auto_wrap_policy=always_wrap,
                param_init_fn=init_fn,
            )
            meta_opt = torch.optim.SGD(fsdp_meta.parameters(), lr=1e-3)
            module_regular = NestedModel(device=device_type)
            _reset_params_if_meta(is_meta, module_regular)
            fsdp_regular = FSDP(
                module_regular,
                auto_wrap_policy=always_wrap,
            )
            regular_opt = torch.optim.SGD(fsdp_regular.parameters(), lr=1e-3)
        else:
            with enable_wrap(
                wrapper_cls=FSDP,
                param_init_fn=init_fn,
            ):
                module = meta_module_fn()
                is_meta = next(module.parameters()).is_meta
                # Non FSDP modules will still be initialized because they bubble up
                # to be part of a larger FSDP unit.
                fsdp_meta = wrap(module)
                meta_opt = torch.optim.SGD(fsdp_meta.parameters(), lr=1e-3)

            # Init and reset parameters before wrapping so that reset_params
            # matches up with meta device's initialization.
            module_regular = NestedModel(device=device_type)
            _reset_params_if_meta(is_meta, module_regular)
            with enable_wrap(wrapper_cls=FSDP):
                module_regular.lin1 = wrap(module_regular.lin1)
                module_regular.l3 = wrap(module_regular.l3)
                fsdp_regular = wrap(module_regular)
                regular_opt = torch.optim.SGD(fsdp_regular.parameters(), lr=1e-3)

        # Compare it before training
        self._compare_fsdp(fsdp_meta, fsdp_regular)
        inp = torch.randn(10, 2, device=device_type)
        fsdp_meta(inp).sum().backward()
        fsdp_regular(inp).sum().backward()
        meta_opt.step()
        regular_opt.step()
        self._compare_fsdp(fsdp_meta, fsdp_regular)

    @skip_if_lt_x_gpu(2)
    @parametrize("auto_wrap", [True, False])
    def test_nested_model_with_meta_device_reset_params(self, auto_wrap):
        def meta_module_fn():
            return NestedModel(device="meta")

        self._test_nested_model_with_meta_device(
            auto_wrap=auto_wrap,
            meta_module_fn=meta_module_fn,
            init_fn=_init_with_reset_params,
        )

    @skip_if_lt_x_gpu(2)
    @parametrize("auto_wrap", [True, False])
    def test_nested_model_with_meta_device_default_init(self, auto_wrap):
        def meta_module_fn():
            return NestedModel(device="meta")

        self._test_nested_model_with_meta_device(
            auto_wrap=auto_wrap,
            meta_module_fn=meta_module_fn,
        )

    @skip_if_lt_x_gpu(2)
    @skip_but_pass_in_sandcastle_if(
        not _TORCHDISTX_AVAIL,
        "Test requires torchdistX: https://github.com/pytorch/torchdistX",
    )
    @parametrize("auto_wrap", [True, False])
    def test_nested_model_with_torchdistX_default_init(self, auto_wrap):
        def meta_module_fn():
            return deferred_init.deferred_init(NestedModel, device=device_type)

        self._test_nested_model_with_meta_device(
            auto_wrap=auto_wrap, meta_module_fn=meta_module_fn
        )

    @skip_if_lt_x_gpu(2)
    @skip_but_pass_in_sandcastle_if(
        not _TORCHDISTX_AVAIL,
        "Test requires torchdistX: https://github.com/pytorch/torchdistX",
    )
    @parametrize("auto_wrap", [True, False])
    def test_nested_model_with_torchdistX_init_fn(self, auto_wrap):
        def meta_module_fn():
            return deferred_init.deferred_init(NestedModel, device=device_type)

        self._test_nested_model_with_meta_device(
            auto_wrap=auto_wrap,
            meta_module_fn=meta_module_fn,
            init_fn=_init_with_torchdistX,
        )

    def _test_bad_arg(self, meta_module_fn):
        mod = meta_module_fn()
        with self.assertRaisesRegex(ValueError, "to be callable"):
            FSDP(mod, param_init_fn=42)

    @skip_if_lt_x_gpu(2)
    @skip_but_pass_in_sandcastle_if(
        not _TORCHDISTX_AVAIL,
        "Test requires torchdistX: https://github.com/pytorch/torchdistX",
    )
    def test_bad_arg_torchdistx(self):
        def meta_module_fn():
            return deferred_init.deferred_init(NestedModel, device_type)

        self._test_bad_arg(meta_module_fn)

    @skip_if_lt_x_gpu(2)
    def test_bad_arg_meta(self):
        def meta_module_fn():
            return NestedModel(device="meta")

        self._test_bad_arg(meta_module_fn)

    @skip_if_lt_x_gpu(2)
    def test_meta_device_with_mixed_precision(self):
        """
        Tests meta device initialization with a ``param_init_fn`` when
        specifying mixed precision with ``param_dtype=torch.float32``.
        """

        class FakeLinear(nn.Module):
            def __init__(
                self, in_dim: int, out_dim: int, device: Union[torch.device, str]
            ) -> None:
                super().__init__()
                self.weight = nn.Parameter(
                    torch.randn((in_dim, out_dim), device=device)
                )

            def forward(self, x: torch.Tensor) -> torch.Tensor:
                return x @ self.weight

        class Model(nn.Module):
            def __init__(self) -> None:
                super().__init__()
                self.lin1 = nn.Linear(5, 5, device="meta")
                self.lin2 = FakeLinear(5, 5, device="meta")
                self.relu = nn.ReLU()

            def forward(self, x: torch.Tensor) -> torch.Tensor:
                return self.lin2(self.relu(self.lin1(x)))

            def _module_init_fn(self, module: nn.Module):
                if isinstance(module, nn.Linear):
                    torch.nn.init.normal_(module.weight, mean=0.0, std=0.1)
                    if module.bias is not None:
                        torch.nn.init.zeros_(module.bias)

        def _param_init_fn(module: nn.Module) -> None:
            # TODO: `module.to_empty()` is not generally correct for meta
            # device initialization.
            # https://github.com/pytorch/pytorch/issues/90465
            module.to_empty(device=torch.device(device_type))
            module.apply(model._module_init_fn)

        model = Model()
        # Wrap `lin1` and the top level `model` to create nested FSDP instances
        # where each instance has parameters
        FSDP(
            model,
            auto_wrap_policy=ModuleWrapPolicy({nn.Linear}),
            mixed_precision=MixedPrecision(
                param_dtype=torch.float32, reduce_dtype=torch.float16
            ),
            param_init_fn=_param_init_fn,
            device_id=torch.accelerator.current_device_index(),
        )


instantiate_parametrized_tests(TestFSDPWithMetaDevice)

if __name__ == "__main__":
    run_tests()<|MERGE_RESOLUTION|>--- conflicted
+++ resolved
@@ -43,12 +43,8 @@
     )
     sys.exit(0)
 
-<<<<<<< HEAD
-device_type = torch.accelerator.current_accelerator().type
-=======
 device_type = acc.type if (acc := torch.accelerator.current_accelerator()) else "cpu"
 
->>>>>>> 195ac549
 
 def _reset_params_if_meta(is_meta: bool, model: nn.Module):
     # For torchdistX init, we don't need to call reset_params, as
