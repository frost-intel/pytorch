--- conflicted
+++ resolved
@@ -52,7 +52,6 @@
     )
     sys.exit(0)
 
-<<<<<<< HEAD
 device_type = torch.accelerator.current_accelerator().type
 
 if device_type == "xpu":
@@ -60,9 +59,6 @@
         return False
 else:
     from torch.cuda.amp.common import amp_definitely_not_available
-=======
-device_type = acc.type if (acc := torch.accelerator.current_accelerator()) else "cpu"
->>>>>>> 195ac549
 
 
 params = "cpu_offload,sharding_strategy,mixed_precision,use_orig_params"
@@ -89,22 +85,11 @@
 
 class TestShardGradScaler(TestCase):
     @unittest.skipIf(
-<<<<<<< HEAD
         amp_definitely_not_available(), "no supported device (cuda, xla, xpu) found"
     )
     def test_grad_scaling(self):
         pg = DummyProcessGroup(0, 1)
         scaler = ShardedGradScaler(device=device_type, init_scale=2.0, process_group=pg, enabled=True)
-=======
-        amp_definitely_not_available() and not TEST_XPU,
-        "no supported device (cuda, xla, xpu) found",
-    )
-    def test_grad_scaling(self):
-        pg = DummyProcessGroup(0, 1)
-        scaler = ShardedGradScaler(
-            device=device_type, init_scale=2.0, process_group=pg, enabled=True
-        )
->>>>>>> 195ac549
         t0 = torch.full((1,), 4.0, dtype=torch.float32, device="cpu")
         t1 = torch.full((1,), 8.0, dtype=torch.float32, device="cpu")
         outputs = [t1.clone(), (t0.clone(), t1.clone()), [t0.clone(), t1.clone()]]
@@ -116,22 +101,11 @@
         self.assertTrue(scaler._scale.device == t1.device)
 
     @unittest.skipIf(
-<<<<<<< HEAD
         amp_definitely_not_available(), "no supported device (cuda, xla, xpu) found"
     )
     def test_scaling_unscaling_sparse(self):
         pg = DummyProcessGroup(0, 1)
         scaler = ShardedGradScaler(device=device_type, init_scale=2.0, process_group=pg, enabled=True)
-=======
-        amp_definitely_not_available() and not TEST_XPU,
-        "no supported device (cuda, xla, xpu) found",
-    )
-    def test_scaling_unscaling_sparse(self):
-        pg = DummyProcessGroup(0, 1)
-        scaler = ShardedGradScaler(
-            device=device_type, init_scale=2.0, process_group=pg, enabled=True
-        )
->>>>>>> 195ac549
         inv_scale = torch.full((1,), 0.5, dtype=torch.float, device="cpu")
         found_inf = torch.full((1,), 0, dtype=torch.float, device="cpu")
 
@@ -172,22 +146,11 @@
         self.assertEqual(found_inf, 1.0)
 
     @unittest.skipIf(
-<<<<<<< HEAD
         amp_definitely_not_available(), "no supported device (cuda, xla, xpu) found"
     )
     def test_inf_gradients_skip_optim_step(self):
         pg = DummyProcessGroup(0, 1)
         scaler = ShardedGradScaler(device=device_type, init_scale=2.0, process_group=pg, enabled=True)
-=======
-        amp_definitely_not_available() and not TEST_XPU,
-        "no supported device (cuda, xla, xpu) found",
-    )
-    def test_inf_gradients_skip_optim_step(self):
-        pg = DummyProcessGroup(0, 1)
-        scaler = ShardedGradScaler(
-            device=device_type, init_scale=2.0, process_group=pg, enabled=True
-        )
->>>>>>> 195ac549
         loss = torch.full((1,), 4.0, dtype=torch.float32, device="cpu")
         t0 = torch.tensor([float("inf")], dtype=torch.float32, device="cpu")
         t0.grad = t0.clone()
