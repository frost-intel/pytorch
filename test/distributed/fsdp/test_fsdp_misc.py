--- conflicted
+++ resolved
@@ -60,14 +60,10 @@
     )
     sys.exit(0)
 
-<<<<<<< HEAD
-device_type = torch.accelerator.current_accelerator().type
-=======
 device_type = (
     acc.type if (acc := torch.accelerator.current_accelerator(True)) else "cpu"
 )
 
->>>>>>> a7c75ae9
 
 class MyModel(nn.Module):
     def __init__(self) -> None:
@@ -151,12 +147,8 @@
                 fsdp_kwargs={"device_id": torch.device(device_type)},
             )
         _check_device_matches(
-<<<<<<< HEAD
-            nested_wrapped_module, torch.device(device_type, torch.accelerator.current_device_index())
-=======
             nested_wrapped_module,
             torch.device(device_type, torch.accelerator.current_device_index()),
->>>>>>> a7c75ae9
         )
 
     @skip_if_lt_x_gpu(2)
@@ -696,11 +688,7 @@
             auto_wrap_policy = ModuleWrapPolicy(module_classes)
         fsdp_kwargs = {
             "auto_wrap_policy": auto_wrap_policy,
-<<<<<<< HEAD
-            "device_id": torch.accelerator.current_device(),
-=======
             "device_id": torch.accelerator.current_device_index(),
->>>>>>> a7c75ae9
         }
         fsdp_model = TransformerWithSharedParams.init(
             self.process_group,
@@ -760,21 +748,6 @@
         # TODO: override FSDP MT Thread _run to set this instead of here for
         # every test.
         torch.accelerator.set_device_index(self.rank)
-<<<<<<< HEAD
-        
-        if device_type == "xpu":
-            context = (
-                self.assertRaisesRegex(ValueError, f"xpu:{self.rank} vs xpu:0")
-                if self.rank != 0
-                else nullcontext()
-            )
-        else:
-            context = (
-                self.assertRaisesRegex(ValueError, f"cuda:{self.rank} vs cuda:0")
-                if self.rank != 0
-                else nullcontext()
-            )
-=======
 
         context = (
             self.assertRaisesRegex(
@@ -784,7 +757,6 @@
             else nullcontext()
         )
 
->>>>>>> a7c75ae9
         with context:
             NestedWrappedModule.init(
                 self.process_group,
@@ -812,13 +784,9 @@
         cpu_gpu = CPUGPUModule()
         fsdp = FSDP(cpu_gpu, device_id=torch.accelerator.current_device_index())
         for param in fsdp.parameters():
-<<<<<<< HEAD
-            self.assertEqual(param.device, torch.device(torch.accelerator.current_device_index()))
-=======
             self.assertEqual(
                 param.device, torch.device(torch.accelerator.current_device_index())
             )
->>>>>>> a7c75ae9
 
         # without device_id, we hit an error
         with self.assertRaisesRegex(RuntimeError, "please pass in device_id"):
@@ -956,15 +924,11 @@
             m, process_group=self.process_group, assert_fn=self.assertNotEqual
         )
         # Passing sync_module_states into FSDP makes model the same during init.
-<<<<<<< HEAD
-        fsdp = FSDP(m, device_id=torch.accelerator.current_device_index(), sync_module_states=True)
-=======
         fsdp = FSDP(
             m,
             device_id=torch.accelerator.current_device_index(),
             sync_module_states=True,
         )
->>>>>>> a7c75ae9
         with fsdp.summon_full_params(fsdp):
             _assert_module_states(
                 fsdp, process_group=self.process_group, assert_fn=self.assertEqual
@@ -1051,14 +1015,10 @@
         # warning
         with warnings.catch_warnings(record=True) as w:
             warnings.simplefilter("always")  # trigger all warnings
-<<<<<<< HEAD
-            FSDP(nn.Linear(3, 3).to(device=device_type), sharding_strategy=ShardingStrategy.NO_SHARD)
-=======
             FSDP(
                 nn.Linear(3, 3).to(device=device_type),
                 sharding_strategy=ShardingStrategy.NO_SHARD,
             )
->>>>>>> a7c75ae9
             for warning in w:
                 self.assertTrue(
                     warning.category != UserWarning
@@ -1072,14 +1032,10 @@
             warning_prefix + " " + str(ShardingStrategy.FULL_SHARD) + warning_suffix
         )
         with self.assertWarnsRegex(UserWarning, expected_regex_full_shard):
-<<<<<<< HEAD
-            FSDP(nn.Linear(3, 3).to(device=device_type), sharding_strategy=ShardingStrategy.FULL_SHARD)
-=======
             FSDP(
                 nn.Linear(3, 3).to(device=device_type),
                 sharding_strategy=ShardingStrategy.FULL_SHARD,
             )
->>>>>>> a7c75ae9
         with self.assertWarnsRegex(UserWarning, expected_regex_full_shard):
             FSDP(nn.Linear(3, 3).to(device=device_type))
         # - Pass `SHARD_GRAD_OP`
@@ -1088,12 +1044,8 @@
         )
         with self.assertWarnsRegex(UserWarning, expected_regex_shard_grad_op):
             FSDP(
-<<<<<<< HEAD
-                nn.Linear(3, 3).to(device=device_type), sharding_strategy=ShardingStrategy.SHARD_GRAD_OP
-=======
                 nn.Linear(3, 3).to(device=device_type),
                 sharding_strategy=ShardingStrategy.SHARD_GRAD_OP,
->>>>>>> a7c75ae9
             )
 
     @skip_if_lt_x_gpu(1)
