# Owner(s): ["oncall: distributed"]

import contextlib
import sys
from enum import Enum

import torch
import torch.nn as nn
import torch.optim as optim
from torch import distributed as dist
from torch.distributed.fsdp import FullyShardedDataParallel as FSDP
from torch.nn.parallel import DistributedDataParallel
from torch.testing._internal.common_distributed import skip_if_lt_x_gpu
from torch.testing._internal.common_fsdp import FSDPTest, get_full_params
from torch.testing._internal.common_utils import (
    instantiate_parametrized_tests,
    parametrize,
    run_tests,
    TEST_WITH_DEV_DBG_ASAN,
)


if not dist.is_available():
    print("Distributed not available, skipping tests", file=sys.stderr)
    sys.exit(0)

if TEST_WITH_DEV_DBG_ASAN:
    print(
        "Skip dev-asan as torch + multiprocessing spawn have known issues",
        file=sys.stderr,
    )
    sys.exit(0)

<<<<<<< HEAD
device_type = torch.accelerator.current_accelerator().type
=======
device_type = acc.type if (acc := torch.accelerator.current_accelerator()) else "cpu"

>>>>>>> 195ac549

class Model(nn.Module):
    def __init__(
        self,
        with_fsdp,
        freeze_after_wrap_fsdp,
        disable_autograd,
        fsdp_kwargs,
    ):
        super().__init__()
        self.trunk = nn.Sequential(
            nn.Conv2d(3, 64, kernel_size=3),
            nn.ReLU(inplace=True),
            nn.AdaptiveAvgPool2d(output_size=(1, 1)),
            nn.Flatten(),
        )
<<<<<<< HEAD
        self.device = torch.accelerator.current_device_index()
=======
>>>>>>> 195ac549
        self.head = nn.Linear(64, 10)
        if with_fsdp and freeze_after_wrap_fsdp:
            self.fsdp_wrap(fsdp_kwargs)
        self.autograd_ctx = (
            torch.no_grad if disable_autograd else contextlib.nullcontext
        )

    def fsdp_wrap(self, fsdp_kwargs):
        self.trunk = FSDP(self.trunk, **fsdp_kwargs)
        self.head = FSDP(self.head, **fsdp_kwargs)

    def forward(self, x):
        with self.autograd_ctx():
            x = self.trunk(x)
        return self.head(x)


class NestedTrunkModel(nn.Module):
    def __init__(
        self,
        with_fsdp,
        freeze_after_wrap_fsdp,
        disable_autograd,
        fsdp_kwargs,
    ):
        super().__init__()
        self.trunk = nn.Sequential(
            self._create_block(3, 64, with_fsdp, freeze_after_wrap_fsdp),
            self._create_block(64, 64, with_fsdp, freeze_after_wrap_fsdp),
        )
        self.head = nn.Sequential(
            nn.AdaptiveAvgPool2d(output_size=(1, 1)),
            nn.Flatten(),
            nn.Linear(64, 10),
        )
        if with_fsdp and freeze_after_wrap_fsdp:
            self.fsdp_wrap(fsdp_kwargs)
        self.autograd_ctx = (
            torch.no_grad if disable_autograd else contextlib.nullcontext
        )

    def fsdp_wrap(self, fsdp_kwargs):
        for name, child in self.trunk.named_children():
            wrapped_child = FSDP(child, **fsdp_kwargs)
            setattr(self.trunk, name, wrapped_child)
        self.trunk = FSDP(self.trunk, **fsdp_kwargs)
        self.head = FSDP(self.head, **fsdp_kwargs)

    def forward(self, x):
        with self.autograd_ctx():
            x = self.trunk(x)
        return self.head(x)

    def _create_block(
        self, in_channels, out_channels, with_fsdp, freeze_after_wrap_fsdp
    ):
        block = nn.Sequential(
            nn.Conv2d(in_channels, out_channels, kernel_size=3),
            nn.ReLU(inplace=True),
        )
        return block


class FreezingMethod(str, Enum):
    GradToNone = "grad_to_none"
    RequiresGrad = "requires_grad"


class TestFreezingWeights(FSDPTest):
    def _create_model(
        self,
        with_fsdp,
        with_nested_trunk,
        freeze_after_wrap_fsdp,
        disable_autograd,
        fsdp_kwargs,
    ):
        if with_nested_trunk:
            model = NestedTrunkModel(
                with_fsdp, freeze_after_wrap_fsdp, disable_autograd, fsdp_kwargs
            )
        else:
            model = Model(
                with_fsdp, freeze_after_wrap_fsdp, disable_autograd, fsdp_kwargs
            )
        return model

    def _dist_train(
        self,
        with_nested_trunk,
        freezing_method,
        freeze_after_wrap_fsdp,
        with_fsdp,
        disable_autograd,
        forward_prefetch,
    ):
        torch.manual_seed(0)
<<<<<<< HEAD
        batch = torch.randn(size=(2, 3, 224, 224)).to(device=device_type)
=======
        batch = torch.randn(size=(2, 3, 224, 224)).to(device_type)
>>>>>>> 195ac549

        fsdp_kwargs = {
            "device_id": self.rank,
            "forward_prefetch": forward_prefetch,
        }

        ddp_kwargs = {
            "device_ids": [self.rank],
            "find_unused_parameters": True if disable_autograd else False,
        }

        model = self._create_model(
            with_fsdp,
            with_nested_trunk,
            freeze_after_wrap_fsdp,
            disable_autograd,
            fsdp_kwargs,
        )
<<<<<<< HEAD
        model = model.to(device=device_type)
=======
        model = model.to(device_type)
>>>>>>> 195ac549

        # freezing the trunk using requires_grad.
        if freezing_method == FreezingMethod.RequiresGrad:
            for param in model.trunk.parameters():
                param.requires_grad = False

        if with_fsdp:
            if not freeze_after_wrap_fsdp:
                model.fsdp_wrap(fsdp_kwargs)
            model = FSDP(model, **fsdp_kwargs)
        else:
            model = DistributedDataParallel(model, **ddp_kwargs)

<<<<<<< HEAD
        target = torch.tensor([0, 1], dtype=torch.long).to(device=device_type)
=======
        target = torch.tensor([0, 1], dtype=torch.long).to(device_type)
>>>>>>> 195ac549
        criterion = nn.CrossEntropyLoss()
        optimizer = optim.SGD(model.parameters(), lr=0.1, momentum=0.9)

        for _ in range(3):
            out = model(batch)
            fake_loss = criterion(out, target)
            optimizer.zero_grad()
            fake_loss.backward()
            if freezing_method == FreezingMethod.GradToNone:
                for param in model.module.trunk.parameters():
                    param.grad = None
            optimizer.step()

        if with_fsdp:
            return get_full_params(model)

        return list(model.parameters())

    @skip_if_lt_x_gpu(2)
    @parametrize("with_nested_trunk", [True, False])
    @parametrize(
        "freezing_method", [FreezingMethod.RequiresGrad, FreezingMethod.GradToNone]
    )
    @parametrize("freeze_after_wrap_fsdp", [True, False])
    @parametrize("disable_autograd", [True, False])
    @parametrize("forward_prefetch", [True, False])
    def test_freezing_weights(
        self,
        with_nested_trunk,
        freezing_method,
        freeze_after_wrap_fsdp,
        disable_autograd,
        forward_prefetch,
    ):
        # DDP
        ddp_state = self._dist_train(
            with_nested_trunk,
            freezing_method,
            freeze_after_wrap_fsdp,
            with_fsdp=False,
            disable_autograd=disable_autograd,
            forward_prefetch=False,  # does not apply to DDP
        )

        # FSDP
        fsdp_state = self._dist_train(
            with_nested_trunk,
            freezing_method,
            freeze_after_wrap_fsdp,
            with_fsdp=True,
            disable_autograd=disable_autograd,
            forward_prefetch=forward_prefetch,
        )

        self.assertEqual(
            ddp_state,
            fsdp_state,
            exact_device=True,
            msg="FullyShardedDataParallel states didn't match PyTorch DDP states",
        )

        if freezing_method == FreezingMethod.RequiresGrad:
            for ddp_param, fsdp_param in zip(ddp_state, fsdp_state):
                self.assertEqual(ddp_param.requires_grad, fsdp_param.requires_grad)


instantiate_parametrized_tests(TestFreezingWeights)

if __name__ == "__main__":
    run_tests()<|MERGE_RESOLUTION|>--- conflicted
+++ resolved
@@ -31,12 +31,8 @@
     )
     sys.exit(0)
 
-<<<<<<< HEAD
-device_type = torch.accelerator.current_accelerator().type
-=======
 device_type = acc.type if (acc := torch.accelerator.current_accelerator()) else "cpu"
 
->>>>>>> 195ac549
 
 class Model(nn.Module):
     def __init__(
@@ -53,10 +49,6 @@
             nn.AdaptiveAvgPool2d(output_size=(1, 1)),
             nn.Flatten(),
         )
-<<<<<<< HEAD
-        self.device = torch.accelerator.current_device_index()
-=======
->>>>>>> 195ac549
         self.head = nn.Linear(64, 10)
         if with_fsdp and freeze_after_wrap_fsdp:
             self.fsdp_wrap(fsdp_kwargs)
@@ -154,11 +146,7 @@
         forward_prefetch,
     ):
         torch.manual_seed(0)
-<<<<<<< HEAD
-        batch = torch.randn(size=(2, 3, 224, 224)).to(device=device_type)
-=======
         batch = torch.randn(size=(2, 3, 224, 224)).to(device_type)
->>>>>>> 195ac549
 
         fsdp_kwargs = {
             "device_id": self.rank,
@@ -177,11 +165,7 @@
             disable_autograd,
             fsdp_kwargs,
         )
-<<<<<<< HEAD
-        model = model.to(device=device_type)
-=======
         model = model.to(device_type)
->>>>>>> 195ac549
 
         # freezing the trunk using requires_grad.
         if freezing_method == FreezingMethod.RequiresGrad:
@@ -195,11 +179,7 @@
         else:
             model = DistributedDataParallel(model, **ddp_kwargs)
 
-<<<<<<< HEAD
-        target = torch.tensor([0, 1], dtype=torch.long).to(device=device_type)
-=======
         target = torch.tensor([0, 1], dtype=torch.long).to(device_type)
->>>>>>> 195ac549
         criterion = nn.CrossEntropyLoss()
         optimizer = optim.SGD(model.parameters(), lr=0.1, momentum=0.9)
 
