--- conflicted
+++ resolved
@@ -97,12 +97,8 @@
     "sharded_state_dict": StateDictType.SHARDED_STATE_DICT,
 }
 
-<<<<<<< HEAD
-device_type = torch.accelerator.current_accelerator().type
-=======
 device_type = acc.type if (acc := torch.accelerator.current_accelerator()) else "cpu"
 
->>>>>>> 195ac549
 
 class Model(Module):
     def __init__(
@@ -167,11 +163,7 @@
 class TestFSDPStateDict(FSDPTest):
     @property
     def world_size(self):
-<<<<<<< HEAD
-        return min(torch.get_device_module(device_type).device_count(), 2)
-=======
         return min(torch.accelerator.device_count(), 2)
->>>>>>> 195ac549
 
     def _broadcast_state_dict(self, state_dict):
         return _broadcast_state_dict(self.rank, state_dict)
@@ -206,13 +198,8 @@
         self, *fsdp_args, wrap=True, checkpoint_wrap=False, **fsdp_kwargs
     ):
         if wrap:
-<<<<<<< HEAD
-            lin1 = nn.Linear(10, 10, bias=False).to(device=device_type)
-            lin2 = nn.Linear(10, 10, bias=False).to(device=device_type)
-=======
             lin1 = nn.Linear(10, 10, bias=False).to(device_type)
             lin2 = nn.Linear(10, 10, bias=False).to(device_type)
->>>>>>> 195ac549
             if checkpoint_wrap:
                 lin1 = checkpoint_wrapper(lin1)
                 lin2 = checkpoint_wrapper(lin2)
@@ -222,22 +209,13 @@
             model = FSDP(seq, *fsdp_args, **fsdp_kwargs)
         else:
             model = nn.Sequential(
-<<<<<<< HEAD
-                nn.Linear(10, 10, bias=False).to(device=device_type),
-                nn.Linear(10, 10, bias=False).to(device=device_type),
-=======
                 nn.Linear(10, 10, bias=False).to(device_type),
                 nn.Linear(10, 10, bias=False).to(device_type),
->>>>>>> 195ac549
             )
         return model
 
     def _get_simple_model(self, *fsdp_args, checkpoint_wrap=False, **fsdp_kwargs):
-<<<<<<< HEAD
-        lin = nn.Linear(10, 10, bias=False).to(device=device_type)
-=======
         lin = nn.Linear(10, 10, bias=False).to(device_type)
->>>>>>> 195ac549
         if checkpoint_wrap:
             lin = checkpoint_wrapper(lin)
         model = FSDP(lin, *fsdp_args, **fsdp_kwargs)
@@ -254,15 +232,9 @@
             else None
         )
         if wrap:
-<<<<<<< HEAD
-            lin1 = nn.Linear(10, 10, bias=False).to(device=device_type)
-            bn1 = nn.BatchNorm1d(10).to(device=device_type)
-            lin2 = nn.Linear(10, 10, bias=False).to(device=device_type)
-=======
             lin1 = nn.Linear(10, 10, bias=False).to(device_type)
             bn1 = nn.BatchNorm1d(10).to(device_type)
             lin2 = nn.Linear(10, 10, bias=False).to(device_type)
->>>>>>> 195ac549
             if checkpoint_wrap:
                 lin1 = checkpoint_wrapper(lin1)
                 bn1 = checkpoint_wrapper(bn1)
@@ -277,15 +249,9 @@
             model = FSDP(seq, *fsdp_args, **fsdp_kwargs)
         else:
             model = nn.Sequential(
-<<<<<<< HEAD
-                nn.Linear(10, 10, bias=False).to(device=device_type),
-                nn.BatchNorm1d(10).to(device=device_type),
-                nn.Linear(10, 10, bias=False).to(device=device_type),
-=======
                 nn.Linear(10, 10, bias=False).to(device_type),
                 nn.BatchNorm1d(10).to(device_type),
                 nn.Linear(10, 10, bias=False).to(device_type),
->>>>>>> 195ac549
             )
         return model
 
@@ -293,11 +259,7 @@
         class FSDPContainer(nn.Module):
             def __init__(self, fsdp_1, fsdp_2):
                 super().__init__()
-<<<<<<< HEAD
-                self.non_fsdp_lin = nn.Linear(10, 10, bias=False).to(device=device_type)
-=======
                 self.non_fsdp_lin = nn.Linear(10, 10, bias=False).to(device_type)
->>>>>>> 195ac549
                 self.fsdp_1 = fsdp_1
                 self.fsdp_2 = fsdp_2
 
@@ -545,11 +507,7 @@
         # Broadcast the module states from rank 0 with `sync_module_states=True`
         new_fsdp_model = FSDP(
             new_model,
-<<<<<<< HEAD
-            device_id=torch.get_device_module(device_type).current_device(),
-=======
             device_id=torch.accelerator.current_device_index(),
->>>>>>> 195ac549
             auto_wrap_policy=auto_wrap_policy,
             sync_module_states=True,
         )
@@ -646,11 +604,7 @@
 
             model_new = model_call()
             if not cpu_offload.offload_params:
-<<<<<<< HEAD
-                model_new = model_new.to(device=device_type)
-=======
                 model_new = model_new.to(device_type)
->>>>>>> 195ac549
             if fp16:
                 model_new.half()
             # Run a forward/backward to compute gradients to test the case
@@ -725,11 +679,7 @@
 
         model_new = model_call()
         if not cpu_offload.offload_params:
-<<<<<<< HEAD
-            model_new = model_new.to(device=device_type)
-=======
             model_new = model_new.to(device_type)
->>>>>>> 195ac549
 
         # zero the model to ensure parameters are different.
         _zero_model(model_new, zero_buffers=True)
@@ -756,11 +706,7 @@
         """
         if state_dict_rank0_and_offload and state_dict_type != "state_dict":
             return
-<<<<<<< HEAD
-        torch.get_device_module(device_type).set_device(self.rank)
-=======
         torch.accelerator.set_device_index(self.rank)
->>>>>>> 195ac549
         mixed_precision = (
             MixedPrecision(
                 param_dtype=torch.float16,
@@ -774,11 +720,7 @@
         optim = torch.optim.SGD(model.parameters(), lr=0.1)
         initial_params = get_full_params(model)
         for _ in range(6):
-<<<<<<< HEAD
-            inp = torch.randn(1, 10, device=torch.get_device_module(device_type).current_device())
-=======
             inp = torch.randn(1, 10, device=torch.accelerator.current_device_index())
->>>>>>> 195ac549
             output = model(*inp)
             loss = output.sum()
             expected_dtype = torch.float32 if mixed_precision is None else torch.float16
@@ -828,11 +770,7 @@
         # keep everything deterministic for input data
         torch.manual_seed(0)
 
-<<<<<<< HEAD
-        model = Model(wrap_fsdp, register_buffers=register_buffers).to(device=device_type)
-=======
         model = Model(wrap_fsdp, register_buffers=register_buffers).to(device_type)
->>>>>>> 195ac549
         if wrap_fsdp:
             model = FSDP(model)
         elif wrap_ddp:
@@ -868,13 +806,9 @@
         model = self._initialize_model(wrap_fsdp)
         optim = SGD(model.parameters(), lr=0.1)
 
-<<<<<<< HEAD
-        in_data = torch.rand(64, 4, requires_grad=True, device=torch.device(device_type))
-=======
         in_data = torch.rand(
             64, 4, requires_grad=True, device=torch.device(device_type)
         )
->>>>>>> 195ac549
         for _ in range(3):
             out = model(in_data)
             out.sum().backward()
@@ -882,11 +816,7 @@
             optim.zero_grad()
 
         if wrap_fsdp:
-<<<<<<< HEAD
-            blank_model = FSDP(Model(True).to(device=device_type))
-=======
             blank_model = FSDP(Model(True).to(device_type))
->>>>>>> 195ac549
             _zero_model(blank_model)
             state_dict = self._state_dict(model, state_dict_type)
             if move_to_cpu:
@@ -961,13 +891,9 @@
                 1, 10, requires_grad=True, device=torch.device(device_type)
             )
         else:
-<<<<<<< HEAD
-            in_data = torch.rand(64, 4, requires_grad=True, device=torch.device(device_type))
-=======
             in_data = torch.rand(
                 64, 4, requires_grad=True, device=torch.device(device_type)
             )
->>>>>>> 195ac549
         for _ in range(3):
             out = model(in_data)
             out.sum().backward()
@@ -1023,11 +949,7 @@
     @parametrize("state_dict_type", _SUPPORTED_STATE_DICT_IMPLS)
     @parametrize("double_nest", [True])
     def test_state_dict_skip_module(self, state_dict_type, double_nest):
-<<<<<<< HEAD
-        torch.get_device_module(device_type).set_device(self.rank)
-=======
         torch.accelerator.set_device_index(self.rank)
->>>>>>> 195ac549
 
         def _create_module(wrap_fsdp=True):
             LINEAR_SKIP = "linear_skip"
@@ -1052,11 +974,7 @@
 
         fsdp, _ = _create_module()
         # Run a forward pass
-<<<<<<< HEAD
-        inp = torch.randn((1, 10), device=torch.get_device_module(device_type).current_device())
-=======
         inp = torch.randn((1, 10), device=torch.accelerator.current_device_index())
->>>>>>> 195ac549
         loss = fsdp(inp)
         loss.sum().backward()
 
@@ -1104,11 +1022,7 @@
 
     @skip_if_lt_x_gpu(2)
     def test_wrong_state_dict_config(self):
-<<<<<<< HEAD
-        model = FSDP(Model(wrap_fsdp=True).to(device=device_type))
-=======
         model = FSDP(Model(wrap_fsdp=True).to(device_type))
->>>>>>> 195ac549
         with self.assertRaisesRegex(RuntimeError, "Expected state_dict_config of type"):
             with model.state_dict_type(
                 model, StateDictType.FULL_STATE_DICT, LocalStateDictConfig()
@@ -1130,11 +1044,7 @@
             register_buffers=True,
             ignore_inner=ignore_inner,
             mixed_precision=mixed_precision,
-<<<<<<< HEAD
-        ).to(device=device_type)
-=======
         ).to(device_type)
->>>>>>> 195ac549
         ignored_modules = [model.outer]
         ignored_tensor_to_tensor_name = {
             model.outer.bias: "outer.bias",
@@ -1193,11 +1103,7 @@
             self.assertEqual(sd1[prefixed_buffer_name].dtype, torch.float32)
         # Check that the state dict can be loaded into a non-wrapped version of
         # the model
-<<<<<<< HEAD
-        nonwrapped_model = Model(wrap_fsdp=False, register_buffers=True).to(device=device_type)
-=======
         nonwrapped_model = Model(wrap_fsdp=False, register_buffers=True).to(device_type)
->>>>>>> 195ac549
         for param in nonwrapped_model.parameters():
             with torch.no_grad():
                 param.zero_()
@@ -1244,11 +1150,7 @@
             def forward(self, x):
                 return self.my_parameter
 
-<<<<<<< HEAD
-        model = FSDP(Model().to(device=device_type))
-=======
         model = FSDP(Model().to(device_type))
->>>>>>> 195ac549
         with FSDP.state_dict_type(model, StateDictType.LOCAL_STATE_DICT):
             out = model(None)
             out.backward()
@@ -1257,11 +1159,7 @@
             with torch.no_grad():
                 with FSDP.summon_full_params(model):
                     self.assertEqual(model.my_parameter.item(), 3.1415926)
-<<<<<<< HEAD
-                    model.my_parameter.copy_(torch.full((1,), 1.75).to(device=device_type))
-=======
                     model.my_parameter.copy_(torch.full((1,), 1.75).to(device_type))
->>>>>>> 195ac549
                     self.assertEqual(model.my_parameter.item(), 1.75)
             model.load_state_dict(state_dict)
             with FSDP.summon_full_params(model):
@@ -1269,11 +1167,7 @@
 
     @skip_if_lt_x_gpu(2)
     def test_torch_save_load(self):
-<<<<<<< HEAD
-        model = Model(wrap_fsdp=True).to(device=device_type)
-=======
         model = Model(wrap_fsdp=True).to(device_type)
->>>>>>> 195ac549
         with FSDP.state_dict_type(model, StateDictType.LOCAL_STATE_DICT):
             state_dict = model.state_dict()
             checkpoint = io.BytesIO()
@@ -1304,11 +1198,7 @@
 
     @skip_if_lt_x_gpu(2)
     def test_shared_module_and_shared_parameter(self):
-<<<<<<< HEAD
-        model = FSDP(TestDummyModel().to(device=device_type))
-=======
         model = FSDP(TestDummyModel().to(device_type))
->>>>>>> 195ac549
         with FSDP.state_dict_type(model, StateDictType.FULL_STATE_DICT):
             state_dict = model.state_dict()
             self.assertEqual(
@@ -1342,12 +1232,8 @@
         }
         for load_cpu in [True, False]:
             with self.subTest(load_cpu=load_cpu):
-<<<<<<< HEAD
-                pg = dist.new_group(backend="cpu:gloo,xpu:xccl") if device_type == 'xpu' else dist.new_group(backend="cpu:gloo,cuda:nccl")
-=======
                 backend = torch.distributed.get_default_backend_for_device(device_type)
                 pg = dist.new_group(backend=f"cpu:gloo,{device_type}:{backend}")
->>>>>>> 195ac549
                 fsdp_model = TransformerWithSharedParams.init(
                     pg,
                     FSDPInitMode.RECURSIVE,
@@ -1393,11 +1279,7 @@
 class TestFSDPStateDict4GPUs(FSDPTest):
     @property
     def world_size(self):
-<<<<<<< HEAD
-        return torch.get_device_module(device_type).device_count()
-=======
         return torch.accelerator.device_count()
->>>>>>> 195ac549
 
     @skip_if_lt_x_gpu(4)
     def test_local_state_dict_reshard(self):
@@ -1407,17 +1289,10 @@
         local_state_dict, there are still some corner cases that
         using local_state_dict is a better solution.
         """
-<<<<<<< HEAD
-        model = FSDP(Model(wrap_fsdp=True)).to(device=device_type)
-        optim = torch.optim.SGD(model.parameters(), lr=0.1)
-
-        batch = torch.randn(4, 4, device=torch.get_device_module(device_type).current_device())
-=======
         model = FSDP(Model(wrap_fsdp=True)).to(device_type)
         optim = torch.optim.SGD(model.parameters(), lr=0.1)
 
         batch = torch.randn(4, 4, device=torch.accelerator.current_device_index())
->>>>>>> 195ac549
         output = model(batch)
         loss = output.sum()
         loss.backward()
@@ -1451,11 +1326,7 @@
         if rank < 2:
             model2 = FSDP(
                 Model(wrap_fsdp=True, process_group=new_pg), process_group=new_pg
-<<<<<<< HEAD
-            ).to(device=device_type)
-=======
             ).to(device_type)
->>>>>>> 195ac549
             with FSDP.state_dict_type(model2, StateDictType.LOCAL_STATE_DICT):
                 model2.load_state_dict(resharded_state_dict)
 
