--- conflicted
+++ resolved
@@ -82,15 +82,7 @@
         return torch.device(self.rank)
 
     def _init_process_group(self) -> None:
-<<<<<<< HEAD
-        # Allow testing aoti after torch.compile
-        torch._inductor.config.triton.store_cubin = True
-        torch._inductor.config.debug = True
-
         torch.accelerator.set_device_index(self.rank)
-=======
-        torch.cuda.set_device(self.device)
->>>>>>> 3967dbed
         store = dist.FileStore(self.file_name, self.world_size)
         backend = "xccl" if TEST_XPU else "nccl"
         dist.init_process_group(
