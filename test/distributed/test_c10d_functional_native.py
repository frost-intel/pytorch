# Owner(s): ["module: c10d"]
import gc
import re
import threading
import unittest
from datetime import timedelta
from typing import Optional

import torch
import torch.distributed as dist
import torch.distributed._functional_collectives as funcol
from torch._C import FileCheck
from torch._inductor.utils import fresh_cache, run_and_get_code, run_and_get_triton_code
from torch.distributed._functional_collectives import (
    all_gather_into_tensor_coalesced,
    all_gather_tensor,
    all_reduce,
    all_reduce_coalesced,
    all_to_all_single,
    AsyncCollectiveTensor,
    reduce_scatter_tensor,
    reduce_scatter_tensor_coalesced,
)
from torch.testing._internal.common_cuda import PLATFORM_SUPPORTS_FP8
from torch.testing._internal.common_device_type import e4m3_type
from torch.testing._internal.common_distributed import (
    MultiProcessTestCase,
    requires_accelerator_dist_backend,
    skip_if_lt_x_gpu,
)
from torch.testing._internal.common_utils import (  # type: ignore[attr-defined]
    run_tests,
<<<<<<< HEAD
    skipIfRocm,
    skip_but_pass_in_sandcastle_if,
=======
>>>>>>> e0bcd58f
    TestCase,
    TEST_XPU,
)
from torch.testing._internal.distributed.fake_pg import FakeStore
from torch.testing._internal.inductor_utils import HAS_GPU

device_type = acc.type if (acc := torch.accelerator.current_accelerator()) else "cpu"
def load_test_module(name):
    import sys
    from importlib.machinery import SourceFileLoader
    from pathlib import Path
    from unittest import mock

    testdir = Path(__file__).absolute().parent.parent
    with mock.patch("sys.path", [*sys.path, str(testdir)]):
        return SourceFileLoader(
            name, str(testdir / f"{name.replace('.', '/')}.py")
        ).load_module()


AOTIRunnerUtil = load_test_module("inductor.test_aot_inductor_utils").AOTIRunnerUtil

import sys
device_type = acc.type if (acc := torch.accelerator.current_accelerator()) else "cpu"

if not dist.is_available():
    print("distributed package not available, skipping tests", file=sys.stderr)
    sys.exit(0)


<<<<<<< HEAD
=======
@requires_accelerator_dist_backend(["nccl", "xccl"])
>>>>>>> e0bcd58f
class TestWithNCCL(MultiProcessTestCase):
    def setUp(self) -> None:
        super().setUp()
        self._spawn_processes()

    @property
    def world_size(self) -> int:
        return 2

    @property
    def ranks(self) -> list[int]:
        return list(range(self.world_size))

    @property
    def device(self) -> torch.device:
<<<<<<< HEAD
        return torch.device(f"{device_type}:{self.rank}")

    def _init_process_group(self) -> None:
        torch.accelerator.set_device_index(self.device)
        store = dist.FileStore(self.file_name, self.world_size)
        backend = "xccl" if TEST_XPU else "nccl"
=======
        return torch.device(self.rank)

    def _init_process_group(self) -> None:
        torch.accelerator.set_device_index(self.rank)
        store = dist.FileStore(self.file_name, self.world_size)
        backend = dist.get_default_backend_for_device(self.device.type)

>>>>>>> e0bcd58f
        dist.init_process_group(
            backend=backend,
            world_size=self.world_size,
            rank=self.rank,
            store=store,
        )
        torch._C._distributed_c10d._register_process_group("default", dist.group.WORLD)

    @skip_if_lt_x_gpu(2)
    def test_all_reduce_single(self) -> None:
        self._init_process_group()

        input = torch.full((10, 10), float(self.rank), device=self.device)
        output = torch.ops._c10d_functional.all_reduce(
            input,
            "avg",
            "default",
        )
        output = torch.ops._c10d_functional.wait_tensor(output)
        assert id(output) != id(input)
        expect = sum(self.ranks) / self.world_size
        assert output.eq(expect).all()

        # Test Python API and AsyncCollectiveTensor
        output = all_reduce(
            input,
            "avg",
            "default",
        )
        assert isinstance(output, AsyncCollectiveTensor)
        assert not output.completed
        assert output.eq(expect).all()
        assert output.completed

    @skip_if_lt_x_gpu(2)
    def test_all_reduce_single_(self) -> None:
        self._init_process_group()

        input = torch.full((10, 10), float(self.rank), device=self.device)
        output = torch.ops._c10d_functional.all_reduce_(
            input,
            "avg",
            "default",
        )
        output = torch.ops._c10d_functional.wait_tensor(output)
        assert id(output) == id(input)
        expect = sum(self.ranks) / self.world_size
        assert output.eq(expect).all()

    @skip_if_lt_x_gpu(2)
    def test_all_reduce_coalesced(self) -> None:
        self._init_process_group()

        inputs = [
            torch.full((i, i), float(self.rank * i), device=self.device)
            for i in range(10)
        ]
        outputs = torch.ops._c10d_functional.all_reduce_coalesced(
            inputs,
            "avg",
            "default",
        )
        for i, (output, input) in enumerate(zip(outputs, inputs)):
            output = torch.ops._c10d_functional.wait_tensor(output)
            assert id(output) != id(input)
            assert output.eq(sum(self.ranks) / self.world_size * i).all()

        # Test Python API and AsyncCollectiveTensor
        outputs = all_reduce_coalesced(
            inputs,
            "avg",
            "default",
        )
        for i, (output, input) in enumerate(zip(outputs, inputs)):
            assert not output.completed
            assert output.eq(sum(self.ranks) / self.world_size * i).all()
            assert output.completed

    @skip_if_lt_x_gpu(2)
    def test_all_reduce_coalesced_(self) -> None:
        self._init_process_group()

        inputs = [
            torch.full((i, i), float(self.rank * i), device=self.device)
            for i in range(10)
        ]
        outputs = torch.ops._c10d_functional.all_reduce_coalesced_(
            inputs,
            "avg",
            "default",
        )
        for i, (output, input) in enumerate(zip(outputs, inputs)):
            output = torch.ops._c10d_functional.wait_tensor(output)
            assert id(output) == id(input)
            assert output.eq(sum(self.ranks) / self.world_size * i).all()

    @skip_if_lt_x_gpu(2)
    def test_all_gather_into_tensor_single(self) -> None:
        self._init_process_group()

        input = torch.full((10, 10), float(self.rank), device=self.device)
        output = torch.ops._c10d_functional.all_gather_into_tensor(
            input,
            self.world_size,
            "default",
        )
        output = torch.ops._c10d_functional.wait_tensor(output)
        expect = torch.cat(
            [
                torch.full((10, 10), float(rank), device=self.device)
                for rank in self.ranks
            ]
        )
        assert torch.allclose(output, expect)
        assert output.eq(expect).all()

        # Test out-variant of all_gather_into_tensor
        output = torch.empty(expect.shape, device=self.device)
        output = torch.ops._c10d_functional.all_gather_into_tensor_out(
            input,
            self.world_size,
            "default",
            out=output,
        )
        output = torch.ops._c10d_functional.wait_tensor(output)
        assert torch.allclose(output, expect)
        assert output.eq(expect).all()

        # Test Python API and AsyncCollectiveTensor
        output = all_gather_tensor(
            input,
            0,
            "default",
        )
        assert isinstance(output, AsyncCollectiveTensor)
        assert not output.completed
        assert output.eq(expect).all()
        assert output.completed

    # https://github.com/pytorch/pytorch/issues/133421
    @skip_if_lt_x_gpu(2)
    def test_functional_collectives_inference_mode(self) -> None:
        self._init_process_group()

        with torch.inference_mode():
            input = torch.full((2, 2), float(self.rank), device=self.device)
            out1 = funcol.all_gather_tensor(
                input, gather_dim=0, group=torch.distributed.group.WORLD
            )
            out2 = out1.to(dtype=torch.bfloat16)
            # this tests that the call to .to() properly triggered a wait() on the AsyncCollectiveTensor
            self.assertTrue(type(out2) is torch.Tensor)
            self.assertEqual(
                out2,
                torch.tensor(
                    [[0, 0], [0, 0], [1, 1], [1, 1]],
                    device=self.device,
                    dtype=torch.bfloat16,
                ),
            )

    @unittest.skipIf(not HAS_GPU, "Inductor+gpu needs triton and recent GPU arch")
    @skip_if_lt_x_gpu(2)
    # https://github.com/pytorch/pytorch/issues/126338
    def test_inductor_dtypeview_memory_leak(self):
        self._init_process_group()

        def func(arg: torch.Tensor) -> torch.Tensor:
            ag0 = torch.ops._c10d_functional.all_gather_into_tensor.default(
                arg,
                self.world_size,
                "default",
            )
            ag0_view = torch.ops.aten.view.dtype(ag0, torch.int32)
            return funcol.wait_tensor(ag0_view)

        arg = torch.full(
            (10, 10),
            float(self.rank),
            device=self.device,
            dtype=torch.float32,
        )
        compiled = torch.compile(func)
        mem_usage = {}
        # check if the aten.view.dtype is compiled to aten.view.dtype
        code = run_and_get_triton_code(compiled, arg)
        (
            FileCheck()
            .check("torch.ops._c10d_functional.wait_tensor.default(aten.view.dtype")
            .run(code)
        )
        # check memory leak
        for i in range(1, 10):
            mem_usage[i] = torch.accelerator.max_memory_allocated()
            compiled(arg)

        assert mem_usage[9] == mem_usage[8]

    @skip_if_lt_x_gpu(2)
    def test_all_gather_into_tensor_coalesced(self) -> None:
        self._init_process_group()

        inputs = [
            torch.full((10, 10), float(self.rank * i), device=self.device)
            for i in range(10)
        ]
        outputs = torch.ops._c10d_functional.all_gather_into_tensor_coalesced(
            inputs,
            self.world_size,
            "default",
        )
        expect = [
            torch.cat(
                [
                    torch.full((10, 10), float(rank) * i, device=self.device)
                    for rank in self.ranks
                ]
            )
            for i in range(10)
        ]
        for i, output in enumerate(outputs):
            output = torch.ops._c10d_functional.wait_tensor(output)
            assert output.eq(expect[i]).all()

        # Test Python API and AsyncCollectiveTensor
        outputs = all_gather_into_tensor_coalesced(
            inputs,
            "default",
        )
        for i, output in enumerate(outputs):
            assert not output.completed
            assert output.eq(expect[i]).all()
            assert output.completed

    @skip_if_lt_x_gpu(2)
    def test_reduce_scatter_tensor_single(self) -> None:
        self._init_process_group()

        input = torch.tensor(self.ranks, device=self.device)
        output = torch.ops._c10d_functional.reduce_scatter_tensor(
            input,
            "avg",
            self.world_size,
            "default",
        )
        output = torch.ops._c10d_functional.wait_tensor(output)
        assert output.eq(self.rank).all()

        # Test Python API and AsyncCollectiveTensor
        output = reduce_scatter_tensor(
            input,
            "avg",
            0,
            "default",
        )
        assert isinstance(output, AsyncCollectiveTensor)
        assert not output.completed
        assert output.eq(self.rank).all()
        assert output.completed

    @skip_if_lt_x_gpu(2)
    def test_reduce_scatter_tensor_coalesced(self) -> None:
        self._init_process_group()

        inputs = [torch.tensor(self.ranks, device=self.device) * i for i in range(10)]
        outputs = torch.ops._c10d_functional.reduce_scatter_tensor_coalesced(
            inputs,
            "avg",
            self.world_size,
            "default",
        )
        for i, output in enumerate(outputs):
            output = torch.ops._c10d_functional.wait_tensor(output)
            assert output.eq(self.rank * i).all()

        # Test Python API and AsyncCollectiveTensor
        outputs = reduce_scatter_tensor_coalesced(
            inputs,
            "avg",
            [0] * 10,
            "default",
        )
        for i, output in enumerate(outputs):
            assert not output.completed
            assert output.eq(self.rank * i).all()
            assert output.completed

    @skip_if_lt_x_gpu(2)
    def test_all_to_all_single(self) -> None:
        self._init_process_group()
<<<<<<< HEAD
        torch.accelerator.set_device_index(self.device)
=======
        torch.accelerator.set_device_index(self.rank)
>>>>>>> e0bcd58f

        torch.manual_seed(42)
        send_sz_matrix = torch.randint(0, 20, (self.world_size, self.world_size))

        input_split_sizes = send_sz_matrix[self.rank].tolist()
        output_split_sizes = send_sz_matrix[:, self.rank].tolist()
<<<<<<< HEAD
        input = torch.full((sum(input_split_sizes),), float(self.rank)).to(device_type)
=======
        input = torch.full((sum(input_split_sizes),), float(self.rank)).to(
            self.device.type
        )
>>>>>>> e0bcd58f

        output = torch.ops._c10d_functional.all_to_all_single(
            input,
            output_split_sizes,
            input_split_sizes,
            "default",
        )
        output = torch.ops._c10d_functional.wait_tensor(output)
        expect = torch.cat(
            [
<<<<<<< HEAD
                torch.full((sz,), float(rank)).to(device_type)
=======
                torch.full((sz,), float(rank)).to(self.device.type)
>>>>>>> e0bcd58f
                for rank, sz in enumerate(output_split_sizes)
            ]
        )
        assert output.eq(expect).all()

        # Test Python API and AsyncCollectiveTensor
        output = all_to_all_single(
            input, output_split_sizes, input_split_sizes, "default"
        )
        assert not output.completed
        assert output.eq(expect).all()
        assert output.completed

    @skip_if_lt_x_gpu(2)
    def test_broadcast(self) -> None:
        self._init_process_group()

        input = torch.full((10, 10), float(self.rank), device=self.device)
        output = torch.ops._c10d_functional.broadcast(
            input,
            1,
            "default",
        )
        output = torch.ops._c10d_functional.wait_tensor(output)
        assert id(output) != id(input)
        expect = 1
        assert output.eq(expect).all()

        # Test Python API and AsyncCollectiveTensor
        output = funcol.broadcast(
            input,
            1,
            "default",
        )
        assert isinstance(output, AsyncCollectiveTensor)
        assert not output.completed
        assert output.eq(expect).all()
        assert output.completed

    @skip_if_lt_x_gpu(2)
    def test_wait_tensor(self) -> None:
        self._init_process_group()

        input = torch.full((10, 10), float(self.rank), device=self.device)
        self.assertEqual(torch._C._distributed_c10d._get_work_registry_size(), 0)
        output = torch.ops._c10d_functional.all_reduce(
            input,
            "avg",
            "default",
        )
        self.assertEqual(torch._C._distributed_c10d._get_work_registry_size(), 1)
        torch.ops._c10d_functional.wait_tensor(output)
        # `wait_tensor(output)` will pop the work from the work registry immediately
        self.assertEqual(torch._C._distributed_c10d._get_work_registry_size(), 0)

    @skip_if_lt_x_gpu(2)
    def test_unwaited(self) -> None:
        # Verify that the process can terminate gracefully
        # even with unwaited tensors
        self._init_process_group()

        input = torch.full((10, 10), float(self.rank), device=self.device)
        self.assertEqual(torch._C._distributed_c10d._get_work_registry_size(), 0)
        torch.ops._c10d_functional.all_reduce(
            input,
            "avg",
            "default",
        )
        self.assertEqual(torch._C._distributed_c10d._get_work_registry_size(), 1)

    @unittest.skipIf(not HAS_GPU, "Inductor+gpu needs triton and recent GPU arch")
    @skip_if_lt_x_gpu(2)
    @fresh_cache()
    def test_threading(self):
        self._init_process_group()
<<<<<<< HEAD
        device = torch.device(f"{device_type}:{self.rank}")
=======
        device = self.device
>>>>>>> e0bcd58f

        def func(arg: torch.Tensor) -> torch.Tensor:
            buf0 = arg + 42
            ar0 = funcol.all_reduce(buf0, "avg", "0")
            ar0 = funcol.wait_tensor(ar0)
            return ar0 + 1

        arg = torch.rand(4, 4, device=device)
        func(arg)

        compiled = torch.compile(func, fullgraph=True)
        code = run_and_get_triton_code(compiled, arg)
        FileCheck().check("all_reduce_.default(buf0, 'avg', '0')").run(code)

        # Unless explicitly specified (e.g. in a custom runtime), the process
        # group registry is shared among all threads in a process. Here we
        # verify that a process group registered in main thread can be resolved
        # in a different thread.
        class TestThread(threading.Thread):
            def run(self):
                self.exc = None
                try:
                    func(arg)
                    compiled(arg)
                except BaseException as exc:  # noqa: B036
                    self.exc = exc

            def join(self):
                threading.Thread.join(self)
                if self.exc:
                    raise self.exc

        t = TestThread()
        t.start()
        t.join()

    @unittest.skipIf(
        not PLATFORM_SUPPORTS_FP8,
        "_scaled_mm currently only supports sm>=90 on cuda and gfx94/95 on ROCm",
    )
    @skip_if_lt_x_gpu(2)
    @fresh_cache()
    def test_fixed_striding(self):
        self._init_process_group()

        def scale(t):
            scale = (
                torch.finfo(e4m3_type).max / t.abs().amax(dim=-1, keepdim=True).float()
            )
            t = t.mul(scale).to(e4m3_type)
            return t, scale

        def fp8_rowwise_backward(in_, w, out_grad):
            out_grad_fp8, scale_out_grad = scale(out_grad)
            w_fp8, scale_w = scale(w.t().contiguous())
            out_grad_fp8 = funcol.all_gather_tensor(
                out_grad_fp8, gather_dim=0, group=torch.distributed.group.WORLD
            )
            scale_out_grad = funcol.all_gather_tensor(
                scale_out_grad, gather_dim=0, group=torch.distributed.group.WORLD
            )
            in_grad = torch._scaled_mm(
                out_grad_fp8,
                w_fp8.t(),
                scale_a=scale_out_grad,
                scale_b=scale_w.t(),
                out_dtype=torch.bfloat16,
            )

            out_grad = funcol.all_gather_tensor(
                out_grad.t().contiguous(),
                gather_dim=0,
                group=torch.distributed.group.WORLD,
            )
            w_grad = out_grad @ in_

            return in_grad, w_grad

        m, n, k = 128, 256, 64
<<<<<<< HEAD
        in_ = torch.randn((m, k), device=device_type, dtype=torch.bfloat16)
        w = torch.randn((n, k), device=device_type, dtype=torch.bfloat16)
        out_grad = torch.randn((m, n), device=device_type, dtype=torch.bfloat16)
=======
        in_ = torch.randn((m, k), device=self.device.type, dtype=torch.bfloat16)
        w = torch.randn((n, k), device=self.device.type, dtype=torch.bfloat16)
        out_grad = torch.randn((m, n), device=self.device.type, dtype=torch.bfloat16)
>>>>>>> e0bcd58f

        eager_in_grad, eager_w_grad = fp8_rowwise_backward(in_, w, out_grad)
        compile_in_grad, compile_w_grad = torch.compile(fp8_rowwise_backward)(
            in_, w, out_grad
        )

        self.assertTrue(torch.allclose(compile_w_grad, eager_w_grad))


def dummy_init_pg() -> None:
    if not dist.is_initialized():
        dist.init_process_group(
            backend="gloo", rank=0, world_size=1, store=dist.HashStore()
        )


class _DummyWork(dist.Work):
    def __init__(self, pg: "ProcessGroupDummy") -> None:
        super().__init__()
        self.pg = pg

    def wait(self, timeout: Optional[timedelta] = None) -> bool:
        self.pg.waits += 1
        return True

    def __del__(self):
        self.pg.dels += 1


class ProcessGroupDummy(dist.ProcessGroup):
    """
    This process group discards all data passed to it and returns success. This
    is intended for rare cases where we want to discard certain operations
    without modifying the underlying library.

    This PG only supports world_size of 1.
    """

    def __init__(self) -> None:
        super().__init__(0, 1)

        self._group_name = "dummy:dummy"

        self.waits = 0
        self.dels = 0

    def broadcast(self, tensor_list: list[torch.Tensor], opts: object) -> dist.Work:
        return _DummyWork(self)

    def allgather_into_tensor_coalesced(
        self,
        output_lists: list[torch.Tensor],
        input_list: list[torch.Tensor],
        opts: object,
    ) -> dist.Work:
        return _DummyWork(self)

    def allreduce(self, tensors: list[torch.Tensor], opts: object) -> dist.Work:
        return _DummyWork(self)

    def reduce_scatter_tensor_coalesced(
        self,
        outputTensors: list[torch.Tensor],
        inputTensors: list[torch.Tensor],
        opts: object,
    ) -> dist.Work:
        return _DummyWork(self)

    @property
    def group_name(self) -> str:
        if self._group_name is None:
            raise ValueError("ProcessGroup name not set")
        return self._group_name

    def _set_group_name(self, name: str) -> None:
        self._group_name = name

    def register(self) -> dist.ProcessGroup:
        def create_pg(
            prefix_store: dist.PrefixStore, rank: int, world_size: int, timeout: float
        ) -> dist.ProcessGroup:
            return self

        dist.Backend.register_backend(self.group_name, create_pg, devices=["cpu"])

        return dist.new_group(
            ranks=[0],
            backend=self.group_name,
            group_desc=self.group_name,
            timeout=timedelta(seconds=60.0),  # this timeout isn't used
        )


class PyWorkTest(TestCase):
    """
    Native functional collectives have some interesting interactions with
    PyProcessGroup due to Python reference counting and pybind trampoline
    classes with C++ types. This validates that PyProcessGroup and PyWork
    aren't getting prematurely freed.
    """

    def test_wait_tensor(self) -> None:
        wait_called = False

        class MyWork(dist.Work):
            def wait(self, _):
                nonlocal wait_called
                wait_called = True

        # check registration and implicit unregistration

        tensor = torch.rand(2, 2)
        work = MyWork()
        torch._C._distributed_c10d._register_work(tensor, work)

        # Force GC collection of the MyWork object, if we're not doing correct
        # reference counting we'll deadlock in wait_tensor.
        del work
        gc.collect()

        torch.ops._c10d_functional.wait_tensor(tensor)
        self.assertTrue(wait_called)

    def test_collectives(self) -> None:
        dummy_init_pg()

        pg = ProcessGroupDummy().register()

        x = torch.rand(2, 2)
        x = funcol.all_reduce(x, "sum", group=pg)
        gc.collect()
        self.assertEqual(pg.dels, 0)
        x.wait()
        self.assertEqual(pg.waits, 1)
        self.assertEqual(pg.dels, 1)

        x = torch.rand(2, 2)
        x = funcol.broadcast(x, 0, group=pg)
        gc.collect()
        self.assertEqual(pg.dels, 1)
        x.wait()
        self.assertEqual(pg.waits, 2)
        self.assertEqual(pg.dels, 2)

        x = torch.rand(2, 2)
        x = funcol.all_gather_tensor(x, 0, group=pg)
        gc.collect()
        self.assertEqual(pg.dels, 2)
        x.wait()
        self.assertEqual(pg.waits, 3)
        self.assertEqual(pg.dels, 3)

        x = torch.rand(2, 2)
        x = funcol.reduce_scatter_tensor(x, "sum", 0, group=pg)
        gc.collect()
        self.assertEqual(pg.dels, 3)
        x.wait()
        self.assertEqual(pg.waits, 4)
        self.assertEqual(pg.dels, 4)


def find_buffer_assignments(code):
    pattern = r"buf(\d+) = empty_strided_"
    matches = re.finditer(pattern, code)
    return tuple(f"buf{match.group(1)}" for match in matches)


class CompileTestCPU(TestCase):
    def setUp(self):
        super().setUp()

        if not dist.is_initialized():
            self.rank = 0
            self.world_size = 2

            store = FakeStore()
            dist.init_process_group(
                backend="fake",
                world_size=self.world_size,
                rank=self.rank,
                store=store,
            )

    def tearDown(self):
        dist.destroy_process_group()

    @fresh_cache()
    def _test_inductor_all_reduce_cpu(self, cpp_wrapper=False):
        def func(arg: torch.Tensor) -> torch.Tensor:
            buf0 = arg + 42
            ar0 = funcol.all_reduce(buf0, "avg", "0")
            ar0 = funcol.wait_tensor(ar0)
            return ar0

        arg = torch.rand(4, 4, device="cpu")
        with torch._inductor.config.patch({"cpp_wrapper": cpp_wrapper}):
            compiled = torch.compile(func)

            _, (code,) = run_and_get_code(compiled, arg)
            include_ops = (
                [
                    "aoti_torch_cpu__c10d_functional_all_reduce_",
                    "aoti_torch_cpu__c10d_functional_wait_tensor",
                ]
                if cpp_wrapper
                else [
                    "torch.ops._c10d_functional.all_reduce_.default",
                    "torch.ops._c10d_functional.wait_tensor.default",
                ]
            )
            for op in include_ops:
                self.assertIn(op, code)

        # Test aoti
        AOTIRunnerUtil.run(func, (arg,))
        torch.cpu.synchronize()

    def test_inductor_all_reduce_cpu(self):
        self._test_inductor_all_reduce_cpu(cpp_wrapper=False)
        self._test_inductor_all_reduce_cpu(cpp_wrapper=True)


class CompileTest(TestCase):
    def setUp(self):
        super().setUp()

        self.rank = 0
        self.world_size = 2
<<<<<<< HEAD
        torch.accelerator.set_device_index(f"{device_type}:0")
=======
        torch.accelerator.set_device_index(0)
        self.device = torch.accelerator.current_accelerator()
>>>>>>> e0bcd58f

        store = FakeStore()
        dist.init_process_group(
            backend="fake",
            world_size=self.world_size,
            rank=self.rank,
            store=store,
        )

    def tearDown(self):
        dist.destroy_process_group()

    @unittest.skipIf(not HAS_GPU, "Inductor+gpu needs triton and recent GPU arch")
    @fresh_cache()
    def test_inductor_all_reduce_single(self):
        def func(arg: torch.Tensor) -> torch.Tensor:
            buf0 = arg + 42
            # Expect in-place with inductor allocated buf
            ar0 = funcol.all_reduce(buf0, "avg", "0")
            ar0 = funcol.wait_tensor(ar0)
            # Expect no in-place with graph input
            ar1 = funcol.all_reduce(arg, "avg", "0")
            ar1 = funcol.wait_tensor(ar1)
            return ar0, ar1

<<<<<<< HEAD
        arg = torch.rand(4, 4, device=device_type)
=======
        arg = torch.rand(4, 4, device=self.device)
>>>>>>> e0bcd58f
        compiled = torch.compile(func)

        code = run_and_get_triton_code(compiled, arg)
        buf0, buf1 = find_buffer_assignments(code)
        (
            FileCheck()
            .check(f"{buf0} = empty")
            .check(f"{buf1} = empty")
            # Expect in-place with inductor allocated buf
            .check(f"torch.ops._c10d_functional.all_reduce_.default({buf0}")
            .check(f"torch.ops._c10d_functional.wait_tensor.default({buf0}")
            # Expect no in-place with graph input
            .check(f"torch.ops._c10d_functional.all_reduce_.default({buf1}")
            .check(f"torch.ops._c10d_functional.wait_tensor.default({buf1}")
            # Expect no extra copy on return
            .check(f"return ({buf0}, {buf1}, )")
            .run(code)
        )
        # Check the return tensor from wait_tensor is not used anywhere
        assert "= torch.ops._c10d_functional.wait_tensor.default" not in code

        with torch._inductor.config.patch({"cpp_wrapper": True}):
            code = run_and_get_triton_code(compiled, arg)
            # Check the return tensors from all_reduce and wait_tensor are not used anywhere by
            # checking if they are explicitly deleted by calling aoti_torch_delete_tensor_object
            FileCheck().check_not(
                # all_reduce must have been rewritten into all_reduce_
                "aoti_torch_cpu__c10d_functional_all_reduce(buf"
            ).check_count("aoti_torch_delete_tensor_object(buf", 4).run(code)

        # Test aoti
        AOTIRunnerUtil.run(func, (arg,))
        torch.accelerator.synchronize()

    @unittest.skipIf(not HAS_GPU, "Inductor+gpu needs triton and recent GPU arch")
    @fresh_cache()
    def test_inductor_all_reduce_coalesced(self):
        def func(args: list[torch.Tensor]) -> torch.Tensor:
            bufs = [arg + 42 for arg in args]
            # Expect in-place with inductor allocated buf
            ar0 = funcol.all_reduce_coalesced(bufs, "avg", "0")
            ar0 = [funcol.wait_tensor(out) for out in ar0]
            # Expect no in-place with graph input
            ar1 = funcol.all_reduce_coalesced(args, "avg", "0")
            ar1 = [funcol.wait_tensor(out) for out in ar1]
            return ar0, ar1

<<<<<<< HEAD
        args = [torch.rand(4, 4, device=device_type) for _ in range(2)]
=======
        args = [torch.rand(4, 4, device=self.device.type) for _ in range(2)]
>>>>>>> e0bcd58f
        compiled = torch.compile(func)
        code = run_and_get_triton_code(compiled, args)
        buf0, buf1, buf2, buf3 = find_buffer_assignments(code)
        (
            FileCheck()
            .check(f"{buf0} = empty")
            .check(f"{buf1} = empty")
            .check(f"{buf2} = empty")
            .check(f"{buf3} = empty")
            # Expect in-place with inductor allocated buf
            .check(
                f"torch.ops._c10d_functional.all_reduce_coalesced_.default([{buf0}, {buf2}]"
            )
            # Expect no in-place with graph input ({buf1}, {buf3} are clones)
            .check(
                f"torch.ops._c10d_functional.all_reduce_coalesced_.default([{buf1}, {buf3}]"
            )
            .check(f"torch.ops._c10d_functional.wait_tensor.default({buf0}")
            .check(f"torch.ops._c10d_functional.wait_tensor.default({buf2}")
            .check(f"torch.ops._c10d_functional.wait_tensor.default({buf1}")
            .check(f"torch.ops._c10d_functional.wait_tensor.default({buf3}")
            # Expect no extra copy on return
            .check(f"return ({buf0}, {buf2}, {buf1}, {buf3}, )")
            .run(code)
        )
        assert "= torch.ops._c10d_functional.wait_tensor.default" not in code

        # Test aoti
        out = AOTIRunnerUtil.run(func, (args,))  # noqa: F841
        torch.accelerator.synchronize()

    @unittest.skipIf(not HAS_GPU, "Inductor+gpu needs triton and recent GPU arch")
    @fresh_cache()
    def test_inductor_inplace_op_on_view(self):
        def func(arg: torch.Tensor) -> torch.Tensor:
            buf0 = (arg + 10)[:2]
            ar0 = funcol.all_reduce(buf0, "avg", "0")
            ar0 = funcol.wait_tensor(ar0)
            return ar0

<<<<<<< HEAD
        arg = torch.rand(4, 4, device=device_type)
=======
        arg = torch.rand(4, 4, device=self.device.type)
>>>>>>> e0bcd58f
        compiled = torch.compile(func)

        code = run_and_get_triton_code(compiled, arg)
        (buf0,) = find_buffer_assignments(code)
        (
            FileCheck()
            .check(f"{buf0} = empty")
            # We always call .contiguous() on the input to all_reduce_,
            # so input will not be a view anymore.
            .check(f"torch.ops._c10d_functional.all_reduce_.default({buf0}")
            .check(f"torch.ops._c10d_functional.wait_tensor.default({buf0}")
            .check(f"return ({buf0}")
            .run(code)
        )

    @unittest.skipIf(not HAS_GPU, "Inductor+gpu needs triton and recent GPU arch")
    @fresh_cache()
    def test_inductor_all_reduce_non_contig_input(self):
        def func(arg: torch.Tensor) -> torch.Tensor:
            ar0 = funcol.all_reduce(arg, "avg", "0")
            ar0 = funcol.wait_tensor(ar0)
            # Expect allocation
            return ar0

<<<<<<< HEAD
        arg = torch.rand(4, 4, device=device_type).T
=======
        arg = torch.rand(4, 4, device=self.device.type).T
>>>>>>> e0bcd58f
        compiled = torch.compile(func)

        code = run_and_get_triton_code(compiled, arg)
        # clone induced by non contig input
        assert "torch.ops._c10d_functional.wait_tensor.default" in code

        def func2(arg: torch.Tensor) -> torch.Tensor:
            torch.ops._c10d_functional.all_reduce_(arg, "avg", "0")
            return arg

        compiled = torch.compile(func)

        code = run_and_get_triton_code(compiled, arg)
        # clone induced by non contig input
        assert "torch.ops._c10d_functional.wait_tensor.default" in code

    @unittest.skipIf(not HAS_GPU, "Inductor+gpu needs triton and recent GPU arch")
    @fresh_cache()
    def test_inductor_reuse_buffer_after_inplace_collective(self):
        def func(arg: torch.Tensor) -> torch.Tensor:
            # Expect allocation
            buf0 = arg + 42
            ar0 = funcol.all_reduce(buf0, "avg", "0")
            ar0 = funcol.wait_tensor(ar0)
            # Expect allocation
            buf1 = torch.mm(arg, ar0)
            # Expect buf0 to be reused
            buf2 = torch.mm(arg, buf1)
            return buf1, buf2

<<<<<<< HEAD
        arg = torch.rand(4, 4, device=device_type)
=======
        arg = torch.rand(4, 4, device=self.device.type)
>>>>>>> e0bcd58f
        compiled = torch.compile(func)
        code = run_and_get_triton_code(compiled, arg)
        buf0, buf1 = find_buffer_assignments(code)
        (
            FileCheck()
            # Expect allocation
            .check(f"{buf0} = empty")
            .check(f"torch.ops._c10d_functional.all_reduce_.default({buf0}")
            .check(f"torch.ops._c10d_functional.wait_tensor.default({buf0}")
            # Expect allocation
            .check(f"{buf1} = empty")
            .check(f"extern_kernels.mm(arg0_1, {buf0}, out={buf1}")
            # Expect {buf0} to be reused
            .check(f"buf8 = {buf0}; del {buf0}  # reuse")
            .check(f"extern_kernels.mm(arg0_1, {buf1}, out=buf8")
            # Expect no extra copy on return
            .check(f"return ({buf1}, buf8, )")
            .run(code)
        )
        assert "= torch.ops._c10d_functional.wait_tensor.default" not in code

    @unittest.skipIf(not HAS_GPU, "Inductor+gpu needs triton and recent GPU arch")
    @fresh_cache()
    def test_inductor_all_gather_into_tensor_single(self):
        def func(arg: torch.Tensor) -> torch.Tensor:
            ag0 = funcol.all_gather_tensor(arg, 0, "0")
            ag0 = funcol.wait_tensor(ag0)
            return ag0

<<<<<<< HEAD
        arg = torch.rand(4, 4, device=device_type)
=======
        arg = torch.rand(4, 4, device=self.device.type)
>>>>>>> e0bcd58f
        compiled = torch.compile(func)
        code = run_and_get_triton_code(compiled, arg)
        (
            FileCheck()
            .check(
                "buf0 = torch.ops._c10d_functional.all_gather_into_tensor.default(arg0_1"
            )
            .check("torch.ops._c10d_functional.wait_tensor.default(buf0")
            # Expect no extra copy on return
            .check("return (buf0, )")
            .run(code)
        )
        assert "= torch.ops._c10d_functional.wait_tensor.default" not in code

        # Test aoti
        AOTIRunnerUtil.run(func, (arg,))
        torch.accelerator.synchronize()

    @unittest.skipIf(not HAS_GPU, "Inductor+gpu needs triton and recent GPU arch")
    @fresh_cache()
    def test_inductor_all_gather_into_tensor_coalesced(self):
        def func(args: list[torch.Tensor]) -> torch.Tensor:
            ag0 = funcol.all_gather_into_tensor_coalesced(args, "0")
            ag0 = [funcol.wait_tensor(out) for out in ag0]
            return ag0

<<<<<<< HEAD
        args = [torch.rand(4, 4, device=device_type) for _ in range(4)]
=======
        args = [torch.rand(4, 4, device=self.device.type) for _ in range(4)]
>>>>>>> e0bcd58f
        compiled = torch.compile(func)
        code = run_and_get_triton_code(compiled, args)
        (
            FileCheck()
            .check(
                "buf0 = torch.ops._c10d_functional.all_gather_into_tensor_coalesced"
                ".default([arg3_1, arg2_1, arg1_1, arg0_1]"
            )
            .check("buf1 = buf0[0]")
            .check("buf2 = buf0[1]")
            .check("buf3 = buf0[2]")
            .check("buf4 = buf0[3]")
            .check("torch.ops._c10d_functional.wait_tensor.default(buf1")
            .check("torch.ops._c10d_functional.wait_tensor.default(buf2")
            .check("torch.ops._c10d_functional.wait_tensor.default(buf3")
            .check("torch.ops._c10d_functional.wait_tensor.default(buf4")
            # Expect no extra copy on return
            .check("return (buf1, buf2, buf3, buf4, )")
            .run(code)
        )

        # Test aoti
        out = AOTIRunnerUtil.run(func, (args,))  # noqa: F841
        torch.accelerator.synchronize()

    @unittest.skipIf(not HAS_GPU, "This is a GPU test!")
    @fresh_cache()
    def test_wait_tensor(self):
        def func(arg: torch.Tensor) -> torch.Tensor:
            t = torch.ops._c10d_functional.all_reduce(arg, "avg", "0")
            return funcol.wait_tensor(t)

        # Test aoti
<<<<<<< HEAD
        arg = torch.rand(4, 4, device=device_type)
=======
        arg = torch.rand(4, 4, device=self.device.type)
>>>>>>> e0bcd58f
        compiled = torch.compile(func)
        code = run_and_get_triton_code(compiled, arg)
        (
            FileCheck()
            .check("torch.ops._c10d_functional.wait_tensor.default(buf0")
            .check("return (buf0, )")
            .run(code)
        )

        # Test aoti
        AOTIRunnerUtil.run(func, (arg,))
        torch.accelerator.synchronize()

    @unittest.skipIf(not HAS_GPU, "Inductor+gpu needs triton and recent GPU arch")
    @fresh_cache()
    def test_inductor_reduce_scatter_tensor_single(self):
        def func(arg: torch.Tensor) -> torch.Tensor:
            rs0 = funcol.reduce_scatter_tensor(arg, "avg", 0, "0")
            rs0 = funcol.wait_tensor(rs0)
            return rs0

<<<<<<< HEAD
        arg = torch.rand(4, 4, device=device_type)
=======
        arg = torch.rand(4, 4, device=self.device.type)
>>>>>>> e0bcd58f
        compiled = torch.compile(func)
        code = run_and_get_triton_code(compiled, arg)
        (
            FileCheck()
            .check(
                "buf0 = torch.ops._c10d_functional.reduce_scatter_tensor.default(arg0_1"
            )
            .check("torch.ops._c10d_functional.wait_tensor.default(buf0")
            # Expect no extra copy on return
            .check("return (buf0, )")
            .run(code)
        )

        # Test aoti
        AOTIRunnerUtil.run(func, (arg,))
        torch.accelerator.synchronize()

    @unittest.skipIf(not HAS_GPU, "Inductor+gpu needs triton and recent GPU arch")
    @fresh_cache()
    def test_inductor_reduce_scatter_tensor_coalesced(self):
        def func(args: list[torch.Tensor]) -> torch.Tensor:
            rs0 = funcol.reduce_scatter_tensor_coalesced(
                args, "avg", [0] * len(args), "0"
            )
            rs0 = [funcol.wait_tensor(out) for out in rs0]
            return rs0

<<<<<<< HEAD
        args = [torch.rand(4, 4, device=device_type) for _ in range(4)]
=======
        args = [torch.rand(4, 4, device=self.device.type) for _ in range(4)]
>>>>>>> e0bcd58f
        compiled = torch.compile(func)
        code = run_and_get_triton_code(compiled, args)
        (
            FileCheck()
            .check(
                "buf0 = torch.ops._c10d_functional.reduce_scatter_tensor_coalesced"
                ".default([arg0_1, arg1_1, arg2_1, arg3_1]"
            )
            .check("buf1 = buf0[0]")
            .check("buf2 = buf0[1]")
            .check("buf3 = buf0[2]")
            .check("buf4 = buf0[3]")
            .check("torch.ops._c10d_functional.wait_tensor.default(buf1")
            .check("torch.ops._c10d_functional.wait_tensor.default(buf2")
            .check("torch.ops._c10d_functional.wait_tensor.default(buf3")
            .check("torch.ops._c10d_functional.wait_tensor.default(buf4")
            # Expect no extra copy on return
            .check("return (buf1, buf2, buf3, buf4, )")
            .run(code)
        )

        # Test aoti
        AOTIRunnerUtil.run(func, (args,))
        torch.accelerator.synchronize()

    @unittest.skipIf(not HAS_GPU, "Inductor+gpu needs triton and recent GPU arch")
    @fresh_cache()
    def test_inductor_all_to_all_single(self):
        def _tolist_with_constrain_as_size(tensor):
            lst = tensor.tolist()
            for elem in lst:
                torch._check_is_size(elem)
            return lst

        def func(
            input: torch.Tensor,
            output_split_sizes: torch.Tensor,
            input_split_sizes: torch.Tensor,
        ) -> torch.Tensor:
            output = funcol.all_to_all_single(
                input,
                _tolist_with_constrain_as_size(output_split_sizes),
                _tolist_with_constrain_as_size(input_split_sizes),
                "0",
            )
            return funcol.wait_tensor(output)

        torch.manual_seed(42)
        send_sz_matrix = torch.randint(0, 20, (self.world_size, self.world_size))

        input_split_sizes = send_sz_matrix[self.rank]
        output_split_sizes = send_sz_matrix[:, self.rank].contiguous()
<<<<<<< HEAD
        input = torch.full((input_split_sizes.sum().item(),), float(self.rank)).to(device_type)
=======
        input = torch.full((input_split_sizes.sum().item(),), float(self.rank)).to(
            self.device.type
        )
>>>>>>> e0bcd58f

        with torch._dynamo.config.patch(
            dynamic_shapes=True,
            capture_dynamic_output_shape_ops=True,
            capture_scalar_outputs=True,
        ):
            compiled = torch.compile(func, dynamic=True)
            code = run_and_get_triton_code(
                compiled, input, output_split_sizes, input_split_sizes
            )
        (
            FileCheck()
            .check_regex(
                "torch.ops._c10d_functional.all_to_all_single.default\\("
                "arg\\d+_\\d+, \\[u\\d+, u\\d+\\], \\[u\\d+, u\\d+\\]"
            )
            .check("torch.ops._c10d_functional.wait_tensor.default(")
            .run(code)
        )

    @unittest.skipIf(not HAS_GPU, "Inductor+gpu needs triton and recent GPU arch")
    @fresh_cache()
    def test_inductor_broadcast(self):
        def func(arg: torch.Tensor) -> torch.Tensor:
            buf0 = arg + 42
            # Expect in-place with inductor allocated buf
            br0 = funcol.broadcast(buf0, 1, "0")
            br0 = funcol.wait_tensor(br0)
            # Expect no in-place with graph input
            br1 = funcol.broadcast(arg, 0, "0")
            br1 = funcol.wait_tensor(br1)
            return br0, br1

<<<<<<< HEAD
        arg = torch.rand(4, 4, device=device_type)
=======
        arg = torch.rand(4, 4, device=self.device.type)
>>>>>>> e0bcd58f
        compiled = torch.compile(func)

        code = run_and_get_triton_code(compiled, arg)
        buf0, buf1 = find_buffer_assignments(code)
        (
            FileCheck()
            .check(f"{buf0} = empty")
            .check(f"buf1 = {buf0}")
            .check(f"{buf1} = empty")
            # Expect in-place with inductor allocated buf
            .check("torch.ops._c10d_functional.broadcast_.default(buf1")
            .check("torch.ops._c10d_functional.wait_tensor.default(buf1")
            # Expect no in-place with graph input (buf5 is a clone)
            .check(f"torch.ops._c10d_functional.broadcast_.default({buf1}")
            .check(f"torch.ops._c10d_functional.wait_tensor.default({buf1}")
            # Expect no extra copy on return
            .check(f"return (buf1, {buf1}, )")
            .run(code)
        )

        # Test aoti
        AOTIRunnerUtil.run(func, (arg,))
        torch.accelerator.synchronize()

    @unittest.skipIf(not HAS_GPU, "Inductor+gpu needs triton and recent GPU arch")
    @fresh_cache()
    def test_ranks_and_tag(self):
        def func(arg: torch.Tensor) -> torch.Tensor:
            buf0 = arg + 42
            # Expect in-place with inductor allocated buf
            ar0 = funcol.all_reduce(buf0, "avg", [0, 1], "")
            ar0 = funcol.wait_tensor(ar0)
            # Expect no in-place with graph input
            ar1 = funcol.all_reduce(arg, "avg", [0, 1], "")
            ar1 = funcol.wait_tensor(ar1)
            return ar0, ar1

<<<<<<< HEAD
        arg = torch.rand(4, 4, device=device_type)
=======
        arg = torch.rand(4, 4, device=self.device.type)
>>>>>>> e0bcd58f
        compiled = torch.compile(func, fullgraph=True)

        code = run_and_get_triton_code(compiled, arg)
        (FileCheck().check("all_reduce_.default(buf0, 'avg', '0')").run(code))


if __name__ == "__main__":
    run_tests()<|MERGE_RESOLUTION|>--- conflicted
+++ resolved
@@ -30,11 +30,6 @@
 )
 from torch.testing._internal.common_utils import (  # type: ignore[attr-defined]
     run_tests,
-<<<<<<< HEAD
-    skipIfRocm,
-    skip_but_pass_in_sandcastle_if,
-=======
->>>>>>> e0bcd58f
     TestCase,
     TEST_XPU,
 )
@@ -65,10 +60,7 @@
     sys.exit(0)
 
 
-<<<<<<< HEAD
-=======
 @requires_accelerator_dist_backend(["nccl", "xccl"])
->>>>>>> e0bcd58f
 class TestWithNCCL(MultiProcessTestCase):
     def setUp(self) -> None:
         super().setUp()
@@ -84,14 +76,6 @@
 
     @property
     def device(self) -> torch.device:
-<<<<<<< HEAD
-        return torch.device(f"{device_type}:{self.rank}")
-
-    def _init_process_group(self) -> None:
-        torch.accelerator.set_device_index(self.device)
-        store = dist.FileStore(self.file_name, self.world_size)
-        backend = "xccl" if TEST_XPU else "nccl"
-=======
         return torch.device(self.rank)
 
     def _init_process_group(self) -> None:
@@ -99,7 +83,6 @@
         store = dist.FileStore(self.file_name, self.world_size)
         backend = dist.get_default_backend_for_device(self.device.type)
 
->>>>>>> e0bcd58f
         dist.init_process_group(
             backend=backend,
             world_size=self.world_size,
@@ -390,24 +373,16 @@
     @skip_if_lt_x_gpu(2)
     def test_all_to_all_single(self) -> None:
         self._init_process_group()
-<<<<<<< HEAD
-        torch.accelerator.set_device_index(self.device)
-=======
         torch.accelerator.set_device_index(self.rank)
->>>>>>> e0bcd58f
 
         torch.manual_seed(42)
         send_sz_matrix = torch.randint(0, 20, (self.world_size, self.world_size))
 
         input_split_sizes = send_sz_matrix[self.rank].tolist()
         output_split_sizes = send_sz_matrix[:, self.rank].tolist()
-<<<<<<< HEAD
-        input = torch.full((sum(input_split_sizes),), float(self.rank)).to(device_type)
-=======
         input = torch.full((sum(input_split_sizes),), float(self.rank)).to(
             self.device.type
         )
->>>>>>> e0bcd58f
 
         output = torch.ops._c10d_functional.all_to_all_single(
             input,
@@ -418,11 +393,7 @@
         output = torch.ops._c10d_functional.wait_tensor(output)
         expect = torch.cat(
             [
-<<<<<<< HEAD
-                torch.full((sz,), float(rank)).to(device_type)
-=======
                 torch.full((sz,), float(rank)).to(self.device.type)
->>>>>>> e0bcd58f
                 for rank, sz in enumerate(output_split_sizes)
             ]
         )
@@ -498,11 +469,7 @@
     @fresh_cache()
     def test_threading(self):
         self._init_process_group()
-<<<<<<< HEAD
-        device = torch.device(f"{device_type}:{self.rank}")
-=======
         device = self.device
->>>>>>> e0bcd58f
 
         def func(arg: torch.Tensor) -> torch.Tensor:
             buf0 = arg + 42
@@ -582,15 +549,9 @@
             return in_grad, w_grad
 
         m, n, k = 128, 256, 64
-<<<<<<< HEAD
-        in_ = torch.randn((m, k), device=device_type, dtype=torch.bfloat16)
-        w = torch.randn((n, k), device=device_type, dtype=torch.bfloat16)
-        out_grad = torch.randn((m, n), device=device_type, dtype=torch.bfloat16)
-=======
         in_ = torch.randn((m, k), device=self.device.type, dtype=torch.bfloat16)
         w = torch.randn((n, k), device=self.device.type, dtype=torch.bfloat16)
         out_grad = torch.randn((m, n), device=self.device.type, dtype=torch.bfloat16)
->>>>>>> e0bcd58f
 
         eager_in_grad, eager_w_grad = fp8_rowwise_backward(in_, w, out_grad)
         compile_in_grad, compile_w_grad = torch.compile(fp8_rowwise_backward)(
@@ -819,12 +780,8 @@
 
         self.rank = 0
         self.world_size = 2
-<<<<<<< HEAD
-        torch.accelerator.set_device_index(f"{device_type}:0")
-=======
         torch.accelerator.set_device_index(0)
         self.device = torch.accelerator.current_accelerator()
->>>>>>> e0bcd58f
 
         store = FakeStore()
         dist.init_process_group(
@@ -850,11 +807,7 @@
             ar1 = funcol.wait_tensor(ar1)
             return ar0, ar1
 
-<<<<<<< HEAD
-        arg = torch.rand(4, 4, device=device_type)
-=======
         arg = torch.rand(4, 4, device=self.device)
->>>>>>> e0bcd58f
         compiled = torch.compile(func)
 
         code = run_and_get_triton_code(compiled, arg)
@@ -902,11 +855,7 @@
             ar1 = [funcol.wait_tensor(out) for out in ar1]
             return ar0, ar1
 
-<<<<<<< HEAD
-        args = [torch.rand(4, 4, device=device_type) for _ in range(2)]
-=======
         args = [torch.rand(4, 4, device=self.device.type) for _ in range(2)]
->>>>>>> e0bcd58f
         compiled = torch.compile(func)
         code = run_and_get_triton_code(compiled, args)
         buf0, buf1, buf2, buf3 = find_buffer_assignments(code)
@@ -947,11 +896,7 @@
             ar0 = funcol.wait_tensor(ar0)
             return ar0
 
-<<<<<<< HEAD
-        arg = torch.rand(4, 4, device=device_type)
-=======
         arg = torch.rand(4, 4, device=self.device.type)
->>>>>>> e0bcd58f
         compiled = torch.compile(func)
 
         code = run_and_get_triton_code(compiled, arg)
@@ -976,11 +921,7 @@
             # Expect allocation
             return ar0
 
-<<<<<<< HEAD
-        arg = torch.rand(4, 4, device=device_type).T
-=======
         arg = torch.rand(4, 4, device=self.device.type).T
->>>>>>> e0bcd58f
         compiled = torch.compile(func)
 
         code = run_and_get_triton_code(compiled, arg)
@@ -1011,11 +952,7 @@
             buf2 = torch.mm(arg, buf1)
             return buf1, buf2
 
-<<<<<<< HEAD
-        arg = torch.rand(4, 4, device=device_type)
-=======
         arg = torch.rand(4, 4, device=self.device.type)
->>>>>>> e0bcd58f
         compiled = torch.compile(func)
         code = run_and_get_triton_code(compiled, arg)
         buf0, buf1 = find_buffer_assignments(code)
@@ -1045,11 +982,7 @@
             ag0 = funcol.wait_tensor(ag0)
             return ag0
 
-<<<<<<< HEAD
-        arg = torch.rand(4, 4, device=device_type)
-=======
         arg = torch.rand(4, 4, device=self.device.type)
->>>>>>> e0bcd58f
         compiled = torch.compile(func)
         code = run_and_get_triton_code(compiled, arg)
         (
@@ -1076,11 +1009,7 @@
             ag0 = [funcol.wait_tensor(out) for out in ag0]
             return ag0
 
-<<<<<<< HEAD
-        args = [torch.rand(4, 4, device=device_type) for _ in range(4)]
-=======
         args = [torch.rand(4, 4, device=self.device.type) for _ in range(4)]
->>>>>>> e0bcd58f
         compiled = torch.compile(func)
         code = run_and_get_triton_code(compiled, args)
         (
@@ -1114,11 +1043,7 @@
             return funcol.wait_tensor(t)
 
         # Test aoti
-<<<<<<< HEAD
-        arg = torch.rand(4, 4, device=device_type)
-=======
         arg = torch.rand(4, 4, device=self.device.type)
->>>>>>> e0bcd58f
         compiled = torch.compile(func)
         code = run_and_get_triton_code(compiled, arg)
         (
@@ -1140,11 +1065,7 @@
             rs0 = funcol.wait_tensor(rs0)
             return rs0
 
-<<<<<<< HEAD
-        arg = torch.rand(4, 4, device=device_type)
-=======
         arg = torch.rand(4, 4, device=self.device.type)
->>>>>>> e0bcd58f
         compiled = torch.compile(func)
         code = run_and_get_triton_code(compiled, arg)
         (
@@ -1172,11 +1093,7 @@
             rs0 = [funcol.wait_tensor(out) for out in rs0]
             return rs0
 
-<<<<<<< HEAD
-        args = [torch.rand(4, 4, device=device_type) for _ in range(4)]
-=======
         args = [torch.rand(4, 4, device=self.device.type) for _ in range(4)]
->>>>>>> e0bcd58f
         compiled = torch.compile(func)
         code = run_and_get_triton_code(compiled, args)
         (
@@ -1229,13 +1146,9 @@
 
         input_split_sizes = send_sz_matrix[self.rank]
         output_split_sizes = send_sz_matrix[:, self.rank].contiguous()
-<<<<<<< HEAD
-        input = torch.full((input_split_sizes.sum().item(),), float(self.rank)).to(device_type)
-=======
         input = torch.full((input_split_sizes.sum().item(),), float(self.rank)).to(
             self.device.type
         )
->>>>>>> e0bcd58f
 
         with torch._dynamo.config.patch(
             dynamic_shapes=True,
@@ -1269,11 +1182,7 @@
             br1 = funcol.wait_tensor(br1)
             return br0, br1
 
-<<<<<<< HEAD
-        arg = torch.rand(4, 4, device=device_type)
-=======
         arg = torch.rand(4, 4, device=self.device.type)
->>>>>>> e0bcd58f
         compiled = torch.compile(func)
 
         code = run_and_get_triton_code(compiled, arg)
@@ -1311,11 +1220,7 @@
             ar1 = funcol.wait_tensor(ar1)
             return ar0, ar1
 
-<<<<<<< HEAD
-        arg = torch.rand(4, 4, device=device_type)
-=======
         arg = torch.rand(4, 4, device=self.device.type)
->>>>>>> e0bcd58f
         compiled = torch.compile(func, fullgraph=True)
 
         code = run_and_get_triton_code(compiled, arg)
