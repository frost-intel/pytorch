# Owner(s): ["module: c10d"]
import gc
import re
import threading
import unittest
from datetime import timedelta
from typing import Optional

import torch
import torch.distributed as dist
import torch.distributed._functional_collectives as funcol
from torch._C import FileCheck
from torch._inductor.utils import fresh_cache, run_and_get_code, run_and_get_triton_code
from torch.distributed._functional_collectives import (
    all_gather_into_tensor_coalesced,
    all_gather_tensor,
    all_reduce,
    all_reduce_coalesced,
    all_to_all_single,
    AsyncCollectiveTensor,
    reduce_scatter_tensor,
    reduce_scatter_tensor_coalesced,
)
from torch.testing._internal.common_cuda import SM90OrLater
from torch.testing._internal.common_distributed import (
    MultiProcessTestCase,
<<<<<<< HEAD
=======
    requires_accelerator_dist_backend,
>>>>>>> bffc7dd1
    skip_if_lt_x_gpu,
)
from torch.testing._internal.common_utils import (  # type: ignore[attr-defined]
    run_tests,
    skipIfRocm,
    skip_but_pass_in_sandcastle_if,
    TestCase,
    TEST_XPU,
)
from torch.testing._internal.distributed.fake_pg import FakeStore
from torch.testing._internal.inductor_utils import HAS_GPU


def load_test_module(name):
    import sys
    from importlib.machinery import SourceFileLoader
    from pathlib import Path
    from unittest import mock

    testdir = Path(__file__).absolute().parent.parent
    with mock.patch("sys.path", [*sys.path, str(testdir)]):
        return SourceFileLoader(
            name, str(testdir / f"{name.replace('.', '/')}.py")
        ).load_module()


AOTIRunnerUtil = load_test_module("inductor.test_aot_inductor_utils").AOTIRunnerUtil

import sys


if not dist.is_available():
    print("distributed package not available, skipping tests", file=sys.stderr)
    sys.exit(0)


<<<<<<< HEAD
@skip_but_pass_in_sandcastle_if(
    (not dist.is_xccl_available() and not dist.is_nccl_available()),
    "c10d was not compiled with the NCCL or XCCL backend",
)
=======
@requires_accelerator_dist_backend(["nccl", "xccl"])
>>>>>>> bffc7dd1
class TestWithNCCL(MultiProcessTestCase):
    def setUp(self) -> None:
        super().setUp()
        self._spawn_processes()

    @property
    def world_size(self) -> int:
        return 2

    @property
    def ranks(self) -> list[int]:
        return list(range(self.world_size))

    @property
    def device(self) -> torch.device:
        return torch.device(self.rank)

    def _init_process_group(self) -> None:
<<<<<<< HEAD
        torch.accelerator.set_device_index(self.rank)
        store = dist.FileStore(self.file_name, self.world_size)
        backend = "xccl" if TEST_XPU else "nccl"
=======
        torch.accelerator.set_device_idx(self.device.index)
        store = dist.FileStore(self.file_name, self.world_size)
        backend = dist.get_default_backend_for_device(self.device.type)

>>>>>>> bffc7dd1
        dist.init_process_group(
            backend=backend,
            world_size=self.world_size,
            rank=self.rank,
            store=store,
        )
        torch._C._distributed_c10d._register_process_group("default", dist.group.WORLD)

    @skip_if_lt_x_gpu(2)
    def test_all_reduce_single(self) -> None:
        self._init_process_group()

        input = torch.full((10, 10), float(self.rank), device=self.device)
        output = torch.ops._c10d_functional.all_reduce(
            input,
            "avg",
            "default",
        )
        output = torch.ops._c10d_functional.wait_tensor(output)
        assert id(output) != id(input)
        expect = sum(self.ranks) / self.world_size
        assert output.eq(expect).all()

        # Test Python API and AsyncCollectiveTensor
        output = all_reduce(
            input,
            "avg",
            "default",
        )
        assert isinstance(output, AsyncCollectiveTensor)
        assert not output.completed
        assert output.eq(expect).all()
        assert output.completed

    @skip_if_lt_x_gpu(2)
    def test_all_reduce_single_(self) -> None:
        self._init_process_group()

        input = torch.full((10, 10), float(self.rank), device=self.device)
        output = torch.ops._c10d_functional.all_reduce_(
            input,
            "avg",
            "default",
        )
        output = torch.ops._c10d_functional.wait_tensor(output)
        assert id(output) == id(input)
        expect = sum(self.ranks) / self.world_size
        assert output.eq(expect).all()

    @skip_if_lt_x_gpu(2)
    def test_all_reduce_coalesced(self) -> None:
        self._init_process_group()

        inputs = [
            torch.full((i, i), float(self.rank * i), device=self.device)
            for i in range(10)
        ]
        outputs = torch.ops._c10d_functional.all_reduce_coalesced(
            inputs,
            "avg",
            "default",
        )
        for i, (output, input) in enumerate(zip(outputs, inputs)):
            output = torch.ops._c10d_functional.wait_tensor(output)
            assert id(output) != id(input)
            assert output.eq(sum(self.ranks) / self.world_size * i).all()

        # Test Python API and AsyncCollectiveTensor
        outputs = all_reduce_coalesced(
            inputs,
            "avg",
            "default",
        )
        for i, (output, input) in enumerate(zip(outputs, inputs)):
            assert not output.completed
            assert output.eq(sum(self.ranks) / self.world_size * i).all()
            assert output.completed

    @skip_if_lt_x_gpu(2)
    def test_all_reduce_coalesced_(self) -> None:
        self._init_process_group()

        inputs = [
            torch.full((i, i), float(self.rank * i), device=self.device)
            for i in range(10)
        ]
        outputs = torch.ops._c10d_functional.all_reduce_coalesced_(
            inputs,
            "avg",
            "default",
        )
        for i, (output, input) in enumerate(zip(outputs, inputs)):
            output = torch.ops._c10d_functional.wait_tensor(output)
            assert id(output) == id(input)
            assert output.eq(sum(self.ranks) / self.world_size * i).all()

    @skip_if_lt_x_gpu(2)
    def test_all_gather_into_tensor_single(self) -> None:
        self._init_process_group()

        input = torch.full((10, 10), float(self.rank), device=self.device)
        output = torch.ops._c10d_functional.all_gather_into_tensor(
            input,
            self.world_size,
            "default",
        )
        output = torch.ops._c10d_functional.wait_tensor(output)
        expect = torch.cat(
            [
                torch.full((10, 10), float(rank), device=self.device)
                for rank in self.ranks
            ]
        )
        assert torch.allclose(output, expect)
        assert output.eq(expect).all()

        # Test out-variant of all_gather_into_tensor
        output = torch.empty(expect.shape, device=self.device)
        output = torch.ops._c10d_functional.all_gather_into_tensor_out(
            input,
            self.world_size,
            "default",
            out=output,
        )
        output = torch.ops._c10d_functional.wait_tensor(output)
        assert torch.allclose(output, expect)
        assert output.eq(expect).all()

        # Test Python API and AsyncCollectiveTensor
        output = all_gather_tensor(
            input,
            0,
            "default",
        )
        assert isinstance(output, AsyncCollectiveTensor)
        assert not output.completed
        assert output.eq(expect).all()
        assert output.completed

    # https://github.com/pytorch/pytorch/issues/133421
    @skip_if_lt_x_gpu(2)
    def test_functional_collectives_inference_mode(self) -> None:
        self._init_process_group()

        with torch.inference_mode():
            input = torch.full((2, 2), float(self.rank), device=self.device)
            out1 = funcol.all_gather_tensor(
                input, gather_dim=0, group=torch.distributed.group.WORLD
            )
            out2 = out1.to(dtype=torch.bfloat16)
            # this tests that the call to .to() properly triggered a wait() on the AsyncCollectiveTensor
            self.assertTrue(type(out2) is torch.Tensor)
            self.assertEqual(
                out2,
                torch.tensor(
                    [[0, 0], [0, 0], [1, 1], [1, 1]],
                    device=self.device,
                    dtype=torch.bfloat16,
                ),
            )

    @unittest.skipIf(not HAS_GPU, "Inductor+gpu needs triton and recent GPU arch")
    @skip_if_lt_x_gpu(2)
    # https://github.com/pytorch/pytorch/issues/126338
    def test_inductor_dtypeview_memory_leak(self):
        self._init_process_group()

        def func(arg: torch.Tensor) -> torch.Tensor:
            ag0 = torch.ops._c10d_functional.all_gather_into_tensor.default(
                arg,
                self.world_size,
                "default",
            )
            ag0_view = torch.ops.aten.view.dtype(ag0, torch.int32)
            return funcol.wait_tensor(ag0_view)

        arg = torch.full(
            (10, 10),
            float(self.rank),
            device=self.device,
            dtype=torch.float32,
        )
        compiled = torch.compile(func)
        mem_usage = {}
        # check if the aten.view.dtype is compiled to aten.view.dtype
        code = run_and_get_triton_code(compiled, arg)
        (
            FileCheck()
            .check("torch.ops._c10d_functional.wait_tensor.default(aten.view.dtype")
            .run(code)
        )
        # check memory leak
        for i in range(1, 10):
<<<<<<< HEAD
            mem_usage[i] = torch.get_device_module(self.device.type).max_memory_allocated()
=======
            mem_usage[i] = torch.accelerator.max_memory_allocated()
>>>>>>> bffc7dd1
            compiled(arg)

        assert mem_usage[9] == mem_usage[8]

    @skip_if_lt_x_gpu(2)
    def test_all_gather_into_tensor_coalesced(self) -> None:
        self._init_process_group()

        inputs = [
            torch.full((10, 10), float(self.rank * i), device=self.device)
            for i in range(10)
        ]
        outputs = torch.ops._c10d_functional.all_gather_into_tensor_coalesced(
            inputs,
            self.world_size,
            "default",
        )
        expect = [
            torch.cat(
                [
                    torch.full((10, 10), float(rank) * i, device=self.device)
                    for rank in self.ranks
                ]
            )
            for i in range(10)
        ]
        for i, output in enumerate(outputs):
            output = torch.ops._c10d_functional.wait_tensor(output)
            assert output.eq(expect[i]).all()

        # Test Python API and AsyncCollectiveTensor
        outputs = all_gather_into_tensor_coalesced(
            inputs,
            "default",
        )
        for i, output in enumerate(outputs):
            assert not output.completed
            assert output.eq(expect[i]).all()
            assert output.completed

    @skip_if_lt_x_gpu(2)
    def test_reduce_scatter_tensor_single(self) -> None:
        self._init_process_group()

        input = torch.tensor(self.ranks, device=self.device)
        output = torch.ops._c10d_functional.reduce_scatter_tensor(
            input,
            "avg",
            self.world_size,
            "default",
        )
        output = torch.ops._c10d_functional.wait_tensor(output)
        assert output.eq(self.rank).all()

        # Test Python API and AsyncCollectiveTensor
        output = reduce_scatter_tensor(
            input,
            "avg",
            0,
            "default",
        )
        assert isinstance(output, AsyncCollectiveTensor)
        assert not output.completed
        assert output.eq(self.rank).all()
        assert output.completed

    @skip_if_lt_x_gpu(2)
    def test_reduce_scatter_tensor_coalesced(self) -> None:
        self._init_process_group()

        inputs = [torch.tensor(self.ranks, device=self.device) * i for i in range(10)]
        outputs = torch.ops._c10d_functional.reduce_scatter_tensor_coalesced(
            inputs,
            "avg",
            self.world_size,
            "default",
        )
        for i, output in enumerate(outputs):
            output = torch.ops._c10d_functional.wait_tensor(output)
            assert output.eq(self.rank * i).all()

        # Test Python API and AsyncCollectiveTensor
        outputs = reduce_scatter_tensor_coalesced(
            inputs,
            "avg",
            [0] * 10,
            "default",
        )
        for i, output in enumerate(outputs):
            assert not output.completed
            assert output.eq(self.rank * i).all()
            assert output.completed

    @skip_if_lt_x_gpu(2)
    def test_all_to_all_single(self) -> None:
        self._init_process_group()
        torch.accelerator.set_device_index(self.rank)

        torch.manual_seed(42)
        send_sz_matrix = torch.randint(0, 20, (self.world_size, self.world_size))

        input_split_sizes = send_sz_matrix[self.rank].tolist()
        output_split_sizes = send_sz_matrix[:, self.rank].tolist()
<<<<<<< HEAD
        input = torch.full((sum(input_split_sizes),), float(self.rank)).to(self.device.type)
=======
        input = torch.full((sum(input_split_sizes),), float(self.rank)).to(
            self.device.type
        )
>>>>>>> bffc7dd1

        output = torch.ops._c10d_functional.all_to_all_single(
            input,
            output_split_sizes,
            input_split_sizes,
            "default",
        )
        output = torch.ops._c10d_functional.wait_tensor(output)
        expect = torch.cat(
            [
                torch.full((sz,), float(rank)).to(self.device.type)
                for rank, sz in enumerate(output_split_sizes)
            ]
        )
        assert output.eq(expect).all()

        # Test Python API and AsyncCollectiveTensor
        output = all_to_all_single(
            input, output_split_sizes, input_split_sizes, "default"
        )
        assert not output.completed
        assert output.eq(expect).all()
        assert output.completed

    @skip_if_lt_x_gpu(2)
    def test_broadcast(self) -> None:
        self._init_process_group()

        input = torch.full((10, 10), float(self.rank), device=self.device)
        output = torch.ops._c10d_functional.broadcast(
            input,
            1,
            "default",
        )
        output = torch.ops._c10d_functional.wait_tensor(output)
        assert id(output) != id(input)
        expect = 1
        assert output.eq(expect).all()

        # Test Python API and AsyncCollectiveTensor
        output = funcol.broadcast(
            input,
            1,
            "default",
        )
        assert isinstance(output, AsyncCollectiveTensor)
        assert not output.completed
        assert output.eq(expect).all()
        assert output.completed

    @skip_if_lt_x_gpu(2)
    def test_wait_tensor(self) -> None:
        self._init_process_group()

        input = torch.full((10, 10), float(self.rank), device=self.device)
        self.assertEqual(torch._C._distributed_c10d._get_work_registry_size(), 0)
        output = torch.ops._c10d_functional.all_reduce(
            input,
            "avg",
            "default",
        )
        self.assertEqual(torch._C._distributed_c10d._get_work_registry_size(), 1)
        torch.ops._c10d_functional.wait_tensor(output)
        # `wait_tensor(output)` will pop the work from the work registry immediately
        self.assertEqual(torch._C._distributed_c10d._get_work_registry_size(), 0)

    @skip_if_lt_x_gpu(2)
    def test_unwaited(self) -> None:
        # Verify that the process can terminate gracefully
        # even with unwaited tensors
        self._init_process_group()

        input = torch.full((10, 10), float(self.rank), device=self.device)
        self.assertEqual(torch._C._distributed_c10d._get_work_registry_size(), 0)
        torch.ops._c10d_functional.all_reduce(
            input,
            "avg",
            "default",
        )
        self.assertEqual(torch._C._distributed_c10d._get_work_registry_size(), 1)

    @unittest.skipIf(not HAS_GPU, "Inductor+gpu needs triton and recent GPU arch")
    @skip_if_lt_x_gpu(2)
    @fresh_cache()
    def test_threading(self):
        self._init_process_group()
        device = self.device

        def func(arg: torch.Tensor) -> torch.Tensor:
            buf0 = arg + 42
            ar0 = funcol.all_reduce(buf0, "avg", "0")
            ar0 = funcol.wait_tensor(ar0)
            return ar0 + 1

        arg = torch.rand(4, 4, device=device)
        func(arg)

        compiled = torch.compile(func, fullgraph=True)
        code = run_and_get_triton_code(compiled, arg)
        FileCheck().check("all_reduce_.default(buf0, 'avg', '0')").run(code)

        # Unless explicitly specified (e.g. in a custom runtime), the process
        # group registry is shared among all threads in a process. Here we
        # verify that a process group registered in main thread can be resolved
        # in a different thread.
        class TestThread(threading.Thread):
            def run(self):
                self.exc = None
                try:
                    func(arg)
                    compiled(arg)
                except BaseException as exc:  # noqa: B036
                    self.exc = exc

            def join(self):
                threading.Thread.join(self)
                if self.exc:
                    raise self.exc

        t = TestThread()
        t.start()
        t.join()

    @skipIfRocm
    @unittest.skipIf(
        not SM90OrLater,
        "_scaled_mm currently only supports sm>=90",
    )
    @skip_if_lt_x_gpu(2)
    @fresh_cache()
    def test_fixed_striding(self):
        self._init_process_group()

        def scale(t):
            scale = (
                torch.finfo(torch.float8_e4m3fn).max
                / t.abs().amax(dim=-1, keepdim=True).float()
            )
            t = t.mul(scale).to(torch.float8_e4m3fn)
            return t, scale

        def fp8_rowwise_backward(in_, w, out_grad):
            out_grad_fp8, scale_out_grad = scale(out_grad)
            w_fp8, scale_w = scale(w.t().contiguous())
            out_grad_fp8 = funcol.all_gather_tensor(
                out_grad_fp8, gather_dim=0, group=torch.distributed.group.WORLD
            )
            scale_out_grad = funcol.all_gather_tensor(
                scale_out_grad, gather_dim=0, group=torch.distributed.group.WORLD
            )
            in_grad = torch._scaled_mm(
                out_grad_fp8,
                w_fp8.t(),
                scale_a=scale_out_grad,
                scale_b=scale_w.t(),
                out_dtype=torch.bfloat16,
            )

            out_grad = funcol.all_gather_tensor(
                out_grad.t().contiguous(),
                gather_dim=0,
                group=torch.distributed.group.WORLD,
            )
            w_grad = out_grad @ in_

            return in_grad, w_grad

        m, n, k = 128, 256, 64
        in_ = torch.randn((m, k), device=self.device.type, dtype=torch.bfloat16)
        w = torch.randn((n, k), device=self.device.type, dtype=torch.bfloat16)
        out_grad = torch.randn((m, n), device=self.device.type, dtype=torch.bfloat16)

        eager_in_grad, eager_w_grad = fp8_rowwise_backward(in_, w, out_grad)
        compile_in_grad, compile_w_grad = torch.compile(fp8_rowwise_backward)(
            in_, w, out_grad
        )

        self.assertTrue(torch.allclose(compile_w_grad, eager_w_grad))


def dummy_init_pg() -> None:
    if not dist.is_initialized():
        dist.init_process_group(
            backend="gloo", rank=0, world_size=1, store=dist.HashStore()
        )


class _DummyWork(dist.Work):
    def __init__(self, pg: "ProcessGroupDummy") -> None:
        super().__init__()
        self.pg = pg

    def wait(self, timeout: Optional[timedelta] = None) -> bool:
        self.pg.waits += 1
        return True

    def __del__(self):
        self.pg.dels += 1


class ProcessGroupDummy(dist.ProcessGroup):
    """
    This process group discards all data passed to it and returns success. This
    is intended for rare cases where we want to discard certain operations
    without modifying the underlying library.

    This PG only supports world_size of 1.
    """

    def __init__(self) -> None:
        super().__init__(0, 1)

        self._group_name = "dummy:dummy"

        self.waits = 0
        self.dels = 0

    def broadcast(self, tensor_list: list[torch.Tensor], opts: object) -> dist.Work:
        return _DummyWork(self)

    def allgather_into_tensor_coalesced(
        self,
        output_lists: list[torch.Tensor],
        input_list: list[torch.Tensor],
        opts: object,
    ) -> dist.Work:
        return _DummyWork(self)

    def allreduce(self, tensors: list[torch.Tensor], opts: object) -> dist.Work:
        return _DummyWork(self)

    def reduce_scatter_tensor_coalesced(
        self,
        outputTensors: list[torch.Tensor],
        inputTensors: list[torch.Tensor],
        opts: object,
    ) -> dist.Work:
        return _DummyWork(self)

    @property
    def group_name(self) -> str:
        if self._group_name is None:
            raise ValueError("ProcessGroup name not set")
        return self._group_name

    def _set_group_name(self, name: str) -> None:
        self._group_name = name

    def register(self) -> dist.ProcessGroup:
        def create_pg(
            prefix_store: dist.PrefixStore, rank: int, world_size: int, timeout: float
        ) -> dist.ProcessGroup:
            return self

        dist.Backend.register_backend(self.group_name, create_pg, devices=["cpu"])

        return dist.new_group(
            ranks=[0],
            backend=self.group_name,
            group_desc=self.group_name,
            timeout=timedelta(seconds=60.0),  # this timeout isn't used
        )


class PyWorkTest(TestCase):
    """
    Native functional collectives have some interesting interactions with
    PyProcessGroup due to Python reference counting and pybind trampoline
    classes with C++ types. This validates that PyProcessGroup and PyWork
    aren't getting prematurely freed.
    """

    def test_wait_tensor(self) -> None:
        wait_called = False

        class MyWork(dist.Work):
            def wait(self, _):
                nonlocal wait_called
                wait_called = True

        # check registration and implicit unregistration

        tensor = torch.rand(2, 2)
        work = MyWork()
        torch._C._distributed_c10d._register_work(tensor, work)

        # Force GC collection of the MyWork object, if we're not doing correct
        # reference counting we'll deadlock in wait_tensor.
        del work
        gc.collect()

        torch.ops._c10d_functional.wait_tensor(tensor)
        self.assertTrue(wait_called)

    def test_collectives(self) -> None:
        dummy_init_pg()

        pg = ProcessGroupDummy().register()

        x = torch.rand(2, 2)
        x = funcol.all_reduce(x, "sum", group=pg)
        gc.collect()
        self.assertEqual(pg.dels, 0)
        x.wait()
        self.assertEqual(pg.waits, 1)
        self.assertEqual(pg.dels, 1)

        x = torch.rand(2, 2)
        x = funcol.broadcast(x, 0, group=pg)
        gc.collect()
        self.assertEqual(pg.dels, 1)
        x.wait()
        self.assertEqual(pg.waits, 2)
        self.assertEqual(pg.dels, 2)

        x = torch.rand(2, 2)
        x = funcol.all_gather_tensor(x, 0, group=pg)
        gc.collect()
        self.assertEqual(pg.dels, 2)
        x.wait()
        self.assertEqual(pg.waits, 3)
        self.assertEqual(pg.dels, 3)

        x = torch.rand(2, 2)
        x = funcol.reduce_scatter_tensor(x, "sum", 0, group=pg)
        gc.collect()
        self.assertEqual(pg.dels, 3)
        x.wait()
        self.assertEqual(pg.waits, 4)
        self.assertEqual(pg.dels, 4)


def find_buffer_assignments(code):
    pattern = r"buf(\d+) = empty_strided_"
    matches = re.finditer(pattern, code)
    return tuple(f"buf{match.group(1)}" for match in matches)


class CompileTestCPU(TestCase):
    def setUp(self):
        super().setUp()

        if not dist.is_initialized():
            self.rank = 0
            self.world_size = 2

            store = FakeStore()
            dist.init_process_group(
                backend="fake",
                world_size=self.world_size,
                rank=self.rank,
                store=store,
            )

    def tearDown(self):
        dist.destroy_process_group()

    @fresh_cache()
    def _test_inductor_all_reduce_cpu(self, cpp_wrapper=False):
        def func(arg: torch.Tensor) -> torch.Tensor:
            buf0 = arg + 42
            ar0 = funcol.all_reduce(buf0, "avg", "0")
            ar0 = funcol.wait_tensor(ar0)
            return ar0

        arg = torch.rand(4, 4, device="cpu")
        with torch._inductor.config.patch({"cpp_wrapper": cpp_wrapper}):
            compiled = torch.compile(func)

            _, (code,) = run_and_get_code(compiled, arg)
            include_ops = (
                [
                    "aoti_torch_cpu__c10d_functional_all_reduce_",
                    "aoti_torch_cpu__c10d_functional_wait_tensor",
                ]
                if cpp_wrapper
                else [
                    "torch.ops._c10d_functional.all_reduce_.default",
                    "torch.ops._c10d_functional.wait_tensor.default",
                ]
            )
            for op in include_ops:
                self.assertIn(op, code)

        # Test aoti
        AOTIRunnerUtil.run(func, (arg,))
        torch.cpu.synchronize()

    def test_inductor_all_reduce_cpu(self):
        self._test_inductor_all_reduce_cpu(cpp_wrapper=False)
        self._test_inductor_all_reduce_cpu(cpp_wrapper=True)


class CompileTest(TestCase):
    def setUp(self):
        super().setUp()

        self.rank = 0
        self.world_size = 2
        torch.accelerator.set_device_index(0)
        self.device = torch.accelerator.current_accelerator()

        store = FakeStore()
        dist.init_process_group(
            backend="fake",
            world_size=self.world_size,
            rank=self.rank,
            store=store,
        )

    def tearDown(self):
        dist.destroy_process_group()

    @unittest.skipIf(not HAS_GPU, "Inductor+gpu needs triton and recent GPU arch")
    @fresh_cache()
    def test_inductor_all_reduce_single(self):
        def func(arg: torch.Tensor) -> torch.Tensor:
            buf0 = arg + 42
            # Expect in-place with inductor allocated buf
            ar0 = funcol.all_reduce(buf0, "avg", "0")
            ar0 = funcol.wait_tensor(ar0)
            # Expect no in-place with graph input
            ar1 = funcol.all_reduce(arg, "avg", "0")
            ar1 = funcol.wait_tensor(ar1)
            return ar0, ar1

        arg = torch.rand(4, 4, device=self.device)
        compiled = torch.compile(func)

        code = run_and_get_triton_code(compiled, arg)
        buf0, buf1 = find_buffer_assignments(code)
        (
            FileCheck()
            .check(f"{buf0} = empty")
            .check(f"{buf1} = empty")
            # Expect in-place with inductor allocated buf
            .check(f"torch.ops._c10d_functional.all_reduce_.default({buf0}")
            .check(f"torch.ops._c10d_functional.wait_tensor.default({buf0}")
            # Expect no in-place with graph input
            .check(f"torch.ops._c10d_functional.all_reduce_.default({buf1}")
            .check(f"torch.ops._c10d_functional.wait_tensor.default({buf1}")
            # Expect no extra copy on return
            .check(f"return ({buf0}, {buf1}, )")
            .run(code)
        )
        # Check the return tensor from wait_tensor is not used anywhere
        assert "= torch.ops._c10d_functional.wait_tensor.default" not in code

        with torch._inductor.config.patch({"cpp_wrapper": True}):
            code = run_and_get_triton_code(compiled, arg)
            # Check the return tensors from all_reduce and wait_tensor are not used anywhere by
            # checking if they are explicitly deleted by calling aoti_torch_delete_tensor_object
            FileCheck().check_not(
                # all_reduce must have been rewritten into all_reduce_
                "aoti_torch_cpu__c10d_functional_all_reduce(buf"
            ).check_count("aoti_torch_delete_tensor_object(buf", 4).run(code)

        # Test aoti
        AOTIRunnerUtil.run(func, (arg,))
        torch.accelerator.synchronize()

    @unittest.skipIf(not HAS_GPU, "Inductor+gpu needs triton and recent GPU arch")
    @fresh_cache()
    def test_inductor_all_reduce_coalesced(self):
        def func(args: list[torch.Tensor]) -> torch.Tensor:
            bufs = [arg + 42 for arg in args]
            # Expect in-place with inductor allocated buf
            ar0 = funcol.all_reduce_coalesced(bufs, "avg", "0")
            ar0 = [funcol.wait_tensor(out) for out in ar0]
            # Expect no in-place with graph input
            ar1 = funcol.all_reduce_coalesced(args, "avg", "0")
            ar1 = [funcol.wait_tensor(out) for out in ar1]
            return ar0, ar1

        args = [torch.rand(4, 4, device=self.device.type) for _ in range(2)]
        compiled = torch.compile(func)
        code = run_and_get_triton_code(compiled, args)
        buf0, buf1, buf2, buf3 = find_buffer_assignments(code)
        (
            FileCheck()
            .check(f"{buf0} = empty")
            .check(f"{buf1} = empty")
            .check(f"{buf2} = empty")
            .check(f"{buf3} = empty")
            # Expect in-place with inductor allocated buf
            .check(
                f"torch.ops._c10d_functional.all_reduce_coalesced_.default([{buf0}, {buf2}]"
            )
            # Expect no in-place with graph input ({buf1}, {buf3} are clones)
            .check(
                f"torch.ops._c10d_functional.all_reduce_coalesced_.default([{buf1}, {buf3}]"
            )
            .check(f"torch.ops._c10d_functional.wait_tensor.default({buf0}")
            .check(f"torch.ops._c10d_functional.wait_tensor.default({buf2}")
            .check(f"torch.ops._c10d_functional.wait_tensor.default({buf1}")
            .check(f"torch.ops._c10d_functional.wait_tensor.default({buf3}")
            # Expect no extra copy on return
            .check(f"return ({buf0}, {buf2}, {buf1}, {buf3}, )")
            .run(code)
        )
        assert "= torch.ops._c10d_functional.wait_tensor.default" not in code

        # Test aoti
        out = AOTIRunnerUtil.run(func, (args,))  # noqa: F841
        torch.accelerator.synchronize()

    @unittest.skipIf(not HAS_GPU, "Inductor+gpu needs triton and recent GPU arch")
    @fresh_cache()
    def test_inductor_inplace_op_on_view(self):
        def func(arg: torch.Tensor) -> torch.Tensor:
            buf0 = (arg + 10)[:2]
            ar0 = funcol.all_reduce(buf0, "avg", "0")
            ar0 = funcol.wait_tensor(ar0)
            return ar0

        arg = torch.rand(4, 4, device=self.device.type)
        compiled = torch.compile(func)

        code = run_and_get_triton_code(compiled, arg)
        (buf0,) = find_buffer_assignments(code)
        (
            FileCheck()
            .check(f"{buf0} = empty")
            # We always call .contiguous() on the input to all_reduce_,
            # so input will not be a view anymore.
            .check(f"torch.ops._c10d_functional.all_reduce_.default({buf0}")
            .check(f"torch.ops._c10d_functional.wait_tensor.default({buf0}")
            .check(f"return ({buf0}")
            .run(code)
        )

    @unittest.skipIf(not HAS_GPU, "Inductor+gpu needs triton and recent GPU arch")
    @fresh_cache()
    def test_inductor_all_reduce_non_contig_input(self):
        def func(arg: torch.Tensor) -> torch.Tensor:
            ar0 = funcol.all_reduce(arg, "avg", "0")
            ar0 = funcol.wait_tensor(ar0)
            # Expect allocation
            return ar0

        arg = torch.rand(4, 4, device=self.device.type).T
        compiled = torch.compile(func)

        code = run_and_get_triton_code(compiled, arg)
        # clone induced by non contig input
        assert "torch.ops._c10d_functional.wait_tensor.default" in code

        def func2(arg: torch.Tensor) -> torch.Tensor:
            torch.ops._c10d_functional.all_reduce_(arg, "avg", "0")
            return arg

        compiled = torch.compile(func)

        code = run_and_get_triton_code(compiled, arg)
        # clone induced by non contig input
        assert "torch.ops._c10d_functional.wait_tensor.default" in code

    @unittest.skipIf(not HAS_GPU, "Inductor+gpu needs triton and recent GPU arch")
    @fresh_cache()
    def test_inductor_reuse_buffer_after_inplace_collective(self):
        def func(arg: torch.Tensor) -> torch.Tensor:
            # Expect allocation
            buf0 = arg + 42
            ar0 = funcol.all_reduce(buf0, "avg", "0")
            ar0 = funcol.wait_tensor(ar0)
            # Expect allocation
            buf1 = torch.mm(arg, ar0)
            # Expect buf0 to be reused
            buf2 = torch.mm(arg, buf1)
            return buf1, buf2

        arg = torch.rand(4, 4, device=self.device.type)
        compiled = torch.compile(func)
        code = run_and_get_triton_code(compiled, arg)
        buf0, buf1 = find_buffer_assignments(code)
        (
            FileCheck()
            # Expect allocation
            .check(f"{buf0} = empty")
            .check(f"torch.ops._c10d_functional.all_reduce_.default({buf0}")
            .check(f"torch.ops._c10d_functional.wait_tensor.default({buf0}")
            # Expect allocation
            .check(f"{buf1} = empty")
            .check(f"extern_kernels.mm(arg0_1, {buf0}, out={buf1}")
            # Expect {buf0} to be reused
            .check(f"buf8 = {buf0}; del {buf0}  # reuse")
            .check(f"extern_kernels.mm(arg0_1, {buf1}, out=buf8")
            # Expect no extra copy on return
            .check(f"return ({buf1}, buf8, )")
            .run(code)
        )
        assert "= torch.ops._c10d_functional.wait_tensor.default" not in code

    @unittest.skipIf(not HAS_GPU, "Inductor+gpu needs triton and recent GPU arch")
    @fresh_cache()
    def test_inductor_all_gather_into_tensor_single(self):
        def func(arg: torch.Tensor) -> torch.Tensor:
            ag0 = funcol.all_gather_tensor(arg, 0, "0")
            ag0 = funcol.wait_tensor(ag0)
            return ag0

        arg = torch.rand(4, 4, device=self.device.type)
        compiled = torch.compile(func)
        code = run_and_get_triton_code(compiled, arg)
        (
            FileCheck()
            .check(
                "buf0 = torch.ops._c10d_functional.all_gather_into_tensor.default(arg0_1"
            )
            .check("torch.ops._c10d_functional.wait_tensor.default(buf0")
            # Expect no extra copy on return
            .check("return (buf0, )")
            .run(code)
        )
        assert "= torch.ops._c10d_functional.wait_tensor.default" not in code

        # Test aoti
        AOTIRunnerUtil.run(func, (arg,))
        torch.accelerator.synchronize()

    @unittest.skipIf(not HAS_GPU, "Inductor+gpu needs triton and recent GPU arch")
    @fresh_cache()
    def test_inductor_all_gather_into_tensor_coalesced(self):
        def func(args: list[torch.Tensor]) -> torch.Tensor:
            ag0 = funcol.all_gather_into_tensor_coalesced(args, "0")
            ag0 = [funcol.wait_tensor(out) for out in ag0]
            return ag0

        args = [torch.rand(4, 4, device=self.device.type) for _ in range(4)]
        compiled = torch.compile(func)
        code = run_and_get_triton_code(compiled, args)
        (
            FileCheck()
            .check(
                "buf0 = torch.ops._c10d_functional.all_gather_into_tensor_coalesced"
                ".default([arg3_1, arg2_1, arg1_1, arg0_1]"
            )
            .check("buf1 = buf0[0]")
            .check("buf2 = buf0[1]")
            .check("buf3 = buf0[2]")
            .check("buf4 = buf0[3]")
            .check("torch.ops._c10d_functional.wait_tensor.default(buf1")
            .check("torch.ops._c10d_functional.wait_tensor.default(buf2")
            .check("torch.ops._c10d_functional.wait_tensor.default(buf3")
            .check("torch.ops._c10d_functional.wait_tensor.default(buf4")
            # Expect no extra copy on return
            .check("return (buf1, buf2, buf3, buf4, )")
            .run(code)
        )

        # Test aoti
        out = AOTIRunnerUtil.run(func, (args,))  # noqa: F841
        torch.accelerator.synchronize()

    @unittest.skipIf(not HAS_GPU, "This is a GPU test!")
    @fresh_cache()
    def test_wait_tensor(self):
        def func(arg: torch.Tensor) -> torch.Tensor:
            t = torch.ops._c10d_functional.all_reduce(arg, "avg", "0")
            return funcol.wait_tensor(t)

        # Test aoti
        arg = torch.rand(4, 4, device=self.device.type)
        compiled = torch.compile(func)
        code = run_and_get_triton_code(compiled, arg)
        (
            FileCheck()
            .check("torch.ops._c10d_functional.wait_tensor.default(buf0")
            .check("return (buf0, )")
            .run(code)
        )

        # Test aoti
        AOTIRunnerUtil.run(func, (arg,))
        torch.accelerator.synchronize()

    @unittest.skipIf(not HAS_GPU, "Inductor+gpu needs triton and recent GPU arch")
    @fresh_cache()
    def test_inductor_reduce_scatter_tensor_single(self):
        def func(arg: torch.Tensor) -> torch.Tensor:
            rs0 = funcol.reduce_scatter_tensor(arg, "avg", 0, "0")
            rs0 = funcol.wait_tensor(rs0)
            return rs0

        arg = torch.rand(4, 4, device=self.device.type)
        compiled = torch.compile(func)
        code = run_and_get_triton_code(compiled, arg)
        (
            FileCheck()
            .check(
                "buf0 = torch.ops._c10d_functional.reduce_scatter_tensor.default(arg0_1"
            )
            .check("torch.ops._c10d_functional.wait_tensor.default(buf0")
            # Expect no extra copy on return
            .check("return (buf0, )")
            .run(code)
        )

        # Test aoti
        AOTIRunnerUtil.run(func, (arg,))
        torch.accelerator.synchronize()

    @unittest.skipIf(not HAS_GPU, "Inductor+gpu needs triton and recent GPU arch")
    @fresh_cache()
    def test_inductor_reduce_scatter_tensor_coalesced(self):
        def func(args: list[torch.Tensor]) -> torch.Tensor:
            rs0 = funcol.reduce_scatter_tensor_coalesced(
                args, "avg", [0] * len(args), "0"
            )
            rs0 = [funcol.wait_tensor(out) for out in rs0]
            return rs0

        args = [torch.rand(4, 4, device=self.device.type) for _ in range(4)]
        compiled = torch.compile(func)
        code = run_and_get_triton_code(compiled, args)
        (
            FileCheck()
            .check(
                "buf0 = torch.ops._c10d_functional.reduce_scatter_tensor_coalesced"
                ".default([arg0_1, arg1_1, arg2_1, arg3_1]"
            )
            .check("buf1 = buf0[0]")
            .check("buf2 = buf0[1]")
            .check("buf3 = buf0[2]")
            .check("buf4 = buf0[3]")
            .check("torch.ops._c10d_functional.wait_tensor.default(buf1")
            .check("torch.ops._c10d_functional.wait_tensor.default(buf2")
            .check("torch.ops._c10d_functional.wait_tensor.default(buf3")
            .check("torch.ops._c10d_functional.wait_tensor.default(buf4")
            # Expect no extra copy on return
            .check("return (buf1, buf2, buf3, buf4, )")
            .run(code)
        )

        # Test aoti
        AOTIRunnerUtil.run(func, (args,))
        torch.accelerator.synchronize()

    @unittest.skipIf(not HAS_GPU, "Inductor+gpu needs triton and recent GPU arch")
    @fresh_cache()
    def test_inductor_all_to_all_single(self):
        def _tolist_with_constrain_as_size(tensor):
            lst = tensor.tolist()
            for elem in lst:
                torch._check_is_size(elem)
            return lst

        def func(
            input: torch.Tensor,
            output_split_sizes: torch.Tensor,
            input_split_sizes: torch.Tensor,
        ) -> torch.Tensor:
            output = funcol.all_to_all_single(
                input,
                _tolist_with_constrain_as_size(output_split_sizes),
                _tolist_with_constrain_as_size(input_split_sizes),
                "0",
            )
            return funcol.wait_tensor(output)

        torch.manual_seed(42)
        send_sz_matrix = torch.randint(0, 20, (self.world_size, self.world_size))

        input_split_sizes = send_sz_matrix[self.rank]
        output_split_sizes = send_sz_matrix[:, self.rank].contiguous()
<<<<<<< HEAD
        input = torch.full((input_split_sizes.sum().item(),), float(self.rank)).to(self.device.type)
=======
        input = torch.full((input_split_sizes.sum().item(),), float(self.rank)).to(
            self.device.type
        )
>>>>>>> bffc7dd1

        with torch._dynamo.config.patch(
            dynamic_shapes=True,
            capture_dynamic_output_shape_ops=True,
            capture_scalar_outputs=True,
        ):
            compiled = torch.compile(func, dynamic=True)
            code = run_and_get_triton_code(
                compiled, input, output_split_sizes, input_split_sizes
            )
        (
            FileCheck()
            .check_regex(
                "torch.ops._c10d_functional.all_to_all_single.default\\("
                "arg\\d+_\\d+, \\[u\\d+, u\\d+\\], \\[u\\d+, u\\d+\\]"
            )
            .check("torch.ops._c10d_functional.wait_tensor.default(")
            .run(code)
        )

    @unittest.skipIf(not HAS_GPU, "Inductor+gpu needs triton and recent GPU arch")
    @fresh_cache()
    def test_inductor_broadcast(self):
        def func(arg: torch.Tensor) -> torch.Tensor:
            buf0 = arg + 42
            # Expect in-place with inductor allocated buf
            br0 = funcol.broadcast(buf0, 1, "0")
            br0 = funcol.wait_tensor(br0)
            # Expect no in-place with graph input
            br1 = funcol.broadcast(arg, 0, "0")
            br1 = funcol.wait_tensor(br1)
            return br0, br1

        arg = torch.rand(4, 4, device=self.device.type)
        compiled = torch.compile(func)

        code = run_and_get_triton_code(compiled, arg)
        buf0, buf1 = find_buffer_assignments(code)
        (
            FileCheck()
            .check(f"{buf0} = empty")
            .check(f"buf1 = {buf0}")
            .check(f"{buf1} = empty")
            # Expect in-place with inductor allocated buf
            .check("torch.ops._c10d_functional.broadcast_.default(buf1")
            .check("torch.ops._c10d_functional.wait_tensor.default(buf1")
            # Expect no in-place with graph input (buf5 is a clone)
            .check(f"torch.ops._c10d_functional.broadcast_.default({buf1}")
            .check(f"torch.ops._c10d_functional.wait_tensor.default({buf1}")
            # Expect no extra copy on return
            .check(f"return (buf1, {buf1}, )")
            .run(code)
        )

        # Test aoti
        AOTIRunnerUtil.run(func, (arg,))
        torch.accelerator.synchronize()

    @unittest.skipIf(not HAS_GPU, "Inductor+gpu needs triton and recent GPU arch")
    @fresh_cache()
    def test_ranks_and_tag(self):
        def func(arg: torch.Tensor) -> torch.Tensor:
            buf0 = arg + 42
            # Expect in-place with inductor allocated buf
            ar0 = funcol.all_reduce(buf0, "avg", [0, 1], "")
            ar0 = funcol.wait_tensor(ar0)
            # Expect no in-place with graph input
            ar1 = funcol.all_reduce(arg, "avg", [0, 1], "")
            ar1 = funcol.wait_tensor(ar1)
            return ar0, ar1

        arg = torch.rand(4, 4, device=self.device.type)
        compiled = torch.compile(func, fullgraph=True)

        code = run_and_get_triton_code(compiled, arg)
        (FileCheck().check("all_reduce_.default(buf0, 'avg', '0')").run(code))


if __name__ == "__main__":
    run_tests()<|MERGE_RESOLUTION|>--- conflicted
+++ resolved
@@ -24,10 +24,7 @@
 from torch.testing._internal.common_cuda import SM90OrLater
 from torch.testing._internal.common_distributed import (
     MultiProcessTestCase,
-<<<<<<< HEAD
-=======
     requires_accelerator_dist_backend,
->>>>>>> bffc7dd1
     skip_if_lt_x_gpu,
 )
 from torch.testing._internal.common_utils import (  # type: ignore[attr-defined]
@@ -64,14 +61,7 @@
     sys.exit(0)
 
 
-<<<<<<< HEAD
-@skip_but_pass_in_sandcastle_if(
-    (not dist.is_xccl_available() and not dist.is_nccl_available()),
-    "c10d was not compiled with the NCCL or XCCL backend",
-)
-=======
 @requires_accelerator_dist_backend(["nccl", "xccl"])
->>>>>>> bffc7dd1
 class TestWithNCCL(MultiProcessTestCase):
     def setUp(self) -> None:
         super().setUp()
@@ -90,16 +80,10 @@
         return torch.device(self.rank)
 
     def _init_process_group(self) -> None:
-<<<<<<< HEAD
-        torch.accelerator.set_device_index(self.rank)
-        store = dist.FileStore(self.file_name, self.world_size)
-        backend = "xccl" if TEST_XPU else "nccl"
-=======
         torch.accelerator.set_device_idx(self.device.index)
         store = dist.FileStore(self.file_name, self.world_size)
         backend = dist.get_default_backend_for_device(self.device.type)
 
->>>>>>> bffc7dd1
         dist.init_process_group(
             backend=backend,
             world_size=self.world_size,
@@ -293,11 +277,7 @@
         )
         # check memory leak
         for i in range(1, 10):
-<<<<<<< HEAD
-            mem_usage[i] = torch.get_device_module(self.device.type).max_memory_allocated()
-=======
             mem_usage[i] = torch.accelerator.max_memory_allocated()
->>>>>>> bffc7dd1
             compiled(arg)
 
         assert mem_usage[9] == mem_usage[8]
@@ -401,13 +381,9 @@
 
         input_split_sizes = send_sz_matrix[self.rank].tolist()
         output_split_sizes = send_sz_matrix[:, self.rank].tolist()
-<<<<<<< HEAD
-        input = torch.full((sum(input_split_sizes),), float(self.rank)).to(self.device.type)
-=======
         input = torch.full((sum(input_split_sizes),), float(self.rank)).to(
             self.device.type
         )
->>>>>>> bffc7dd1
 
         output = torch.ops._c10d_functional.all_to_all_single(
             input,
@@ -1173,13 +1149,9 @@
 
         input_split_sizes = send_sz_matrix[self.rank]
         output_split_sizes = send_sz_matrix[:, self.rank].contiguous()
-<<<<<<< HEAD
-        input = torch.full((input_split_sizes.sum().item(),), float(self.rank)).to(self.device.type)
-=======
         input = torch.full((input_split_sizes.sum().item(),), float(self.rank)).to(
             self.device.type
         )
->>>>>>> bffc7dd1
 
         with torch._dynamo.config.patch(
             dynamic_shapes=True,
