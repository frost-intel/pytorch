# Owner(s): ["oncall: distributed"]

import sys
import unittest

import torch
import torch.distributed as dist
import torch.distributed._functional_collectives as funcol
import torch.nn as nn
from torch.distributed.device_mesh import init_device_mesh
from torch.distributed.fsdp import FullyShardedDataParallel as FSDP
from torch.distributed.tensor import DeviceMesh, Shard
from torch.distributed.tensor.parallel import (
    ColwiseParallel,
    parallelize_module,
    RowwiseParallel,
)
from torch.fx.experimental.proxy_tensor import make_fx
from torch.testing import FileCheck
<<<<<<< HEAD
from torch.testing._internal.common_utils import run_tests, TestCase, TEST_XPU
=======
from torch.testing._internal.common_distributed import HAS_ACCELERATOR
from torch.testing._internal.common_fsdp import get_devtype
from torch.testing._internal.common_utils import run_tests, skipIfHpu, TestCase
>>>>>>> 588b5fb9
from torch.testing._internal.distributed._tensor.common_dtensor import MLPModule
from torch.testing._internal.distributed.fake_pg import FakeStore


if not dist.is_available():
    print("Distributed not available, skipping tests", file=sys.stderr)
    sys.exit(0)

<<<<<<< HEAD
HAS_ACCELERATOR = torch.accelerator.is_available()
=======
device_type = get_devtype().type
>>>>>>> 588b5fb9


class TestFakePG(TestCase):
    device_type = torch.accelerator.current_accelerator().type if HAS_ACCELERATOR else "cpu"
    def tearDown(self):
        super().tearDown()
        try:
            dist.destroy_process_group()
        except AssertionError:
            pass

    def test_all_reduce(self):
        store = FakeStore()
        dist.init_process_group(backend="fake", rank=1, world_size=2, store=store)

        output = torch.ones(3, 3) * dist.get_rank()
        dist.all_reduce(output)
        self.assertEqual(tuple(output.shape), (3, 3))

    def test_allgather(self):
        store = FakeStore()
        dist.init_process_group(backend="fake", rank=1, world_size=2, store=store)

        input_tensor = torch.ones(3, 3) * dist.get_rank()
        output_tensors = [torch.empty_like(input_tensor) for _ in range(2)]
        dist.all_gather(output_tensors, input_tensor)
        for out_tensor in output_tensors:
            self.assertEqual(tuple(out_tensor.shape), (3, 3))

    def test_reduce_scatter(self):
        store = FakeStore()
        dist.init_process_group(backend="fake", rank=1, world_size=2, store=store)

        to_reduce_scatter = [torch.ones(3, 3) * rank for rank in range(2)]
        output_tensor = torch.empty(3, 3)

        dist.reduce_scatter(output_tensor, to_reduce_scatter)
        self.assertEqual(tuple(output_tensor.shape), (3, 3))

    @unittest.skipIf(not HAS_ACCELERATOR, "No accelerator")
    def test_construct_fsdp(self):
        store = FakeStore()
        dist.init_process_group(backend="fake", rank=0, world_size=2, store=store)
<<<<<<< HEAD
        FSDP(nn.Linear(2, 3, device=self.device_type))

    @unittest.skipIf(TEST_XPU, "test doesn't currently work on the XPU stack")
=======
        FSDP(nn.Linear(2, 3, device=device_type))

    @skipIfHpu
>>>>>>> 588b5fb9
    @unittest.skipIf(not HAS_ACCELERATOR, "No accelerator")
    def test_fsdp_fake_e2e(self):
        store = dist.HashStore()
        dist.init_process_group(backend="fake", rank=0, world_size=2, store=store)
        my_module = nn.Sequential(
<<<<<<< HEAD
            nn.Linear(2, 3, device=self.device_type),
            nn.ReLU(),
            nn.Linear(3, 2, device=self.device_type),
=======
            nn.Linear(2, 3, device=device_type),
            nn.ReLU(),
            nn.Linear(3, 2, device=device_type),
>>>>>>> 588b5fb9
        )
        sharded_module = FSDP(my_module, use_orig_params=True)
        optim = torch.optim.Adam(sharded_module.parameters(), lr=0.0001)
        input = torch.randn(2, 2)
        x = sharded_module(input)
        loss = x.sum()
        loss.backward()
        optim.step()

<<<<<<< HEAD
    @unittest.skipIf(TEST_XPU, "test doesn't currently work on the XPU stack")
=======
    @skipIfHpu
>>>>>>> 588b5fb9
    @unittest.skipIf(not HAS_ACCELERATOR, "No accelerator")
    def test_fake_pg_tracing(self):
        store = dist.HashStore()
        dist.init_process_group(backend="fake", rank=0, world_size=2, store=store)

        default_pg = dist.distributed_c10d._get_default_group()

        def allgather_fn(tensor):
            return funcol.all_gather_tensor(tensor, 0, default_pg)

<<<<<<< HEAD
        gm = make_fx(allgather_fn)(torch.randn(2, 2, device=self.device_type))
=======
        gm = make_fx(allgather_fn)(torch.randn(2, 2, device=device_type))
>>>>>>> 588b5fb9
        FileCheck().check("all_gather").check("wait_tensor").run(str(gm.graph))

    def test_broadcast(self):
        store = FakeStore()
        dist.init_process_group(backend="fake", rank=0, world_size=2, store=store)

        # src == rank
        output = torch.ones(3, 3)
        dist.broadcast(output, src=0)
        self.assertEqual(tuple(output.shape), (3, 3))

        # src != rank
        output = torch.ones(3, 3)
        dist.broadcast(output, src=1)
        self.assertEqual(tuple(output.shape), (3, 3))

    def test_scatter(self):
        store = FakeStore()
        dist.init_process_group(backend="fake", rank=0, world_size=2, store=store)

        # src == rank
        output = torch.ones(3, 3)
        to_scatter = [torch.ones(3, 3) * rank for rank in range(2)]
        dist.scatter(output, to_scatter)
        self.assertEqual(tuple(output.shape), (3, 3))

        # src != rank
        output = torch.ones(3, 3)
        dist.scatter(output, None, src=1)
        self.assertEqual(tuple(output.shape), (3, 3))

    def test_alltoall(self):
        store = FakeStore()
        dist.init_process_group(backend="fake", rank=0, world_size=2, store=store)

        output_list = [torch.ones(3, 3) for _ in range(2)]
        input_list = [torch.ones(3, 3) for _ in range(2)]
        dist.all_to_all(output_list, input_list)
        self.assertEqual(len(output_list), 2)
        for output in output_list:
            self.assertEqual(tuple(output.shape), (3, 3))

    def test_alltoall_base(self):
        store = FakeStore()
        dist.init_process_group(backend="fake", rank=0, world_size=2, store=store)

        out_tensor = torch.ones(3, 3)
        in_tensor = torch.ones(3, 3)
        output_split = [1, 1]
        input_split = [1, 1]
        dist.all_to_all_single(out_tensor, in_tensor, output_split, input_split)
        self.assertEqual(tuple(out_tensor.shape), (3, 3))

    def test_send(self):
        store = FakeStore()
        dist.init_process_group(backend="fake", rank=0, world_size=2, store=store)

        tensor = torch.ones(3, 3)
        dist.send(tensor, 1)
        self.assertEqual(tuple(tensor.shape), (3, 3))

    def test_recv(self):
        store = FakeStore()
        dist.init_process_group(backend="fake", rank=0, world_size=2, store=store)

        output = torch.ones(3, 3)
        dist.recv(output, 1)
        self.assertEqual(tuple(output.shape), (3, 3))

<<<<<<< HEAD
    @unittest.skipIf(TEST_XPU, "test doesn't currently work on the XPU stack")
=======
    @skipIfHpu
>>>>>>> 588b5fb9
    @unittest.skipIf(not HAS_ACCELERATOR, "No accelerator")
    def test_fsdp_tp_fake_e2e(self):
        world_size = 4
        tp_size = 2

        store = dist.HashStore()
        dist.init_process_group(
            backend="fake", rank=0, world_size=world_size, store=store
        )

<<<<<<< HEAD
        device_mesh = DeviceMesh(self.device_type, torch.arange(0, world_size).view(-1, tp_size))
        device_mesh = init_device_mesh(
            self.device_type, (world_size // tp_size, tp_size), mesh_dim_names=["dp", "tp"]
=======
        device_mesh = DeviceMesh(
            device_type, torch.arange(0, world_size).view(-1, tp_size)
        )
        device_mesh = init_device_mesh(
            device_type, (world_size // tp_size, tp_size), mesh_dim_names=["dp", "tp"]
>>>>>>> 588b5fb9
        )

        sequence_parallelize_plan = {
            "net1": ColwiseParallel(input_layouts=Shard(0)),
            "net2": RowwiseParallel(output_layouts=Shard(0)),
        }
        pairwise_parallelize_plan = {
            "net1": ColwiseParallel(),
            "net2": RowwiseParallel(),
        }
        for parallel_plan in [sequence_parallelize_plan, pairwise_parallelize_plan]:
            my_module = parallelize_module(
<<<<<<< HEAD
                MLPModule(device=self.device_type),
=======
                MLPModule(device=device_type),
>>>>>>> 588b5fb9
                device_mesh["tp"],
                parallel_plan,
            )

            sharded_module = FSDP(
                my_module, use_orig_params=True, device_mesh=device_mesh["dp"]
            )
            optim = torch.optim.Adam(sharded_module.parameters(), lr=0.0001)

            for i in range(10):
                dp_rank = dist.get_rank()
                torch.manual_seed(i + dp_rank)
                input = torch.randn(20, 10, device=f"{device_type}:{dp_rank}")
                x = sharded_module(input)
                loss = x.sum()
                loss.backward()
                optim.step()


if __name__ == "__main__":
    run_tests()<|MERGE_RESOLUTION|>--- conflicted
+++ resolved
@@ -17,13 +17,9 @@
 )
 from torch.fx.experimental.proxy_tensor import make_fx
 from torch.testing import FileCheck
-<<<<<<< HEAD
-from torch.testing._internal.common_utils import run_tests, TestCase, TEST_XPU
-=======
 from torch.testing._internal.common_distributed import HAS_ACCELERATOR
 from torch.testing._internal.common_fsdp import get_devtype
-from torch.testing._internal.common_utils import run_tests, skipIfHpu, TestCase
->>>>>>> 588b5fb9
+from torch.testing._internal.common_utils import run_tests, skipIfHpu, skipIfXpu, TestCase
 from torch.testing._internal.distributed._tensor.common_dtensor import MLPModule
 from torch.testing._internal.distributed.fake_pg import FakeStore
 
@@ -32,11 +28,7 @@
     print("Distributed not available, skipping tests", file=sys.stderr)
     sys.exit(0)
 
-<<<<<<< HEAD
-HAS_ACCELERATOR = torch.accelerator.is_available()
-=======
 device_type = get_devtype().type
->>>>>>> 588b5fb9
 
 
 class TestFakePG(TestCase):
@@ -80,29 +72,18 @@
     def test_construct_fsdp(self):
         store = FakeStore()
         dist.init_process_group(backend="fake", rank=0, world_size=2, store=store)
-<<<<<<< HEAD
         FSDP(nn.Linear(2, 3, device=self.device_type))
 
-    @unittest.skipIf(TEST_XPU, "test doesn't currently work on the XPU stack")
-=======
-        FSDP(nn.Linear(2, 3, device=device_type))
-
     @skipIfHpu
->>>>>>> 588b5fb9
+    @skipIfXpu
     @unittest.skipIf(not HAS_ACCELERATOR, "No accelerator")
     def test_fsdp_fake_e2e(self):
         store = dist.HashStore()
         dist.init_process_group(backend="fake", rank=0, world_size=2, store=store)
         my_module = nn.Sequential(
-<<<<<<< HEAD
-            nn.Linear(2, 3, device=self.device_type),
-            nn.ReLU(),
-            nn.Linear(3, 2, device=self.device_type),
-=======
             nn.Linear(2, 3, device=device_type),
             nn.ReLU(),
             nn.Linear(3, 2, device=device_type),
->>>>>>> 588b5fb9
         )
         sharded_module = FSDP(my_module, use_orig_params=True)
         optim = torch.optim.Adam(sharded_module.parameters(), lr=0.0001)
@@ -112,11 +93,8 @@
         loss.backward()
         optim.step()
 
-<<<<<<< HEAD
-    @unittest.skipIf(TEST_XPU, "test doesn't currently work on the XPU stack")
-=======
     @skipIfHpu
->>>>>>> 588b5fb9
+    @skipIfXpu
     @unittest.skipIf(not HAS_ACCELERATOR, "No accelerator")
     def test_fake_pg_tracing(self):
         store = dist.HashStore()
@@ -127,11 +105,7 @@
         def allgather_fn(tensor):
             return funcol.all_gather_tensor(tensor, 0, default_pg)
 
-<<<<<<< HEAD
-        gm = make_fx(allgather_fn)(torch.randn(2, 2, device=self.device_type))
-=======
         gm = make_fx(allgather_fn)(torch.randn(2, 2, device=device_type))
->>>>>>> 588b5fb9
         FileCheck().check("all_gather").check("wait_tensor").run(str(gm.graph))
 
     def test_broadcast(self):
@@ -201,11 +175,8 @@
         dist.recv(output, 1)
         self.assertEqual(tuple(output.shape), (3, 3))
 
-<<<<<<< HEAD
-    @unittest.skipIf(TEST_XPU, "test doesn't currently work on the XPU stack")
-=======
     @skipIfHpu
->>>>>>> 588b5fb9
+    @skipIfXpu
     @unittest.skipIf(not HAS_ACCELERATOR, "No accelerator")
     def test_fsdp_tp_fake_e2e(self):
         world_size = 4
@@ -216,17 +187,11 @@
             backend="fake", rank=0, world_size=world_size, store=store
         )
 
-<<<<<<< HEAD
-        device_mesh = DeviceMesh(self.device_type, torch.arange(0, world_size).view(-1, tp_size))
-        device_mesh = init_device_mesh(
-            self.device_type, (world_size // tp_size, tp_size), mesh_dim_names=["dp", "tp"]
-=======
         device_mesh = DeviceMesh(
             device_type, torch.arange(0, world_size).view(-1, tp_size)
         )
         device_mesh = init_device_mesh(
             device_type, (world_size // tp_size, tp_size), mesh_dim_names=["dp", "tp"]
->>>>>>> 588b5fb9
         )
 
         sequence_parallelize_plan = {
@@ -239,11 +204,7 @@
         }
         for parallel_plan in [sequence_parallelize_plan, pairwise_parallelize_plan]:
             my_module = parallelize_module(
-<<<<<<< HEAD
-                MLPModule(device=self.device_type),
-=======
                 MLPModule(device=device_type),
->>>>>>> 588b5fb9
                 device_mesh["tp"],
                 parallel_plan,
             )
