# Owner(s): ["oncall: distributed"]

import copy
import functools
import sys
from itertools import chain
from typing import Callable, Union

import torch
import torch.distributed as dist
import torch.nn as nn
from torch.distributed._composable import replicate
from torch.distributed._shard.sharded_tensor import ShardedTensor
from torch.distributed.algorithms._checkpoint.checkpoint_wrapper import (
    apply_activation_checkpointing,
)
from torch.distributed.checkpoint import state_dict as ptd_state_dict
from torch.distributed.checkpoint.state_dict import (
    _patch_model_state_dict,
    _patch_optimizer_state_dict,
    get_model_state_dict,
    get_optimizer_state_dict,
    get_state_dict,
    set_model_state_dict,
    set_optimizer_state_dict,
    StateDictOptions,
)
from torch.distributed.device_mesh import init_device_mesh
from torch.distributed.fsdp import (
    fully_shard,
    FullyShardedDataParallel as FSDP,
    ShardingStrategy,
    StateDictType,
)
from torch.distributed.fsdp.wrap import ModuleWrapPolicy
from torch.distributed.optim import _apply_optimizer_in_backward
from torch.distributed.tensor import DTensor
from torch.distributed.tensor.parallel import (
    ColwiseParallel,
    parallelize_module,
    RowwiseParallel,
)
from torch.nn.parallel import DistributedDataParallel as DDP
from torch.optim import Optimizer
from torch.testing._internal.common_dist_composable import (
    CompositeParamModel,
    UnitModule,
)
from torch.testing._internal.common_distributed import skip_if_lt_x_gpu
from torch.testing._internal.common_utils import run_tests, TEST_WITH_DEV_DBG_ASAN
from torch.testing._internal.distributed._tensor.common_dtensor import (
    DTensorTestBase,
    MultiProcessTestCase,
    with_comms,
)
from torch.testing._internal.distributed.common_state_dict import (
    FusionEmbedding,
    FusionEmbeddingWithHook,
    FusionEmbeddingWithModifier,
    VerifyStateDictMixin,
)
from torch.utils._pytree import tree_all, tree_all_only


device_type = acc.type if (acc := torch.accelerator.current_accelerator()) else "cpu"


if not dist.is_available():
    print("Distributed not available, skipping tests", file=sys.stderr)
    sys.exit(0)

if TEST_WITH_DEV_DBG_ASAN:
    print(
        "Skip dev-asan as torch + multiprocessing spawn have known issues",
        file=sys.stderr,
    )
    sys.exit(0)


class TestStateDict(DTensorTestBase, VerifyStateDictMixin):
    """Tests state_dict and load_state_dict"""
    device_type = torch.accelerator.current_accelerator().type
    @property
    def world_size(self) -> int:
        return min(4, torch.accelerator.device_count())

    def _test_save_load(
        self,
        init_model_optim: Callable,
        test_frozen: bool = False,
        flatten_optimizer: bool = False,
    ) -> None:
        options = StateDictOptions(
            ignore_frozen_params=test_frozen,
            flatten_optimizer_state_dict=flatten_optimizer,
        )
        # Initialize original model and distributed model.
        model, optim, copy_optim, dist_model, dist_optim = init_model_optim()

        # Train 10 steps.
        _dist_optim = [dist_optim] if not isinstance(dist_optim, list) else dist_optim
        for _ in range(10):
            optim.zero_grad()
            for d_optim in _dist_optim:
                d_optim.zero_grad()

<<<<<<< HEAD
            batch = torch.rand(8, 100, device=self.device_type)
=======
            batch = torch.rand(8, 100, device=device_type)
>>>>>>> a00cd8cf
            model(batch).sum().backward()
            dist_model(batch).sum().backward()

            optim.step()
            for d_optim in _dist_optim:
                d_optim.step()

        # We need to ensure gradients don't exist, this the invariant of using DSD.
        optim.zero_grad()

        # Get the state_dict, and compare the result
        msd = model.state_dict()
        osd = optim.state_dict()
        dist_msd, dist_osd = get_state_dict(
            dist_model, optimizers=dist_optim, options=options
        )
        self._verify_msd(msd, dist_msd, options)
        self._verify_osd_by_load(model, optim, copy_optim, dist_osd)
        if not flatten_optimizer:
            self._verify_osd(model, optim, osd, dist_osd)

        # Initialize a completely new model to simulate checkpoint load.
        _, _, _, dist_model, dist_optim = init_model_optim()

        # Simulate DCP distributed load. We need to first get the state_dict and
        # pass them to DCP to load the saved state_dict from the storage.
        # Then finally we can call set_state_dict().
        if not isinstance(dist_optim, list):
            dist_optim = [dist_optim]
        if test_frozen:
            # We won't be able to load the partial state_dict back.
            return
        # Since we already have the state_dict saved before, no need to call DCP.
        # We can directly load them back. This assert is to ensure that optimizer
        # state storage are initialized.
        # self.assertEqual(len(curr_dist_osd[STATE]), len(dist_osd[STATE]))
        set_model_state_dict(
            dist_model,
            model_state_dict=dist_msd,
            options=options,
        )
        set_optimizer_state_dict(
            dist_model,
            optimizers=dist_optim,
            optim_state_dict=dist_osd,
            options=options,
        )

        # Check if the new state_dict are the same
        dist_msd, dist_osd = get_state_dict(
            dist_model, optimizers=dist_optim, options=options
        )
        self._verify_msd(msd, dist_msd, options)
        # TODO: Ditto
        # self._verify_osd_by_load(model, optim, copy_optim, dist_osd)
        if not flatten_optimizer:
            self._verify_osd(model, optim, osd, dist_osd)

        # Test _patch_model_state_dict, and _patch_optimizer_state_dict
        _patch_model_state_dict(dist_model, options=options)
        _patch_optimizer_state_dict(dist_model, optimizers=dist_optim, options=options)
        dist_msd = dist_model.state_dict()
        dist_osd = dist_optim[0].state_dict()
        self._verify_msd(msd, dist_msd, options)
        self._verify_osd_by_load(model, optim, copy_optim, dist_osd)
        if not flatten_optimizer:
            self._verify_osd(model, optim, osd, dist_osd)

    def _test_fsdp(
        self,
        *,
        use_orig_params: bool,
        use_dtensor: bool,
        wrapping: tuple[nn.Module] = (),
        compile_model: bool = False,
        optimizer_class: type[Optimizer],
    ) -> None:
        if not use_orig_params:
            return

        # TODO: remove this return after we complete the composable API side change for device_mesh
        if use_dtensor:
            return

        def init_model_optim():
            if use_dtensor:
<<<<<<< HEAD
                device_mesh = init_device_mesh(self.device_type, (self.world_size,))

            orig_model = CompositeParamModel(device=torch.device(self.device_type))
=======
                device_mesh = init_device_mesh(device_type, (self.world_size,))

            orig_model = CompositeParamModel(device=torch.device(device_type))
>>>>>>> a00cd8cf
            orig_optim = optimizer_class(orig_model.parameters(), lr=1e-4, foreach=True)
            copy_optim = optimizer_class(orig_model.parameters(), lr=1e-4, foreach=True)
            if wrapping:
                strategy = set(wrapping)
            else:
                strategy = {UnitModule}
            if use_dtensor:
<<<<<<< HEAD
                device_mesh = init_device_mesh(self.device_type, (self.world_size,))
=======
                device_mesh = init_device_mesh(device_type, (self.world_size,))
>>>>>>> a00cd8cf
                dist_model = FSDP(
                    copy.deepcopy(orig_model),
                    auto_wrap_policy=ModuleWrapPolicy(strategy),
                    use_orig_params=use_orig_params,
                    device_mesh=device_mesh,
                )
            else:
                dist_model = FSDP(
                    copy.deepcopy(orig_model),
                    auto_wrap_policy=ModuleWrapPolicy(strategy),
                    use_orig_params=use_orig_params,
                )

            if compile_model:
                dist_model = torch.compile(dist_model)
            dist_optim = optimizer_class(dist_model.parameters(), lr=1e-4, foreach=True)
            return orig_model, orig_optim, copy_optim, dist_model, dist_optim

        self._test_save_load(init_model_optim)

    @with_comms
    @skip_if_lt_x_gpu(2)
    def test_fsdp(self) -> None:
        self.run_subtests(
            {
                "use_orig_params": [True, False],
                "use_dtensor": [True, False],
                "wrapping": [(), (nn.Linear, UnitModule)],
                "optimizer_class": [
                    torch.optim.Adam,
                    torch.optim.AdamW,
                    torch.optim.SGD,
                ],
            },
            self._test_fsdp,
        )

    @with_comms
    @skip_if_lt_x_gpu(2)
    def test_compiled_fsdp(self) -> None:
        self.run_subtests(
            {
                "use_orig_params": [True],
                "use_dtensor": [False],
                "wrapping": [()],
                "optimizer_class": [torch.optim.Adam, torch.optim.AdamW],
            },
            self._test_fsdp,
        )

    def _test_fsdp2(
        self,
        *,
        reshard_after_forward: Union[bool, int],
        optimizer_class: type[Optimizer],
        compile_model: bool,
        foreach: bool = True,
    ):
        def init_model_optim():
<<<<<<< HEAD
            orig_model = CompositeParamModel(device=torch.device(self.device_type))
=======
            orig_model = CompositeParamModel(device=torch.device(device_type))
>>>>>>> a00cd8cf
            orig_optim = optimizer_class(
                orig_model.parameters(), lr=1e-4, foreach=foreach
            )
            copy_optim = optimizer_class(
                orig_model.parameters(), lr=1e-4, foreach=foreach
            )

            dist_model = fully_shard(
                copy.deepcopy(orig_model),
                reshard_after_forward=reshard_after_forward,
            )

            if compile_model:
                dist_model = torch.compile(dist_model)
            dist_optim = optimizer_class(
                dist_model.parameters(), lr=1e-4, foreach=foreach
            )

            return orig_model, orig_optim, copy_optim, dist_model, dist_optim

        self._test_save_load(init_model_optim)

    @with_comms
    @skip_if_lt_x_gpu(2)
    def test_fsdp2(self) -> None:
        self.run_subtests(
            {
                "reshard_after_forward": [True, False],
                "optimizer_class": [torch.optim.Adam, torch.optim.AdamW],
                "compile_model": [True, False],
            },
            self._test_fsdp2,
        )

    def _test_ddp(self, use_composable: bool, optimizer_class: type[Optimizer]) -> None:
        def init_model_optim():
<<<<<<< HEAD
            orig_model = CompositeParamModel(device=torch.device(self.device_type))
=======
            orig_model = CompositeParamModel(device=torch.device(device_type))
>>>>>>> a00cd8cf
            orig_optim = optimizer_class(orig_model.parameters(), lr=1e-4)
            copy_optim = optimizer_class(orig_model.parameters(), lr=1e-4)
            if use_composable:
                dist_model = replicate(copy.deepcopy(orig_model))
            else:
                dist_model = DDP(copy.deepcopy(orig_model))
            dist_optim = optimizer_class(dist_model.parameters(), lr=1e-4)
            return orig_model, orig_optim, copy_optim, dist_model, dist_optim

        self._test_save_load(init_model_optim)

    @with_comms
    @skip_if_lt_x_gpu(2)
    def test_ddp(self) -> None:
        self.run_subtests(
            {
                "use_composable": [True, False],
                "optimizer_class": [
                    torch.optim.Adam,
                    torch.optim.AdamW,
                    torch.optim.SGD,
                ],
            },
            self._test_ddp,
        )

    def _test_fsdp_ddp(
        self,
        optimizer_class: type[Optimizer],
        optim_in_backward: bool = False,
        test_frozen: bool = False,
    ) -> None:
        def init_model_optim():
<<<<<<< HEAD
            orig_model = CompositeParamModel(device=torch.device(self.device_type))
=======
            orig_model = CompositeParamModel(device=torch.device(device_type))
>>>>>>> a00cd8cf
            if test_frozen:
                for param in chain(
                    orig_model.u1.parameters(), orig_model.u2.parameters()
                ):
                    param.requires_grad = False
            orig_optim = optimizer_class(orig_model.parameters(), lr=1e-4)
            copy_optim = optimizer_class(orig_model.parameters(), lr=1e-4)
            dist_model = copy.deepcopy(orig_model)
            dist_model.l = DDP(dist_model.l)
            dist_model = FSDP(
                copy.deepcopy(orig_model),
                auto_wrap_policy=ModuleWrapPolicy({UnitModule}),
                use_orig_params=optim_in_backward,
                ignored_modules=[dist_model.l],
            )
            if optim_in_backward:
                _apply_optimizer_in_backward(
                    optimizer_class, dist_model.parameters(), {"lr": 1e-4}
                )
                dist_optim = [
                    p._in_backward_optimizers[0] for p in dist_model.parameters()
                ]
            else:
                dist_optim = optimizer_class(dist_model.parameters(), lr=1e-4)
            return orig_model, orig_optim, copy_optim, dist_model, dist_optim

        self._test_save_load(init_model_optim, test_frozen)

    @with_comms
    @skip_if_lt_x_gpu(2)
    def test_fsdp_ddp(self) -> None:
        self.run_subtests(
            {
                "optimizer_class": [torch.optim.Adam, torch.optim.AdamW],
            },
            self._test_fsdp_ddp,
        )

    def _test_single_gpu(self, optimizer_class: type[Optimizer]) -> None:
        def init_model_optim():
<<<<<<< HEAD
            orig_model = CompositeParamModel(device=torch.device(self.device_type))
=======
            orig_model = CompositeParamModel(device=torch.device(device_type))
>>>>>>> a00cd8cf
            orig_optim = optimizer_class(orig_model.parameters(), lr=1e-4)
            copy_optim = optimizer_class(orig_model.parameters(), lr=1e-4)
            model_copy = copy.deepcopy(orig_model)
            optim_copy = optimizer_class(model_copy.parameters(), lr=1e-4)
            return orig_model, orig_optim, copy_optim, model_copy, optim_copy

        self._test_save_load(init_model_optim)

    @skip_if_lt_x_gpu(1)
    def test_single_gpu(self) -> None:
        self._test_single_gpu(torch.optim.Adam)
        self._test_single_gpu(torch.optim.AdamW)

    def _test_strict(self, parallelism: str) -> None:
<<<<<<< HEAD
        model = CompositeParamModel(device=torch.device(self.device_type))
=======
        model = CompositeParamModel(device=torch.device(device_type))
>>>>>>> a00cd8cf
        if parallelism == "DDP":
            model = DDP(model)
        else:
            model = fully_shard(model)

        model_state_dict = get_model_state_dict(model)
        model_state_dict["abc"] = torch.zeros(10)
        with self.assertRaisesRegex(RuntimeError, "Unexpected key"):
            set_model_state_dict(model, model_state_dict=model_state_dict)
        key_iter = iter(model_state_dict.keys())
        for key in key_iter:
            if key != "abc":
                break
        model_state_dict.pop(key)
        incompatible_keys = set_model_state_dict(
            model,
            model_state_dict=model_state_dict,
            options=StateDictOptions(strict=False),
        )
        self.assertEqual(incompatible_keys.missing_keys, [key])
        self.assertEqual(incompatible_keys.unexpected_keys, ["abc"])
        model_state_dict.pop("abc")
        with self.assertRaisesRegex(RuntimeError, "Missing key"):
            set_model_state_dict(model, model_state_dict=model_state_dict)

    @with_comms
    @skip_if_lt_x_gpu(1)
    def test_strict(self) -> None:
        self.run_subtests(
            {"parallelism": ["DDP", "fully_shard"]},
            self._test_strict,
        )

    def _test_cpu_offload_full_state_dict(
        self, optimizer_class: type[Optimizer]
    ) -> None:
<<<<<<< HEAD
        orig_model = CompositeParamModel(device=torch.device(self.device_type))
        device_mesh = init_device_mesh(self.device_type, (self.world_size,))
=======
        orig_model = CompositeParamModel(device=torch.device(device_type))
        device_mesh = init_device_mesh(device_type, (self.world_size,))
>>>>>>> a00cd8cf
        dist_model = FSDP(
            copy.deepcopy(orig_model),
            auto_wrap_policy=ModuleWrapPolicy({UnitModule}),
            use_orig_params=True,
            device_mesh=device_mesh,
        )

        dist_optim = optimizer_class(dist_model.parameters(), lr=1e-4)

        mst, ost = get_state_dict(
            dist_model,
            dist_optim,
            options=StateDictOptions(cpu_offload=True),
        )

        cpu_device = torch.device("cpu")

        def is_cpu(v):
            if isinstance(v, DTensor):
                return v.device == cpu_device
            elif isinstance(v, ShardedTensor):
                shards = v.local_shards()
                if not shards:
                    return True
                return shards[0].tensor.device == cpu_device
            else:
                return v.device == cpu_device

        self.assertTrue(
            tree_all_only((torch.Tensor, DTensor, ShardedTensor), is_cpu, mst)
        )
        self.assertTrue(
            tree_all_only((torch.Tensor, DTensor, ShardedTensor), is_cpu, ost)
        )

        mst, ost = get_state_dict(
            dist_model, dist_optim, options=StateDictOptions(full_state_dict=True)
        )

        self.assertTrue(
            tree_all(lambda v: not isinstance(v, (DTensor, ShardedTensor)), mst)
        )
        self.assertTrue(
            tree_all(lambda v: not isinstance(v, (DTensor, ShardedTensor)), ost)
        )

        mst, ost = get_state_dict(
            dist_model,
            dist_optim,
            options=StateDictOptions(full_state_dict=True, cpu_offload=True),
        )

        if self.rank == 0:
            self.assertTrue(
                tree_all_only((torch.Tensor, DTensor, ShardedTensor), is_cpu, mst)
            )
            self.assertTrue(
                tree_all_only((torch.Tensor, DTensor, ShardedTensor), is_cpu, ost)
            )
        else:
            self.assertEqual(mst, {})
            self.assertEqual(ost, {})

    @with_comms
    @skip_if_lt_x_gpu(2)
    def test_cpu_offload_full_state_dict(self) -> None:
        self.run_subtests(
            {"optimizer_class": [torch.optim.Adam, torch.optim.AdamW]},
            self._test_cpu_offload_full_state_dict,
        )

    @with_comms
    @skip_if_lt_x_gpu(1)
    def test_activation_ckpt_fqns_ddp(self) -> None:
        """Tests that activation checkpointing prefixes are removed from module names"""
<<<<<<< HEAD
        model = CompositeParamModel(device=torch.device(self.device_type))
=======
        model = CompositeParamModel(device=torch.device(device_type))
>>>>>>> a00cd8cf
        original_keys = get_model_state_dict(model).keys()

        apply_activation_checkpointing(model)
        model = DDP(model)
        new_keys = get_model_state_dict(model).keys()

        self.assertEqual(original_keys, new_keys)

    @with_comms
    @skip_if_lt_x_gpu(1)
    def test_activation_ckpt_fqns_fsdp1(self) -> None:
        self.run_subtests(
            {"use_orig_params": [True, False]},
            self._test_activation_ckpt_fqns_fsdp1,
        )

    def _test_activation_ckpt_fqns_fsdp1(self, use_orig_params: bool) -> None:
        """Tests that activation checkpointing prefixes are removed from module names"""
<<<<<<< HEAD
        model = CompositeParamModel(device=torch.device(self.device_type))
=======
        model = CompositeParamModel(device=torch.device(device_type))
>>>>>>> a00cd8cf
        original_keys = get_model_state_dict(model).keys()

        apply_activation_checkpointing(model)
        model = FSDP(model, use_orig_params=use_orig_params)
        new_keys = get_model_state_dict(model).keys()

        self.assertEqual(original_keys, new_keys)

    @skip_if_lt_x_gpu(1)
    def test_extra_state(self) -> None:
<<<<<<< HEAD
        model = CompositeParamModel(device=torch.device(self.device_type))
=======
        model = CompositeParamModel(device=torch.device(device_type))
>>>>>>> a00cd8cf

        def get_extra_state(self):
            return "MyState"

        def set_extra_state(self, state):
            return

        UnitModule.get_extra_state = get_extra_state
        UnitModule.set_extra_state = set_extra_state

        target_model = copy.deepcopy(model)
        set_model_state_dict(target_model, get_model_state_dict(target_model))
        self.assertEqual(model.state_dict()["u1._extra_state"], "MyState")
        self.assertEqual(model.state_dict(), get_model_state_dict(target_model))

    @skip_if_lt_x_gpu(1)
    def test_non_persistent_buffers(self) -> None:
<<<<<<< HEAD
        model = CompositeParamModel(device=torch.device(self.device_type))
        model.register_buffer(
            "dont_save_me", torch.rand(100, device=self.device_type), persistent=False
=======
        model = CompositeParamModel(device=torch.device(device_type))
        model.register_buffer(
            "dont_save_me", torch.rand(100, device=device_type), persistent=False
>>>>>>> a00cd8cf
        )
        target_model = copy.deepcopy(model)
        set_model_state_dict(target_model, get_model_state_dict(target_model))
        self.assertEqual(model.state_dict(), get_model_state_dict(target_model))

    def _test_broadcast_from_rank0(self, wrapper) -> None:
<<<<<<< HEAD
        model = CompositeParamModel(device=torch.device(self.device_type))
=======
        model = CompositeParamModel(device=torch.device(device_type))
>>>>>>> a00cd8cf
        optim = torch.optim.Adam(model.parameters())
        fsdp_model = wrapper(copy.deepcopy(model))
        fsdp_optim = torch.optim.Adam(fsdp_model.parameters())

<<<<<<< HEAD
        batch = torch.rand(8, 100, device=self.device_type)
=======
        batch = torch.rand(8, 100, device=device_type)
>>>>>>> a00cd8cf
        model(batch).sum().backward()
        optim.step()
        states, optim_states = get_state_dict(model, optim)

        fsdp_model(batch).sum().backward()
        fsdp_optim.step()

        def check(equal):
            fsdp_states = get_model_state_dict(
                fsdp_model,
                options=StateDictOptions(full_state_dict=True),
            )
            fsdp_optim_states = get_optimizer_state_dict(
                fsdp_model,
                fsdp_optim,
                options=StateDictOptions(full_state_dict=True),
            )
            if equal:
                self.assertEqual(states, fsdp_states)
                self.assertEqual(optim_states, fsdp_optim_states)
            else:
                self.assertNotEqual(states, fsdp_states)
                self.assertNotEqual(optim_states, fsdp_optim_states)

        check(equal=True)
        fsdp_model(batch).sum().backward()
        fsdp_optim.step()
        check(equal=False)

        # Drop the states to simulate loading from rank0
        if dist.get_rank() > 0:
            load_states = {}
            load_states2 = {}
            load_optim_states = {}
        else:
            load_states = copy.deepcopy(states)
            load_states2 = copy.deepcopy(states)
            load_optim_states = copy.deepcopy(optim_states)

        set_model_state_dict(
            fsdp_model,
            model_state_dict=load_states,
            options=StateDictOptions(broadcast_from_rank0=True, full_state_dict=True),
        )
        set_optimizer_state_dict(
            fsdp_model,
            fsdp_optim,
            optim_state_dict=load_optim_states,
            options=StateDictOptions(broadcast_from_rank0=True, full_state_dict=True),
        )

        check(equal=True)
        # Verify the `strict` flag.
        load_states = load_states2
        if load_states:
            key = next(iter(load_states.keys()))
            load_states.pop(key)
        with self.assertRaisesRegex(RuntimeError, "Missing key"):
            set_model_state_dict(
                fsdp_model,
                model_state_dict=load_states,
                options=StateDictOptions(
                    broadcast_from_rank0=True, full_state_dict=True
                ),
            )

    @with_comms
    @skip_if_lt_x_gpu(4)
    def test_broadcast_from_rank0(self) -> None:
<<<<<<< HEAD
        device_mesh = init_device_mesh(self.device_type, (self.world_size,))
        hsdp_device_mesh = init_device_mesh(self.device_type, (2, self.world_size // 2))
=======
        device_mesh = init_device_mesh(device_type, (self.world_size,))
        hsdp_device_mesh = init_device_mesh(device_type, (2, self.world_size // 2))
>>>>>>> a00cd8cf
        self.run_subtests(
            {
                "wrapper": [
                    functools.partial(fully_shard, mesh=device_mesh),
                    functools.partial(FSDP, device_mesh=device_mesh),
                    functools.partial(
                        FSDP,
                        device_mesh=hsdp_device_mesh,
                        sharding_strategy=ShardingStrategy.HYBRID_SHARD,
                    ),
                ]
            },
            self._test_broadcast_from_rank0,
        )

    @with_comms
    @skip_if_lt_x_gpu(2)
    def test_fsdp_root_not_initialized(self) -> None:
        # This test verifies that FSDP root is not initialized but we should
        # still be able to  get the state_dict without errors because
        # fsdp_model.state_dict() will trigger the FSDP initialization.
<<<<<<< HEAD
        device_mesh = init_device_mesh(self.device_type, (self.world_size,))
        model = CompositeParamModel(device=torch.device(self.device_type))
=======
        device_mesh = init_device_mesh(device_type, (self.world_size,))
        model = CompositeParamModel(device=torch.device(device_type))
>>>>>>> a00cd8cf
        fsdp_model = FSDP(copy.deepcopy(model), device_mesh=device_mesh)
        fsdp_optim = torch.optim.Adam(fsdp_model.parameters())
        get_model_state_dict(fsdp_model)
        get_optimizer_state_dict(fsdp_model, fsdp_optim)

    @with_comms
    @skip_if_lt_x_gpu(2)
    def test_optim_state_dict_param_matching(self) -> None:
        # This test verifies parameters between optim and optim_state_dict
        # "initial_lr" is added to optim_state_dict, but not to the new optim
        # We test whether "initial_lr" appear in optim after
        # set_optimizer_state_dict.
<<<<<<< HEAD
        device = self.device_type
=======
>>>>>>> a00cd8cf
        torch.manual_seed(0)
        model = nn.Sequential(
            *[nn.Linear(4, 4, device=device_type, bias=False) for _ in range(2)]
        )
        for layer in model:
            fully_shard(layer)
        fully_shard(model)
        optim = torch.optim.Adam(model.parameters(), lr=1e-2)
        torch.optim.lr_scheduler.LambdaLR(optim, lr_lambda=[lambda epoch: 0.95**epoch])
        opt_state_dict = ptd_state_dict.get_optimizer_state_dict(
            model,
            optim,
            options=ptd_state_dict.StateDictOptions(
                full_state_dict=True, cpu_offload=True
            ),
        )
        if dist.get_rank() == 0:
            self.assertTrue("initial_lr" in opt_state_dict["param_groups"][0])

        optim = torch.optim.Adam(model.parameters(), lr=1e-2)
        self.assertTrue("initial_lr" not in optim.param_groups[0])

        ptd_state_dict.set_optimizer_state_dict(
            model,
            optim,
            optim_state_dict=opt_state_dict,
            options=ptd_state_dict.StateDictOptions(
                broadcast_from_rank0=True, full_state_dict=True
            ),
        )
        if dist.get_rank() == 0:
            self.assertTrue("initial_lr" in optim.param_groups[0])

    @with_comms
    @skip_if_lt_x_gpu(2)
    def test_flattened_osd(self) -> None:
<<<<<<< HEAD
        device_mesh = init_device_mesh(self.device_type, (self.world_size,))
        model = CompositeParamModel(device=torch.device(self.device_type))
        fsdp_model = fully_shard(copy.deepcopy(model), mesh=device_mesh)
        fsdp_optim = torch.optim.AdamW(fsdp_model.parameters())
        batch = torch.rand(8, 100, device=self.device_type)
=======
        device_mesh = init_device_mesh(device_type, (self.world_size,))
        model = CompositeParamModel(device=torch.device(device_type))
        fsdp_model = fully_shard(copy.deepcopy(model), mesh=device_mesh)
        fsdp_optim = torch.optim.AdamW(fsdp_model.parameters())
        batch = torch.rand(8, 100, device=device_type)
>>>>>>> a00cd8cf
        fsdp_model(batch).sum().backward()
        fsdp_optim.step()
        fsdp_optim.zero_grad()
        osd1 = get_optimizer_state_dict(fsdp_model, fsdp_optim)
        osd2 = get_optimizer_state_dict(
            fsdp_model,
            fsdp_optim,
            options=StateDictOptions(flatten_optimizer_state_dict=True),
        )
        fsdp_optim2 = torch.optim.AdamW(fsdp_model.parameters())
        set_optimizer_state_dict(
            fsdp_model, optimizers=fsdp_optim2, optim_state_dict=osd2
        )
        self.assertEqual(fsdp_optim.state_dict(), fsdp_optim2.state_dict())
        set_optimizer_state_dict(
            fsdp_model, optimizers=fsdp_optim2, optim_state_dict=osd1
        )
        self.assertEqual(fsdp_optim.state_dict(), fsdp_optim2.state_dict())

    def _test_deprecate_partial(self) -> None:
<<<<<<< HEAD
        model = CompositeParamModel(device=torch.device(self.device_type))
=======
        model = CompositeParamModel(device=torch.device(device_type))
>>>>>>> a00cd8cf

        model_state_dict1 = get_model_state_dict(model)
        model_state_dict1 = copy.deepcopy(model_state_dict1)
        with self.assertWarnsRegex(
            FutureWarning,
            "Getting submodules only model/optim state_dict is deprecated",
        ):
            model_state_dict2 = get_model_state_dict(model, submodules={model.l})
        model_state_dict2 = copy.deepcopy(model_state_dict2)
        with self.assertWarnsRegex(
            FutureWarning,
            "Getting submodules only model/optim state_dict is deprecated",
        ):
            model_state_dict3 = get_model_state_dict(
                model,
                submodules={model.l},
                options=StateDictOptions(keep_submodule_prefixes=False),
            )
        model_state_dict3 = copy.deepcopy(model_state_dict3)
        self.assertEqual(len(model_state_dict2), 2)
        self.assertEqual(len(model_state_dict3), 2)
        for key in model_state_dict3.keys():
            full_fqn = f"l.{key}"
            value1 = model_state_dict1[full_fqn]
            value2 = model_state_dict2[full_fqn]
            value3 = model_state_dict3[key]
            self.assertEqual(value1, value2)
            self.assertEqual(value2, value3)

        zeros_state_dict = {
            k: torch.zeros_like(v) for k, v in model_state_dict1.items()
        }
        model.load_state_dict(zeros_state_dict)
        set_model_state_dict(
            model,
            model_state_dict=model_state_dict2,
            options=StateDictOptions(strict=False),
        )
        self.assertEqual(model.l.weight, model_state_dict1["l.weight"])
        self.assertEqual(model.l.bias, model_state_dict1["l.bias"])

        model.load_state_dict(zeros_state_dict)
        with self.assertWarnsRegex(FutureWarning, "Passing model_state_dict as a "):
            set_model_state_dict(
                model,
                model_state_dict={model.l: model_state_dict3},
                options=StateDictOptions(strict=False),
            )
        self.assertEqual(model.l.weight, model_state_dict1["l.weight"])
        self.assertEqual(model.l.bias, model_state_dict1["l.bias"])

    def _test_deprecate_fsdp_api(self) -> None:
<<<<<<< HEAD
        device_mesh = init_device_mesh(self.device_type, (self.world_size,))
        model = CompositeParamModel(device=torch.device(self.device_type))
=======
        device_mesh = init_device_mesh(device_type, (self.world_size,))
        model = CompositeParamModel(device=torch.device(device_type))
>>>>>>> a00cd8cf
        fsdp_model = FSDP(copy.deepcopy(model), device_mesh=device_mesh)
        with self.assertWarnsRegex(
            FutureWarning,
            r"FSDP.state_dict_type\(\) and FSDP.set_state_dict_type\(\) are being deprecated",
        ):
            with FSDP.state_dict_type(fsdp_model, StateDictType.FULL_STATE_DICT):
                fsdp_model.state_dict()

        with self.assertRaisesRegex(AssertionError, "FutureWarning not triggered"):
            with self.assertWarnsRegex(
                FutureWarning,
                r"FSDP.state_dict_type\(\) and FSDP.set_state_dict_type\(\) are being deprecated",
            ):
                get_model_state_dict(model)

    @with_comms
    @skip_if_lt_x_gpu(1)
    def test_deprecate_api(self) -> None:
        self._test_deprecate_partial()
        self._test_deprecate_fsdp_api()

    @with_comms
    @skip_if_lt_x_gpu(2)
    def test_shared_weight(self):
        class TiedEmbeddingModel(nn.Module):
            def __init__(self, vocab_size, embedding_dim):
                super().__init__()
                self.embedding = nn.Embedding(vocab_size, embedding_dim)
                self.decoder = nn.Linear(embedding_dim, vocab_size)
                self.decoder.weight = self.embedding.weight  # Tying weights

            def forward(self, input):
                input = (input * 10).to(torch.int)
                embedded = self.embedding(input)
                output = self.decoder(embedded)
                return output

        def init_model_optim():
<<<<<<< HEAD
            device_mesh = init_device_mesh(self.device_type, (self.world_size,))
            orig_model = TiedEmbeddingModel(10000, 300).to(torch.device(self.device_type))
=======
            device_mesh = init_device_mesh(device_type, (self.world_size,))
            orig_model = TiedEmbeddingModel(10000, 300).to(torch.device(device_type))
>>>>>>> a00cd8cf
            orig_optim = torch.optim.AdamW(orig_model.parameters(), lr=1e-4)
            copy_optim = torch.optim.AdamW(orig_model.parameters(), lr=1e-4)
            dist_model = FSDP(copy.deepcopy(orig_model), device_mesh=device_mesh)
            dist_optim = torch.optim.AdamW(dist_model.parameters(), lr=1e-4)
            return orig_model, orig_optim, copy_optim, dist_model, dist_optim

        self._test_save_load(init_model_optim)
        self.run_subtests(
            {
                "init_model_optim": [init_model_optim],
                "flatten_optimizer": [True, False],
            },
            self._test_save_load,
        )

    @with_comms
    @skip_if_lt_x_gpu(2)
    def test_setting_meta_device_model(self) -> None:
        # This test verifies that we can set model state dict by a meta device model
        torch.manual_seed(0)
        with torch.device("meta"):
            meta_model = nn.Sequential(*[nn.Linear(4, 4, bias=False) for _ in range(2)])
            for layer in meta_model:
                fully_shard(layer)
            fully_shard(meta_model)
        with torch.device("cpu"):
            cpu_model = nn.Sequential(*[nn.Linear(4, 4, bias=False) for _ in range(2)])
            full_sd = cpu_model.state_dict()
        set_model_state_dict(
            meta_model,
            model_state_dict=full_sd,
            options=StateDictOptions(full_state_dict=True, strict=False),
        )
        meta_model_state_dict = meta_model.state_dict()
        cpu_model_state_dict = get_model_state_dict(cpu_model)
        for cpu_model_key, cpu_model_value in cpu_model_state_dict.items():
            meta_model_value = (
                meta_model_state_dict[cpu_model_key]
                .full_tensor()
                .to(device=cpu_model_value.device)
            )
            self.assertEqual(cpu_model_value, meta_model_value)

    @with_comms
    @skip_if_lt_x_gpu(2)
    def test_setting_meta_device_model_broadcasting_and_memory(self) -> None:
        # This test verifies that we can set model state dict by a meta device model
        # With the correlated changes in state_dict, meta device model should be accepted
        # in broadcasting and get copied successfully.
        torch.manual_seed(0)
        with torch.device("meta"):
            meta_model = nn.Sequential(
                *[nn.Linear(10000, 10000, bias=False) for _ in range(4)]
            )
            for layer in meta_model:
                fully_shard(layer)
            fully_shard(meta_model)
        with torch.device("cpu"):
            cpu_model = nn.Sequential(
                *[nn.Linear(10000, 10000, bias=False) for _ in range(4)]
            )
            full_sd = cpu_model.state_dict()
        set_model_state_dict(
            meta_model,
            model_state_dict=full_sd,
            options=StateDictOptions(
                broadcast_from_rank0=True, full_state_dict=True, strict=False
            ),
        )
        meta_model_state_dict = meta_model.state_dict()
        cpu_model_state_dict = get_model_state_dict(cpu_model)
        for cpu_model_key, cpu_model_value in cpu_model_state_dict.items():
            meta_model_value = (
                meta_model_state_dict[cpu_model_key]
                .full_tensor()
                .to(device=cpu_model_value.device)
            )
            self.assertEqual(cpu_model_value, meta_model_value)
        # Memory allocated and reserved are lower due to the change at _distribute_tensors
        # from view to clone. This test would fail if with view due to higher memory cost.
<<<<<<< HEAD
        mod = torch.get_device_module(self.device_type)
        memory_allocated = mod.memory_allocated(0) / 1024 / 1024
        memory_reserved = mod.memory_reserved(0) / 1024 / 1024
=======
        memory_allocated = (
            torch.get_device_module(device_type).memory_allocated(0) / 1024 / 1024
        )
        memory_reserved = (
            torch.get_device_module(device_type).memory_reserved(0) / 1024 / 1024
        )
>>>>>>> a00cd8cf
        self.assertTrue(memory_allocated <= 384)
        self.assertTrue(memory_reserved <= 768)

    @with_comms
    @skip_if_lt_x_gpu(2)
    def test_set_cpu_model_state_dict_broadcast_from_rank0(self) -> None:
        torch.manual_seed(42)
        model = nn.Linear(2, 2)
        expected_state_dict = {
            k: v.detach().clone() for k, v in model.state_dict().items()
        }
        state_dict = expected_state_dict if torch.distributed.get_rank() == 0 else {}
        model._apply(lambda t: torch.zeros_like(t))

        set_model_state_dict(
            model,
            state_dict,
            options=StateDictOptions(full_state_dict=True, broadcast_from_rank0=True),
        )

        for (actual_name, tensor), (expected_name, expected_tensor) in zip(
            model.state_dict().items(),
            expected_state_dict.items(),
        ):
            assert actual_name == expected_name
            torch.testing.assert_close(tensor, expected_tensor, msg=expected_name)

    @with_comms
    @skip_if_lt_x_gpu(2)
    def test_multi_device_load_model_state_dict(self) -> None:
        torch.manual_seed(0)
        with torch.device("meta"):
            meta_submodel = nn.Linear(4, 4, bias=False)
        with torch.device("cpu"):
            cpu_submodel = nn.Linear(4, 4, bias=False)
<<<<<<< HEAD
        with torch.device(self.device_type):
            cuda_submodel = nn.Linear(4, 4, bias=False)
=======
        with torch.device(device_type):
            acc_submodel = nn.Linear(4, 4, bias=False)
>>>>>>> a00cd8cf

        two_device_model_with_meta = nn.Sequential(meta_submodel, acc_submodel)
        two_device_model_without_meta = nn.Sequential(cpu_submodel, acc_submodel)

        with torch.device("cpu"):
            model_to_set = nn.Sequential(
                *[nn.Linear(4, 4, bias=False) for _ in range(2)]
            )
            full_sd = model_to_set.state_dict()
        set_model_state_dict(
            two_device_model_with_meta,
            model_state_dict=full_sd,
            options=StateDictOptions(
                broadcast_from_rank0=True, full_state_dict=True, strict=False
            ),
        )
        with self.assertRaisesRegex(ValueError, "Multiple devices found"):
            set_model_state_dict(
                two_device_model_without_meta,
                model_state_dict=full_sd,
                options=StateDictOptions(
                    broadcast_from_rank0=True, full_state_dict=True, strict=False
                ),
            )

    @with_comms
    @skip_if_lt_x_gpu(2)
    def test_state_dict_with_hook_on_keys(self) -> None:
        with torch.device("meta"):
            metamodel = FusionEmbedding(4, 4, 4)
<<<<<<< HEAD
        with torch.device(self.device_type):
=======
        with torch.device(device_type):
>>>>>>> a00cd8cf
            gpumodel = FusionEmbeddingWithHook(4, 4, 4)
        gpumodel_state_dict = get_model_state_dict(gpumodel)
        with self.assertRaisesRegex(RuntimeError, "Missing key"):
            set_model_state_dict(metamodel, gpumodel_state_dict)
        with torch.device("meta"):
            metamodel_modified = FusionEmbeddingWithModifier(4, 4, 4)
        set_model_state_dict(metamodel_modified, gpumodel_state_dict)

    @with_comms
    @skip_if_lt_x_gpu(2)
    def test_multi_param_groups(self) -> None:
        class TestModel(torch.nn.Module):
            def __init__(self):
                super().__init__()
                self.fc = torch.nn.Linear(64, 64)
                self.fc1 = torch.nn.Linear(64, 64)

            def forward(self, x):
                return self.fc1(self.fc(x))

<<<<<<< HEAD
        device_mesh = init_device_mesh(self.device_type, (self.world_size,))
        device = torch.accelerator.current_accelerator()
        model = TestModel().to(device)
=======
        device_mesh = init_device_mesh(device_type, (self.world_size,))
        model = TestModel().to(device_type)
>>>>>>> a00cd8cf
        parallelize_module(
            model,
            device_mesh,
            {
                "fc": ColwiseParallel(use_local_output=False),
                "fc1": RowwiseParallel(use_local_output=False),
            },
        )

        def _test_multi(
            optim_kwargs, full_state_dict, broadcast_from_rank0, cpu_offload
        ):
            if broadcast_from_rank0 and not full_state_dict:
                return

            optim = torch.optim.AdamW(**optim_kwargs)
            optim.zero_grad()
<<<<<<< HEAD
            device = torch.accelerator.current_accelerator()
            model(torch.randn(64, 64).to(device)).sum().backward()
=======
            model(torch.randn(64, 64, device=device_type)).sum().backward()
>>>>>>> a00cd8cf
            optim.step()
            optim.zero_grad()

            options = torch.distributed.checkpoint.state_dict.StateDictOptions(
                full_state_dict=full_state_dict,
                broadcast_from_rank0=broadcast_from_rank0,
                cpu_offload=cpu_offload,
            )
            optim_state_dict = get_optimizer_state_dict(model, optim, options=options)

            new_optim = torch.optim.AdamW(**optim_kwargs)
            set_optimizer_state_dict(
                model, new_optim, optim_state_dict, options=options
            )
            self.assertEqual(optim.param_groups, new_optim.param_groups)
            self.assertEqual(optim.state, new_optim.state)

        _multi_optim_kwargs = {
            "params": [
                {"params": [model.fc.weight]},
                {"params": [model.fc1.weight], "lr": 0.2},
            ],
            "lr": 0.1,
        }
        _multi_optim_kwargs_empty_pg = {
            "params": [
                {"params": [model.fc.weight, model.fc1.weight]},
                {"params": [], "lr": 0.2},  # empty pg group here
            ],
            "lr": 0.1,
        }

        self.run_subtests(
            {
                "optim_kwargs": [_multi_optim_kwargs_empty_pg, _multi_optim_kwargs],
                "full_state_dict": [False, True],
                "broadcast_from_rank0": [False, True],
                # TODO: cpu_offload will cause get_optimizer_state_dict complain that
                # tensors are not on GPU.
                "cpu_offload": [False],
            },
            _test_multi,
        )


class TestNoComm(MultiProcessTestCase):
    device_type = torch.accelerator.current_accelerator().type
    def setUp(self) -> None:
        super().setUp()
        self._spawn_processes()

    @skip_if_lt_x_gpu(1)
    def test_no_dist(self) -> None:
<<<<<<< HEAD
        model = CompositeParamModel(device=torch.device(self.device_type))
=======
        model = CompositeParamModel(device=torch.device(device_type))
>>>>>>> a00cd8cf
        optim = torch.optim.AdamW(model.parameters(), lr=1e-4)

        self.assertFalse(dist.is_initialized())
        msd = get_model_state_dict(
            model, options=StateDictOptions(full_state_dict=True, cpu_offload=True)
        )
        for v in msd.values():
            self.assertFalse(v.device.type == torch.accelerator.current_accelerator().type)
        self.assertEqual(model.state_dict(), msd)
        set_model_state_dict(model, model.state_dict())
        osd = get_optimizer_state_dict(
            model,
            optim,
            options=StateDictOptions(full_state_dict=True, cpu_offload=True),
        )
        set_optimizer_state_dict(model, optim, osd)
        set_optimizer_state_dict(model, optim, optim.state_dict())


if __name__ == "__main__":
    run_tests()<|MERGE_RESOLUTION|>--- conflicted
+++ resolved
@@ -79,7 +79,7 @@
 
 class TestStateDict(DTensorTestBase, VerifyStateDictMixin):
     """Tests state_dict and load_state_dict"""
-    device_type = torch.accelerator.current_accelerator().type
+
     @property
     def world_size(self) -> int:
         return min(4, torch.accelerator.device_count())
@@ -104,11 +104,7 @@
             for d_optim in _dist_optim:
                 d_optim.zero_grad()
 
-<<<<<<< HEAD
-            batch = torch.rand(8, 100, device=self.device_type)
-=======
             batch = torch.rand(8, 100, device=device_type)
->>>>>>> a00cd8cf
             model(batch).sum().backward()
             dist_model(batch).sum().backward()
 
@@ -195,15 +191,9 @@
 
         def init_model_optim():
             if use_dtensor:
-<<<<<<< HEAD
-                device_mesh = init_device_mesh(self.device_type, (self.world_size,))
-
-            orig_model = CompositeParamModel(device=torch.device(self.device_type))
-=======
                 device_mesh = init_device_mesh(device_type, (self.world_size,))
 
             orig_model = CompositeParamModel(device=torch.device(device_type))
->>>>>>> a00cd8cf
             orig_optim = optimizer_class(orig_model.parameters(), lr=1e-4, foreach=True)
             copy_optim = optimizer_class(orig_model.parameters(), lr=1e-4, foreach=True)
             if wrapping:
@@ -211,11 +201,7 @@
             else:
                 strategy = {UnitModule}
             if use_dtensor:
-<<<<<<< HEAD
-                device_mesh = init_device_mesh(self.device_type, (self.world_size,))
-=======
                 device_mesh = init_device_mesh(device_type, (self.world_size,))
->>>>>>> a00cd8cf
                 dist_model = FSDP(
                     copy.deepcopy(orig_model),
                     auto_wrap_policy=ModuleWrapPolicy(strategy),
@@ -275,11 +261,7 @@
         foreach: bool = True,
     ):
         def init_model_optim():
-<<<<<<< HEAD
-            orig_model = CompositeParamModel(device=torch.device(self.device_type))
-=======
             orig_model = CompositeParamModel(device=torch.device(device_type))
->>>>>>> a00cd8cf
             orig_optim = optimizer_class(
                 orig_model.parameters(), lr=1e-4, foreach=foreach
             )
@@ -316,11 +298,7 @@
 
     def _test_ddp(self, use_composable: bool, optimizer_class: type[Optimizer]) -> None:
         def init_model_optim():
-<<<<<<< HEAD
-            orig_model = CompositeParamModel(device=torch.device(self.device_type))
-=======
             orig_model = CompositeParamModel(device=torch.device(device_type))
->>>>>>> a00cd8cf
             orig_optim = optimizer_class(orig_model.parameters(), lr=1e-4)
             copy_optim = optimizer_class(orig_model.parameters(), lr=1e-4)
             if use_composable:
@@ -354,11 +332,7 @@
         test_frozen: bool = False,
     ) -> None:
         def init_model_optim():
-<<<<<<< HEAD
-            orig_model = CompositeParamModel(device=torch.device(self.device_type))
-=======
             orig_model = CompositeParamModel(device=torch.device(device_type))
->>>>>>> a00cd8cf
             if test_frozen:
                 for param in chain(
                     orig_model.u1.parameters(), orig_model.u2.parameters()
@@ -399,11 +373,7 @@
 
     def _test_single_gpu(self, optimizer_class: type[Optimizer]) -> None:
         def init_model_optim():
-<<<<<<< HEAD
-            orig_model = CompositeParamModel(device=torch.device(self.device_type))
-=======
             orig_model = CompositeParamModel(device=torch.device(device_type))
->>>>>>> a00cd8cf
             orig_optim = optimizer_class(orig_model.parameters(), lr=1e-4)
             copy_optim = optimizer_class(orig_model.parameters(), lr=1e-4)
             model_copy = copy.deepcopy(orig_model)
@@ -418,11 +388,7 @@
         self._test_single_gpu(torch.optim.AdamW)
 
     def _test_strict(self, parallelism: str) -> None:
-<<<<<<< HEAD
-        model = CompositeParamModel(device=torch.device(self.device_type))
-=======
         model = CompositeParamModel(device=torch.device(device_type))
->>>>>>> a00cd8cf
         if parallelism == "DDP":
             model = DDP(model)
         else:
@@ -459,13 +425,8 @@
     def _test_cpu_offload_full_state_dict(
         self, optimizer_class: type[Optimizer]
     ) -> None:
-<<<<<<< HEAD
-        orig_model = CompositeParamModel(device=torch.device(self.device_type))
-        device_mesh = init_device_mesh(self.device_type, (self.world_size,))
-=======
         orig_model = CompositeParamModel(device=torch.device(device_type))
         device_mesh = init_device_mesh(device_type, (self.world_size,))
->>>>>>> a00cd8cf
         dist_model = FSDP(
             copy.deepcopy(orig_model),
             auto_wrap_policy=ModuleWrapPolicy({UnitModule}),
@@ -541,11 +502,7 @@
     @skip_if_lt_x_gpu(1)
     def test_activation_ckpt_fqns_ddp(self) -> None:
         """Tests that activation checkpointing prefixes are removed from module names"""
-<<<<<<< HEAD
-        model = CompositeParamModel(device=torch.device(self.device_type))
-=======
         model = CompositeParamModel(device=torch.device(device_type))
->>>>>>> a00cd8cf
         original_keys = get_model_state_dict(model).keys()
 
         apply_activation_checkpointing(model)
@@ -564,11 +521,7 @@
 
     def _test_activation_ckpt_fqns_fsdp1(self, use_orig_params: bool) -> None:
         """Tests that activation checkpointing prefixes are removed from module names"""
-<<<<<<< HEAD
-        model = CompositeParamModel(device=torch.device(self.device_type))
-=======
         model = CompositeParamModel(device=torch.device(device_type))
->>>>>>> a00cd8cf
         original_keys = get_model_state_dict(model).keys()
 
         apply_activation_checkpointing(model)
@@ -579,11 +532,7 @@
 
     @skip_if_lt_x_gpu(1)
     def test_extra_state(self) -> None:
-<<<<<<< HEAD
-        model = CompositeParamModel(device=torch.device(self.device_type))
-=======
         model = CompositeParamModel(device=torch.device(device_type))
->>>>>>> a00cd8cf
 
         def get_extra_state(self):
             return "MyState"
@@ -601,35 +550,21 @@
 
     @skip_if_lt_x_gpu(1)
     def test_non_persistent_buffers(self) -> None:
-<<<<<<< HEAD
-        model = CompositeParamModel(device=torch.device(self.device_type))
-        model.register_buffer(
-            "dont_save_me", torch.rand(100, device=self.device_type), persistent=False
-=======
         model = CompositeParamModel(device=torch.device(device_type))
         model.register_buffer(
             "dont_save_me", torch.rand(100, device=device_type), persistent=False
->>>>>>> a00cd8cf
         )
         target_model = copy.deepcopy(model)
         set_model_state_dict(target_model, get_model_state_dict(target_model))
         self.assertEqual(model.state_dict(), get_model_state_dict(target_model))
 
     def _test_broadcast_from_rank0(self, wrapper) -> None:
-<<<<<<< HEAD
-        model = CompositeParamModel(device=torch.device(self.device_type))
-=======
         model = CompositeParamModel(device=torch.device(device_type))
->>>>>>> a00cd8cf
         optim = torch.optim.Adam(model.parameters())
         fsdp_model = wrapper(copy.deepcopy(model))
         fsdp_optim = torch.optim.Adam(fsdp_model.parameters())
 
-<<<<<<< HEAD
-        batch = torch.rand(8, 100, device=self.device_type)
-=======
         batch = torch.rand(8, 100, device=device_type)
->>>>>>> a00cd8cf
         model(batch).sum().backward()
         optim.step()
         states, optim_states = get_state_dict(model, optim)
@@ -699,13 +634,8 @@
     @with_comms
     @skip_if_lt_x_gpu(4)
     def test_broadcast_from_rank0(self) -> None:
-<<<<<<< HEAD
-        device_mesh = init_device_mesh(self.device_type, (self.world_size,))
-        hsdp_device_mesh = init_device_mesh(self.device_type, (2, self.world_size // 2))
-=======
         device_mesh = init_device_mesh(device_type, (self.world_size,))
         hsdp_device_mesh = init_device_mesh(device_type, (2, self.world_size // 2))
->>>>>>> a00cd8cf
         self.run_subtests(
             {
                 "wrapper": [
@@ -727,13 +657,8 @@
         # This test verifies that FSDP root is not initialized but we should
         # still be able to  get the state_dict without errors because
         # fsdp_model.state_dict() will trigger the FSDP initialization.
-<<<<<<< HEAD
-        device_mesh = init_device_mesh(self.device_type, (self.world_size,))
-        model = CompositeParamModel(device=torch.device(self.device_type))
-=======
         device_mesh = init_device_mesh(device_type, (self.world_size,))
         model = CompositeParamModel(device=torch.device(device_type))
->>>>>>> a00cd8cf
         fsdp_model = FSDP(copy.deepcopy(model), device_mesh=device_mesh)
         fsdp_optim = torch.optim.Adam(fsdp_model.parameters())
         get_model_state_dict(fsdp_model)
@@ -746,10 +671,6 @@
         # "initial_lr" is added to optim_state_dict, but not to the new optim
         # We test whether "initial_lr" appear in optim after
         # set_optimizer_state_dict.
-<<<<<<< HEAD
-        device = self.device_type
-=======
->>>>>>> a00cd8cf
         torch.manual_seed(0)
         model = nn.Sequential(
             *[nn.Linear(4, 4, device=device_type, bias=False) for _ in range(2)]
@@ -786,19 +707,11 @@
     @with_comms
     @skip_if_lt_x_gpu(2)
     def test_flattened_osd(self) -> None:
-<<<<<<< HEAD
-        device_mesh = init_device_mesh(self.device_type, (self.world_size,))
-        model = CompositeParamModel(device=torch.device(self.device_type))
-        fsdp_model = fully_shard(copy.deepcopy(model), mesh=device_mesh)
-        fsdp_optim = torch.optim.AdamW(fsdp_model.parameters())
-        batch = torch.rand(8, 100, device=self.device_type)
-=======
         device_mesh = init_device_mesh(device_type, (self.world_size,))
         model = CompositeParamModel(device=torch.device(device_type))
         fsdp_model = fully_shard(copy.deepcopy(model), mesh=device_mesh)
         fsdp_optim = torch.optim.AdamW(fsdp_model.parameters())
         batch = torch.rand(8, 100, device=device_type)
->>>>>>> a00cd8cf
         fsdp_model(batch).sum().backward()
         fsdp_optim.step()
         fsdp_optim.zero_grad()
@@ -819,11 +732,7 @@
         self.assertEqual(fsdp_optim.state_dict(), fsdp_optim2.state_dict())
 
     def _test_deprecate_partial(self) -> None:
-<<<<<<< HEAD
-        model = CompositeParamModel(device=torch.device(self.device_type))
-=======
         model = CompositeParamModel(device=torch.device(device_type))
->>>>>>> a00cd8cf
 
         model_state_dict1 = get_model_state_dict(model)
         model_state_dict1 = copy.deepcopy(model_state_dict1)
@@ -876,13 +785,8 @@
         self.assertEqual(model.l.bias, model_state_dict1["l.bias"])
 
     def _test_deprecate_fsdp_api(self) -> None:
-<<<<<<< HEAD
-        device_mesh = init_device_mesh(self.device_type, (self.world_size,))
-        model = CompositeParamModel(device=torch.device(self.device_type))
-=======
         device_mesh = init_device_mesh(device_type, (self.world_size,))
         model = CompositeParamModel(device=torch.device(device_type))
->>>>>>> a00cd8cf
         fsdp_model = FSDP(copy.deepcopy(model), device_mesh=device_mesh)
         with self.assertWarnsRegex(
             FutureWarning,
@@ -921,13 +825,8 @@
                 return output
 
         def init_model_optim():
-<<<<<<< HEAD
-            device_mesh = init_device_mesh(self.device_type, (self.world_size,))
-            orig_model = TiedEmbeddingModel(10000, 300).to(torch.device(self.device_type))
-=======
             device_mesh = init_device_mesh(device_type, (self.world_size,))
             orig_model = TiedEmbeddingModel(10000, 300).to(torch.device(device_type))
->>>>>>> a00cd8cf
             orig_optim = torch.optim.AdamW(orig_model.parameters(), lr=1e-4)
             copy_optim = torch.optim.AdamW(orig_model.parameters(), lr=1e-4)
             dist_model = FSDP(copy.deepcopy(orig_model), device_mesh=device_mesh)
@@ -1008,18 +907,12 @@
             self.assertEqual(cpu_model_value, meta_model_value)
         # Memory allocated and reserved are lower due to the change at _distribute_tensors
         # from view to clone. This test would fail if with view due to higher memory cost.
-<<<<<<< HEAD
-        mod = torch.get_device_module(self.device_type)
-        memory_allocated = mod.memory_allocated(0) / 1024 / 1024
-        memory_reserved = mod.memory_reserved(0) / 1024 / 1024
-=======
         memory_allocated = (
             torch.get_device_module(device_type).memory_allocated(0) / 1024 / 1024
         )
         memory_reserved = (
             torch.get_device_module(device_type).memory_reserved(0) / 1024 / 1024
         )
->>>>>>> a00cd8cf
         self.assertTrue(memory_allocated <= 384)
         self.assertTrue(memory_reserved <= 768)
 
@@ -1055,13 +948,8 @@
             meta_submodel = nn.Linear(4, 4, bias=False)
         with torch.device("cpu"):
             cpu_submodel = nn.Linear(4, 4, bias=False)
-<<<<<<< HEAD
-        with torch.device(self.device_type):
-            cuda_submodel = nn.Linear(4, 4, bias=False)
-=======
         with torch.device(device_type):
             acc_submodel = nn.Linear(4, 4, bias=False)
->>>>>>> a00cd8cf
 
         two_device_model_with_meta = nn.Sequential(meta_submodel, acc_submodel)
         two_device_model_without_meta = nn.Sequential(cpu_submodel, acc_submodel)
@@ -1092,11 +980,7 @@
     def test_state_dict_with_hook_on_keys(self) -> None:
         with torch.device("meta"):
             metamodel = FusionEmbedding(4, 4, 4)
-<<<<<<< HEAD
-        with torch.device(self.device_type):
-=======
         with torch.device(device_type):
->>>>>>> a00cd8cf
             gpumodel = FusionEmbeddingWithHook(4, 4, 4)
         gpumodel_state_dict = get_model_state_dict(gpumodel)
         with self.assertRaisesRegex(RuntimeError, "Missing key"):
@@ -1117,14 +1001,8 @@
             def forward(self, x):
                 return self.fc1(self.fc(x))
 
-<<<<<<< HEAD
-        device_mesh = init_device_mesh(self.device_type, (self.world_size,))
-        device = torch.accelerator.current_accelerator()
-        model = TestModel().to(device)
-=======
         device_mesh = init_device_mesh(device_type, (self.world_size,))
         model = TestModel().to(device_type)
->>>>>>> a00cd8cf
         parallelize_module(
             model,
             device_mesh,
@@ -1142,12 +1020,7 @@
 
             optim = torch.optim.AdamW(**optim_kwargs)
             optim.zero_grad()
-<<<<<<< HEAD
-            device = torch.accelerator.current_accelerator()
-            model(torch.randn(64, 64).to(device)).sum().backward()
-=======
             model(torch.randn(64, 64, device=device_type)).sum().backward()
->>>>>>> a00cd8cf
             optim.step()
             optim.zero_grad()
 
@@ -1194,18 +1067,13 @@
 
 
 class TestNoComm(MultiProcessTestCase):
-    device_type = torch.accelerator.current_accelerator().type
     def setUp(self) -> None:
         super().setUp()
         self._spawn_processes()
 
     @skip_if_lt_x_gpu(1)
     def test_no_dist(self) -> None:
-<<<<<<< HEAD
-        model = CompositeParamModel(device=torch.device(self.device_type))
-=======
         model = CompositeParamModel(device=torch.device(device_type))
->>>>>>> a00cd8cf
         optim = torch.optim.AdamW(model.parameters(), lr=1e-4)
 
         self.assertFalse(dist.is_initialized())
@@ -1213,7 +1081,7 @@
             model, options=StateDictOptions(full_state_dict=True, cpu_offload=True)
         )
         for v in msd.values():
-            self.assertFalse(v.device.type == torch.accelerator.current_accelerator().type)
+            self.assertFalse(v.is_cuda)
         self.assertEqual(model.state_dict(), msd)
         set_model_state_dict(model, model.state_dict())
         osd = get_optimizer_state_dict(
