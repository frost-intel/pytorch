# Owner(s): ["oncall: distributed"]

import shutil
import tempfile
from functools import wraps
from typing import Any, Callable, Optional

import torch
import torch.distributed as dist
import torch.distributed.checkpoint as dcp
import torch.nn as nn
from torch.distributed.checkpoint._fsspec_filesystem import (
    FileSystem,
    FsspecReader,
    FsspecWriter,
)
from torch.distributed.checkpoint.optimizer import load_sharded_optimizer_state_dict
from torch.distributed.checkpoint.utils import CheckpointException
from torch.distributed.fsdp import FullyShardedDataParallel as FSDP
from torch.distributed.fsdp.fully_sharded_data_parallel import StateDictType
<<<<<<< HEAD
from torch.testing._internal.common_distributed import requires_nccl_or, skip_if_lt_x_gpu
=======
from torch.testing._internal.common_distributed import (
    requires_accelerator_dist_backend,
    skip_if_lt_x_gpu,
)
>>>>>>> a00cd8cf
from torch.testing._internal.common_utils import run_tests, TestCase
from torch.testing._internal.distributed._shard.sharded_tensor import (
    ShardedTensorTestBase,
    with_comms,
)


device_type = acc.type if (acc := torch.accelerator.current_accelerator()) else "cpu"
BACKEND = torch.distributed.get_default_backend_for_device(device_type)


def with_temp_dir(
    func: Optional[Callable] = None,
) -> Optional[Callable]:
    """
    Wrapper to initialize temp directory for distributed checkpoint.
    """
    assert func is not None

    @wraps(func)
    def wrapper(self, *args: tuple[object], **kwargs: dict[str, Any]) -> None:
        # Only create temp_dir when rank is 0 (or no pg)
        if not dist.is_initialized() or dist.get_rank() == 0:
            temp_dir = tempfile.mkdtemp()
            print(f"Using temp directory: {temp_dir}")
        else:
            temp_dir = ""
        object_list = [temp_dir]

        # Broadcast temp_dir to all the other ranks
        if dist.is_initialized():
            dist.broadcast_object_list(object_list)
        self.temp_dir = object_list[0]

        try:
            func(self, *args, **kwargs)
        finally:
            if not dist.is_initialized() or dist.get_rank() == 0:
                shutil.rmtree(self.temp_dir, ignore_errors=True)

    return wrapper


class MyTestModule(torch.nn.Module):
    def __init__(self) -> None:
        super().__init__()
        self.net1 = nn.Sequential(nn.Linear(8, 16), nn.ReLU())
        self.net2 = nn.Sequential(nn.Linear(16, 32), nn.ReLU())
        self.net3 = nn.Linear(32, 64)
        self.net4 = nn.Sequential(nn.ReLU(), nn.Linear(64, 8))

    def forward(self, x):
        return self.net4(self.net3(self.net2(self.net1(x))))


class TestFSSpec(ShardedTensorTestBase):
    @property
    def world_size(self) -> int:
        return 2

    @with_comms(backend=BACKEND, init_rpc=False)
    @requires_accelerator_dist_backend()
    @skip_if_lt_x_gpu(2)
<<<<<<< HEAD
    @requires_nccl_or(['xccl'])
    @with_temp_dir
    def test_fsspec(self):
        CHECKPOINT_DIR = self.temp_dir
        device = torch.accelerator.current_accelerator()
        model = FSDP(MyTestModule().to(device))
=======
    @with_temp_dir
    def test_fsspec(self):
        CHECKPOINT_DIR = self.temp_dir

        model = FSDP(MyTestModule().to(device_type))
>>>>>>> a00cd8cf
        optim = torch.optim.Adam(model.parameters(), lr=0.1)
        model(torch.rand(8, 8, device=dist.get_rank())).sum().backward()
        optim.step()

        with FSDP.state_dict_type(model, StateDictType.SHARDED_STATE_DICT):
            state_dict = {
                "model": model.state_dict(),
                "optim": FSDP.optim_state_dict(model, optim),
            }

            dcp.save(
                state_dict=state_dict,
                storage_writer=FsspecWriter(CHECKPOINT_DIR),
                planner=dcp.DefaultSavePlanner(),
            )

<<<<<<< HEAD
        model_2 = FSDP(MyTestModule().to(device))
=======
        model_2 = FSDP(MyTestModule().to(device_type))
>>>>>>> a00cd8cf
        optim_2 = torch.optim.Adam(model_2.parameters(), lr=0.1)

        with FSDP.summon_full_params(model):
            with FSDP.summon_full_params(model_2):
                for n_p1, n_p2 in zip(
                    model.named_parameters(), model_2.named_parameters()
                ):
                    self.assertNotEqual(n_p1[1], n_p2[1])

        # now load the model and ensure the values are the same
        with FSDP.state_dict_type(model_2, StateDictType.SHARDED_STATE_DICT):
            state_dict = {
                "model": model_2.state_dict(),
            }

            dcp.load(
                state_dict=state_dict,
                storage_reader=FsspecReader(CHECKPOINT_DIR),
                planner=dcp.DefaultLoadPlanner(),
            )
            model_2.load_state_dict(state_dict["model"])

            optim_state = load_sharded_optimizer_state_dict(
                model_state_dict=state_dict["model"],
                optimizer_key="optim",
                storage_reader=FsspecReader(CHECKPOINT_DIR),
            )

            flattened_osd = FSDP.optim_state_dict_to_load(
                model_2, optim_2, optim_state["optim"]
            )
            optim_2.load_state_dict(flattened_osd)

        with FSDP.summon_full_params(model):
            with FSDP.summon_full_params(model_2):
                for n_p1, n_p2 in zip(
                    model.named_parameters(), model_2.named_parameters()
                ):
                    self.assertEqual(n_p1[1], n_p2[1])

        def opt_at(opt, idx):
            return list(iter(opt.state.values()))[idx]

        # Adam lazily creates its state
        self.assertEqual(opt_at(optim, 0)["exp_avg"], opt_at(optim_2, 0)["exp_avg"])
        self.assertEqual(
            opt_at(optim, 0)["exp_avg_sq"], opt_at(optim_2, 0)["exp_avg_sq"]
        )

    @with_comms(backend=BACKEND, init_rpc=False)
    @requires_accelerator_dist_backend()
    @skip_if_lt_x_gpu(2)
<<<<<<< HEAD
    @requires_nccl_or(['xccl'])
=======
>>>>>>> a00cd8cf
    @with_temp_dir
    def test_overwrite(self):
        t1, t2 = torch.randn(10), torch.randn(10)

        dcp.save(
            {"random": t1}, storage_writer=FsspecWriter(self.temp_dir, overwrite=False)
        )
        dcp.save(
            {"random": t2}, storage_writer=FsspecWriter(self.temp_dir, overwrite=True)
        )

        sd = {"random": torch.zeros(10)}
        dcp.load(sd, checkpoint_id=self.temp_dir)
        self.assertTrue(torch.allclose(sd["random"], t2))

        with self.assertRaisesRegex(
            CheckpointException, ".*Checkpoint already exists.*"
        ):
            dcp.save(
                {"random": t2},
                storage_writer=FsspecWriter(self.temp_dir, overwrite=False),
            )


class TestFileSystem(TestCase):
    @with_temp_dir
    def test_remove_on_fail(self):
        fs = FileSystem()
        path = fs.init_path(self.temp_dir)

        write_file = fs.concat_path(path, "writeable")
        with self.assertRaises(OSError):
            with fs.create_stream(write_file, "w") as s:
                s.write("aaa")
                raise OSError("fail")
        self.assertFalse(fs.exists(write_file))

        read_file = fs.concat_path(path, "readable")
        with fs.create_stream(read_file, "w") as s:
            s.write("bbb")
        self.assertTrue(fs.exists(read_file))

        with self.assertRaises(OSError):
            with fs.create_stream(read_file, "r") as s:
                raise OSError("fail")
        self.assertTrue(fs.exists(read_file))


if __name__ == "__main__":
    run_tests()<|MERGE_RESOLUTION|>--- conflicted
+++ resolved
@@ -18,14 +18,10 @@
 from torch.distributed.checkpoint.utils import CheckpointException
 from torch.distributed.fsdp import FullyShardedDataParallel as FSDP
 from torch.distributed.fsdp.fully_sharded_data_parallel import StateDictType
-<<<<<<< HEAD
-from torch.testing._internal.common_distributed import requires_nccl_or, skip_if_lt_x_gpu
-=======
 from torch.testing._internal.common_distributed import (
     requires_accelerator_dist_backend,
     skip_if_lt_x_gpu,
 )
->>>>>>> a00cd8cf
 from torch.testing._internal.common_utils import run_tests, TestCase
 from torch.testing._internal.distributed._shard.sharded_tensor import (
     ShardedTensorTestBase,
@@ -89,20 +85,11 @@
     @with_comms(backend=BACKEND, init_rpc=False)
     @requires_accelerator_dist_backend()
     @skip_if_lt_x_gpu(2)
-<<<<<<< HEAD
-    @requires_nccl_or(['xccl'])
     @with_temp_dir
     def test_fsspec(self):
         CHECKPOINT_DIR = self.temp_dir
-        device = torch.accelerator.current_accelerator()
-        model = FSDP(MyTestModule().to(device))
-=======
-    @with_temp_dir
-    def test_fsspec(self):
-        CHECKPOINT_DIR = self.temp_dir
 
         model = FSDP(MyTestModule().to(device_type))
->>>>>>> a00cd8cf
         optim = torch.optim.Adam(model.parameters(), lr=0.1)
         model(torch.rand(8, 8, device=dist.get_rank())).sum().backward()
         optim.step()
@@ -119,11 +106,7 @@
                 planner=dcp.DefaultSavePlanner(),
             )
 
-<<<<<<< HEAD
-        model_2 = FSDP(MyTestModule().to(device))
-=======
         model_2 = FSDP(MyTestModule().to(device_type))
->>>>>>> a00cd8cf
         optim_2 = torch.optim.Adam(model_2.parameters(), lr=0.1)
 
         with FSDP.summon_full_params(model):
@@ -176,10 +159,6 @@
     @with_comms(backend=BACKEND, init_rpc=False)
     @requires_accelerator_dist_backend()
     @skip_if_lt_x_gpu(2)
-<<<<<<< HEAD
-    @requires_nccl_or(['xccl'])
-=======
->>>>>>> a00cd8cf
     @with_temp_dir
     def test_overwrite(self):
         t1, t2 = torch.randn(10), torch.randn(10)
