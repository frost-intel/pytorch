--- conflicted
+++ resolved
@@ -333,11 +333,7 @@
                 return grad_output * result
 
         x = torch.tensor(
-<<<<<<< HEAD
             [dist.get_rank()], dtype=torch.float, device=torch.accelerator.current_accelerator(), requires_grad=True
-=======
-            [dist.get_rank()], dtype=torch.float, device=device_type, requires_grad=True
->>>>>>> a00cd8cf
         )
         x = MyFunc.apply(x)
         x.sum().backward()
