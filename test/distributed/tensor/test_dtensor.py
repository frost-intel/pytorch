--- conflicted
+++ resolved
@@ -1011,39 +1011,5 @@
                 assert_array_equal(expected_is_tensor_empty, is_tensor_empty)
 
 
-<<<<<<< HEAD
-class DTensorLogTest(LoggingTestCase):
-    def test_dtensor_log(self):
-        if not torch.distributed.is_available() or not torch.accelerator.is_available():
-            return
-
-        env = dict(os.environ)
-        env["TORCH_LOGS"] = "+dtensor"
-        env["RANK"] = "0"
-        env["WORLD_SIZE"] = "1"
-        env["MASTER_PORT"] = "12345"
-        env["MASTER_ADDR"] = "localhost"
-
-        _, stderr = self.run_process_no_exception(
-            """\
-import logging
-import torch
-from torch.distributed.device_mesh import init_device_mesh
-from torch.distributed.tensor import distribute_tensor, Shard
-
-mesh = init_device_mesh(torch.accelerator.current_accelerator().type, (1,), mesh_dim_names=("dp",))
-placements = [Shard(0)]
-tensor = torch.randn(12, 8, 8)
-dtensor = distribute_tensor(tensor, mesh, placements)
-dtensor.max()
-""",
-            env=env,
-        )
-        self.assertIn("_dispatch.py", stderr.decode("utf-8"))
-        self.assertIn("redistribute=False", stderr.decode("utf-8"))
-
-
-=======
->>>>>>> 195ac549
 if __name__ == "__main__":
     run_tests()