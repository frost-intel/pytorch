# Owner(s): ["module: c10d"]
import unittest
from typing import Optional

import torch
import torch.distributed as dist
from functorch import make_fx
from torch._inductor.decomposition import decompositions
from torch._inductor.fx_passes.micro_pipeline_tp import (
    _get_unexposed_collectives,
    find_all_gather_patterns,
    find_reduce_scatter_patterns,
    micro_pipeline_tp_pass,
)
from torch._inductor.fx_passes.post_grad import remove_noop_ops, view_to_reshape
from torch._inductor.utils import fresh_inductor_cache, run_and_get_triton_code
from torch.distributed._functional_collectives import (
    all_gather_tensor,
    reduce_scatter_tensor,
)
from torch.distributed._symmetric_memory import _test_mode
from torch.distributed._tensor import DeviceMesh
from torch.distributed._tensor.placement_types import Shard
from torch.distributed.distributed_c10d import _get_group_size_by_name
from torch.distributed.tensor.parallel import (
    ColwiseParallel,
    parallelize_module,
    RowwiseParallel,
)
from torch.testing._internal.common_device_type import e4m3_type
from torch.testing._internal.common_utils import (  # type: ignore[attr-defined]
    instantiate_parametrized_tests,
    MI300_ARCH,
    parametrize,
    run_tests,
    runOnRocmArch,
    TestCase,
)
from torch.testing._internal.distributed._tensor.common_dtensor import MLPModule
from torch.testing._internal.distributed.fake_pg import FakeStore
from torch.testing._internal.inductor_utils import HAS_GPU


def _make_post_grad_fx(f, *inps):
    gm = make_fx(f, decompositions, tracing_mode="fake")(*inps)
    remove_noop_ops(gm.graph)
    view_to_reshape(gm)
    return gm


def _fp8_all_gather(
    tensor: torch.Tensor, gather_dim: int, group_name: str
) -> torch.Tensor:
    # We don't yet have a canonical pattern for fp8 all-gather. This is a
    # pattern observed in DTensor + float8_experimental.
    ag = all_gather_tensor(tensor, gather_dim=0, group=group_name)
    if gather_dim == 0:
        return ag.view(tensor.dtype)
    chunks = ag.chunk(_get_group_size_by_name(group_name))
    chunks = [chunk.view(torch.uint8) for chunk in chunks]
    return torch.cat(chunks, dim=gather_dim).view(tensor.dtype)


@instantiate_parametrized_tests
class MicroPipelineTPTest(TestCase):
    def setUp(self):
        torch._inductor.config._micro_pipeline_tp = True

        self.rank = 0
        self.world_size = 2
        self.device_type = torch.accelerator.current_accelerator().type
        torch.accelerator.set_device_index(0)

        store = FakeStore()
        dist.init_process_group(
            backend="fake",
            world_size=self.world_size,
            rank=self.rank,
            store=store,
        )

    def tearDown(self):
        dist.destroy_process_group()

    @unittest.skipIf(not HAS_GPU, "Inductor+gpu needs triton and recent GPU arch")
    @fresh_inductor_cache()
    def test_find_all_gather_patterns(self):
        group = dist.group.WORLD

        def func(
            inp: torch.Tensor,
        ) -> tuple[torch.Tensor, torch.Tensor, torch.Tensor, torch.Tensor]:
            a = all_gather_tensor(inp, gather_dim=0, group=group.group_name)
            b = all_gather_tensor(inp, gather_dim=1, group=group.group_name)
            c = _fp8_all_gather(inp, gather_dim=0, group_name=group.group_name)
            d = _fp8_all_gather(inp, gather_dim=1, group_name=group.group_name)
            return a, b, c, d

        inp = torch.rand(64, 32, device=self.device_type)

        gm = _make_post_grad_fx(func, inp)
        all_gathers = find_all_gather_patterns(gm.graph)
        self.assertEqual(len(all_gathers), 4)

        # If this test fails, please update find_all_gather_patterns instead of
        # modifying the following assertions.
        for all_gather in all_gathers:
            self.assertEqual(
                all_gather.ag_node.target,
                torch.ops._c10d_functional.all_gather_into_tensor.default,
            )
            self.assertEqual(all_gather.group_name, group.group_name)

        self.assertEqual(all_gathers[0].gather_dim, 0)
        self.assertEqual(
            all_gathers[0].res_node.target,
            torch.ops._c10d_functional.wait_tensor.default,
        )

        self.assertEqual(all_gathers[1].gather_dim, 1)
        self.assertEqual(
            all_gathers[1].res_node.target,
            torch.ops.aten.cat.default,
        )

        self.assertEqual(all_gathers[2].gather_dim, 0)
        self.assertEqual(
            all_gathers[2].res_node.target,
            torch.ops._c10d_functional.wait_tensor.default,
        )

        self.assertEqual(all_gathers[3].gather_dim, 1)
        self.assertEqual(
            all_gathers[3].res_node.target,
            torch.ops.aten.view.dtype,
        )

    @unittest.skipIf(not HAS_GPU, "Inductor+gpu needs triton and recent GPU arch")
    @fresh_inductor_cache()
    def test_find_reduce_scatter_patterns(self):
        group = dist.group.WORLD

        def func(inp: torch.Tensor) -> torch.Tensor:
            a = reduce_scatter_tensor(inp, "sum", scatter_dim=0, group=group.group_name)
            b = reduce_scatter_tensor(inp, "avg", scatter_dim=1, group=group.group_name)
            return a, b

        inp = torch.rand(64, 32, device=self.device_type)

        gm = make_fx(func)(inp)
        reduce_scatters = find_reduce_scatter_patterns(gm.graph)
        self.assertEqual(len(reduce_scatters), 2)

        # If this test fails, please update find_reduce_scatter_patterns
        # instead of modifying the following assertions.
        for reduce_scatter in reduce_scatters:
            self.assertEqual(
                reduce_scatter.input_node.op,
                "placeholder",
            )
            self.assertEqual(
                reduce_scatter.reduce_scatter_node.target,
                torch.ops._c10d_functional.reduce_scatter_tensor.default,
            )
            self.assertEqual(
                reduce_scatter.wait_tensor_node.target,
                torch.ops._c10d_functional.wait_tensor.default,
            )
            self.assertEqual(reduce_scatter.group_name, group.group_name)

        self.assertEqual(reduce_scatters[0].reduce_op, "sum")
        self.assertEqual(reduce_scatters[0].scatter_dim, 0)

        self.assertEqual(reduce_scatters[1].reduce_op, "avg")
        self.assertEqual(reduce_scatters[1].scatter_dim, 1)

    @unittest.skipIf(not HAS_GPU, "Inductor+gpu needs triton and recent GPU arch")
    @fresh_inductor_cache()
    def test_get_unexposed_collectives(self):
        group = dist.group.WORLD

        def func(inp: torch.Tensor) -> torch.Tensor:
            a = inp @ inp.T
            # b is unexposed (hidden by a)
            b = all_gather_tensor(inp, gather_dim=0, group=group.group_name)
            c = b @ inp.T
            # d is unexposed (hidden by c)
            d = reduce_scatter_tensor(b, "avg", scatter_dim=0, group=group.group_name)
            # e is exposed
            e = all_gather_tensor(d, gather_dim=0, group=group.group_name)
            return a, c, e

        inp = torch.rand(64, 32, device=self.device_type)

        gm = make_fx(func)(inp)
        overlappable_collectives = _get_unexposed_collectives(gm.graph)
        self.assertEqual(
            list(map(str, overlappable_collectives)),
            ["all_gather_into_tensor", "reduce_scatter_tensor"],
        )

    @unittest.skipIf(not HAS_GPU, "Inductor+gpu needs triton and recent GPU arch")
    @parametrize("A_dims", [2, 3])
    @parametrize("gather_dim", [0, 1, 2])
    @parametrize("return_A", [True, False])
    @fresh_inductor_cache()
    def test_fuse_all_gather_matmul(self, A_dims, gather_dim, return_A):
        if gather_dim >= A_dims:
            return

        group = dist.group.WORLD

        def func(A_shard: torch.Tensor, B: torch.Tensor) -> torch.Tensor:
            A = all_gather_tensor(A_shard, gather_dim=gather_dim, group=group)
            if return_A:
                return A, A @ B
            else:
                return None, A @ B

        if A_dims == 2:
            A_shard_shape = [64, 32]
        elif A_dims == 3:
            A_shard_shape = [2, 64, 32]
        else:
            raise AssertionError(f"Invalid A_dims: {A_dims}")

        A_shard_shape[gather_dim] //= self.world_size
        A_shard = torch.rand(*A_shard_shape, device=self.device_type)
        B = torch.rand(32, 16, device=self.device_type)

        with _test_mode():
            compiled = torch.compile(func)
            code = run_and_get_triton_code(compiled, A_shard, B)

            eager_stride = func(A_shard, B)[1].stride()
            compiled_stride = compiled(A_shard, B)[1].stride()
            self.assertEqual(eager_stride, compiled_stride)

        if gather_dim == A_dims - 1:
            # Decomposing the matmul on the K dimension is not supported
            self.assertNotIn("fused_all_gather_matmul", code)
            self.assertIn("all_gather_into_tensor", code)
        else:
            self.assertIn("fused_all_gather_matmul", code)
            self.assertNotIn("all_gather_into_tensor", code)
            self.assertEqual("return_A=True" in code, return_A)

    @runOnRocmArch(MI300_ARCH)
    @unittest.skipIf(not HAS_GPU, "Inductor+gpu needs triton and recent GPU arch")
    @parametrize("A_dims", [2, 3])
    @parametrize("gather_dim", [0, 1, 2])
    @parametrize("return_A", [True, False])
    @fresh_inductor_cache()
    def test_fuse_all_gather_scaled_matmul(self, A_dims, gather_dim, return_A):
        if gather_dim >= A_dims:
            return

        group = dist.group.WORLD

        def func(
            A_shard: torch.Tensor,
            B: torch.Tensor,
            A_scale: torch.Tensor,
            B_scale: torch.Tensor,
            out_dtype: Optional[torch.dtype],
        ) -> torch.Tensor:
            A = _fp8_all_gather(
                A_shard, gather_dim=gather_dim, group_name=group.group_name
            )
            if len(A_shard.shape) > 2:
                C = torch._scaled_mm(
                    A.flatten(0, -2), B, A_scale, B_scale, out_dtype=out_dtype
                )
                C = C.view(*A.shape[:-1], -1)
            else:
                C = torch._scaled_mm(A, B, A_scale, B_scale, out_dtype=out_dtype)

            if return_A:
                return A, C
            else:
                return None, C

        if A_dims == 2:
            A_shard_shape = [64, 32]
        elif A_dims == 3:
            A_shard_shape = [2, 64, 32]
        else:
            raise AssertionError(f"Invalid A_dims: {A_dims}")

        A_shard_shape[gather_dim] //= self.world_size
<<<<<<< HEAD
        A_shard = torch.rand(*A_shard_shape, device=self.device_type).to(torch.float8_e4m3fn)
        B = torch.rand(16, 32, device=self.device_type).to(torch.float8_e4m3fn).T
        A_scale = torch.tensor(0.1, device=self.device_type)
        B_scale = torch.tensor(0.1, device=self.device_type)
=======
        A_shard = torch.rand(*A_shard_shape, device="cuda").to(e4m3_type)
        B = torch.rand(16, 32, device="cuda").to(e4m3_type).T
        A_scale = torch.tensor(0.1, device="cuda")
        B_scale = torch.tensor(0.1, device="cuda")
>>>>>>> 5c878d4b

        gm = _make_post_grad_fx(func, A_shard, B, A_scale, B_scale, torch.bfloat16)
        with _test_mode():
            micro_pipeline_tp_pass(gm.graph)
        if gather_dim == A_dims - 1:
            self.assertNotIn("fused_all_gather_scaled_matmul", str(gm.graph))
            self.assertIn("all_gather_into_tensor", str(gm.graph))
        else:
            # Decomposing the matmul on the K dimension is not supported
            self.assertIn("fused_all_gather_scaled_matmul", str(gm.graph))
            self.assertNotIn("all_gather_into_tensor", str(gm.graph))

        device_capability = torch.get_device_module().get_device_capability()
        if isinstance(device_capability, tuple) and device_capability < (8, 9):
            return

        with _test_mode():
            compiled = torch.compile(func)
            code = run_and_get_triton_code(
                compiled, A_shard, B, A_scale, B_scale, torch.bfloat16
            )
        if gather_dim == A_dims - 1:
            self.assertNotIn("fused_all_gather_scaled_matmul", code)
            self.assertIn("all_gather_into_tensor", code)
        else:
            # Decomposing the matmul on the K dimension is not supported
            self.assertIn("fused_all_gather_scaled_matmul", code)
            self.assertNotIn("all_gather_into_tensor", code)

    @unittest.skipIf(not HAS_GPU, "Inductor+gpu needs triton and recent GPU arch")
    @parametrize("A_dims", [2, 3])
    @parametrize("scatter_dim", [0, 1, 2])
    @fresh_inductor_cache()
    def test_fuse_matmul_reduce_scatter(self, A_dims, scatter_dim):
        if scatter_dim >= A_dims:
            return

        group = dist.group.WORLD

        def func(A: torch.Tensor, B: torch.Tensor) -> torch.Tensor:
            return reduce_scatter_tensor(A @ B, "avg", scatter_dim, group)

        if A_dims == 2:
            A = torch.rand(64, 32, device=self.device_type)
        elif A_dims == 3:
            A = torch.rand(2, 64, 32, device=self.device_type)
        else:
            raise AssertionError(f"Invalid A_dims: {A_dims}")
        B = torch.rand(32, 16, device=self.device_type)

        with _test_mode():
            compiled = torch.compile(func)
            code = run_and_get_triton_code(compiled, A, B)

        self.assertIn("fused_matmul_reduce_scatter", code)
        self.assertNotIn("reduce_scatter_tensor", code)

    @runOnRocmArch(MI300_ARCH)
    @unittest.skipIf(not HAS_GPU, "Inductor+gpu needs triton and recent GPU arch")
    @parametrize("A_dims", [2, 3])
    @parametrize("scatter_dim", [0, 1, 2])
    @fresh_inductor_cache()
    def test_fuse_scaled_matmul_reduce_scatter(self, A_dims, scatter_dim):
        if scatter_dim >= A_dims:
            return

        group = dist.group.WORLD

        def func(
            A: torch.Tensor,
            B: torch.Tensor,
            A_scale: torch.Tensor,
            B_scale: torch.Tensor,
            out_dtype: torch.dtype,
        ) -> torch.Tensor:
            if len(A.shape) > 2:
                C = torch._scaled_mm(
                    A.flatten(0, -2), B, A_scale, B_scale, out_dtype=out_dtype
                )
                C = C.view(*A.shape[:-1], B.shape[1])
            else:
                C = torch._scaled_mm(A, B, A_scale, B_scale, out_dtype=out_dtype)
            return reduce_scatter_tensor(C, "avg", scatter_dim, group)

        if A_dims == 2:
<<<<<<< HEAD
            A = torch.rand(64, 32, device=self.device_type).to(torch.float8_e4m3fn)
        elif A_dims == 3:
            A = torch.rand(2, 64, 32, device=self.device_type).to(torch.float8_e4m3fn)
        else:
            raise AssertionError(f"Invalid A_dims: {A_dims}")
        B = torch.rand(16, 32, device=self.device_type).to(torch.float8_e4m3fn).T
        A_scale = torch.tensor(0.1, device=self.device_type)
        B_scale = torch.tensor(0.1, device=self.device_type)
=======
            A = torch.rand(64, 32, device="cuda").to(e4m3_type)
        elif A_dims == 3:
            A = torch.rand(2, 64, 32, device="cuda").to(e4m3_type)
        else:
            raise AssertionError(f"Invalid A_dims: {A_dims}")
        B = torch.rand(16, 32, device="cuda").to(e4m3_type).T
        A_scale = torch.tensor(0.1, device="cuda")
        B_scale = torch.tensor(0.1, device="cuda")
>>>>>>> 5c878d4b

        gm = _make_post_grad_fx(func, A, B, A_scale, B_scale, torch.bfloat16)
        with _test_mode():
            micro_pipeline_tp_pass(gm.graph)
        self.assertIn("fused_scaled_matmul_reduce_scatter", str(gm.graph))
        self.assertNotIn("reduce_scatter_tensor", str(gm.graph))

        device_capability = torch.get_device_module().get_device_capability()
        if isinstance(device_capability, tuple) and device_capability < (8, 9):
            return

        with _test_mode():
            compiled = torch.compile(func)
            code = run_and_get_triton_code(
                compiled, A, B, A_scale, B_scale, torch.bfloat16
            )
        self.assertIn("fused_scaled_matmul_reduce_scatter", code)
        self.assertNotIn("reduce_scatter_tensor", code)

    @runOnRocmArch(MI300_ARCH)
    @unittest.skipIf(not HAS_GPU, "Inductor+gpu needs triton and recent GPU arch")
    @parametrize("scatter_dim", [0, 1, 2])
    @fresh_inductor_cache()
    def test_fuse_scaled_matmul_reduce_scatter_rowwise_scales_reshape_mm_reshape(
        self, scatter_dim
    ):
        group = dist.group.WORLD

        def reshape_mm_reshape(
            A: torch.Tensor,
            B: torch.Tensor,
            A_scale: torch.Tensor,
            B_scale: torch.Tensor,
            out_dtype: torch.dtype,
        ) -> torch.Tensor:
            """
            Performs a scaled_mm followed by a reduce scatter,
            following the reshape -> scaled_mm -> reshape pattern.
            """
            orig_shape = A.shape

            # reshape tensor and scale together
            A = A.reshape(-1, orig_shape[-1])
            A_scale = A_scale.reshape(-1, A_scale.shape[-1])
            A_scale = torch.reciprocal(A_scale)

            C = torch._scaled_mm(A, B, A_scale, B_scale, out_dtype=out_dtype)

            # reshape output to have same leading dims as original `A` tensor
            C = C.view(*orig_shape[:-1], C.shape[-1])
            return reduce_scatter_tensor(C, "sum", scatter_dim, group)

<<<<<<< HEAD
        A = torch.rand(2, 16, 32, device=self.device_type).to(torch.float8_e4m3fn)
        B = torch.rand(64, 32, device=self.device_type).to(torch.float8_e4m3fn).T
=======
        A = torch.rand(2, 16, 32, device="cuda").to(e4m3_type)
        B = torch.rand(64, 32, device="cuda").to(e4m3_type).T
>>>>>>> 5c878d4b

        # A_scale = rowwise scales
        A_scale = torch.full((2, 16, 1), 0.1, device=self.device_type)

        # B_scale = rowwise scales transposed for A @ B^T
        B_scale = torch.full((1, 64), 0.1, device=self.device_type)

        gm = _make_post_grad_fx(
            reshape_mm_reshape, A, B, A_scale, B_scale, torch.bfloat16
        )

        with _test_mode():
            micro_pipeline_tp_pass(gm.graph)

        self.assertIn("fused_scaled_matmul_reduce_scatter", str(gm.graph))
        self.assertNotIn("reduce_scatter_tensor", str(gm.graph))

        device_capability = torch.get_device_module().get_device_capability()
        if isinstance(device_capability, tuple) and device_capability < (8, 9):
            return

        with _test_mode():
            compiled = torch.compile(reshape_mm_reshape)
            code = run_and_get_triton_code(
                compiled, A, B, A_scale, B_scale, torch.bfloat16
            )
        self.assertIn("fused_scaled_matmul_reduce_scatter", code)
        self.assertNotIn("reduce_scatter_tensor", code)

    @unittest.skipIf(not HAS_GPU, "Inductor+gpu needs triton and recent GPU arch")
    @parametrize("shard_dim", [0, 1])
    @fresh_inductor_cache()
    def test_dtensor_seq_par(self, shard_dim: int):
        model: torch.nn.Module = MLPModule(device=self.device_type, bias=False)
        device_mesh = DeviceMesh(
            self.device_type,
            torch.arange(0, self.world_size),
        )
        parallelize_plan = {
            "net1": ColwiseParallel(input_layouts=Shard(shard_dim)),
            "net2": RowwiseParallel(output_layouts=Shard(shard_dim)),
        }
        model = parallelize_module(model, device_mesh, parallelize_plan)
        if shard_dim == 0:
            inp = torch.rand(8, 10, device=self.device_type)
        elif shard_dim == 1:
            inp = torch.rand(2, 8, 10, device=self.device_type)
        else:
            raise AssertionError("Invalid shard_dim")

        with _test_mode():
            compiled = torch.compile(model)
            code = run_and_get_triton_code(compiled, inp)

        self.assertIn("fused_all_gather_matmul", code)
        self.assertNotIn("all_gather_into_tensor", code)
        self.assertIn("fused_matmul_reduce_scatter", code)
        self.assertNotIn("reduce_scatter_tensor", code)


if __name__ == "__main__":
    run_tests()<|MERGE_RESOLUTION|>--- conflicted
+++ resolved
@@ -288,17 +288,10 @@
             raise AssertionError(f"Invalid A_dims: {A_dims}")
 
         A_shard_shape[gather_dim] //= self.world_size
-<<<<<<< HEAD
-        A_shard = torch.rand(*A_shard_shape, device=self.device_type).to(torch.float8_e4m3fn)
-        B = torch.rand(16, 32, device=self.device_type).to(torch.float8_e4m3fn).T
+        A_shard = torch.rand(*A_shard_shape, device=self.device_type).to(e4m3_type)
+        B = torch.rand(16, 32, device=self.device_type).to(e4m3_type).T
         A_scale = torch.tensor(0.1, device=self.device_type)
         B_scale = torch.tensor(0.1, device=self.device_type)
-=======
-        A_shard = torch.rand(*A_shard_shape, device="cuda").to(e4m3_type)
-        B = torch.rand(16, 32, device="cuda").to(e4m3_type).T
-        A_scale = torch.tensor(0.1, device="cuda")
-        B_scale = torch.tensor(0.1, device="cuda")
->>>>>>> 5c878d4b
 
         gm = _make_post_grad_fx(func, A_shard, B, A_scale, B_scale, torch.bfloat16)
         with _test_mode():
@@ -384,25 +377,14 @@
             return reduce_scatter_tensor(C, "avg", scatter_dim, group)
 
         if A_dims == 2:
-<<<<<<< HEAD
-            A = torch.rand(64, 32, device=self.device_type).to(torch.float8_e4m3fn)
+            A = torch.rand(64, 32, device=self.device_type).to(e4m3_type)
         elif A_dims == 3:
-            A = torch.rand(2, 64, 32, device=self.device_type).to(torch.float8_e4m3fn)
+            A = torch.rand(2, 64, 32, device=self.device_type).to(e4m3_type)
         else:
             raise AssertionError(f"Invalid A_dims: {A_dims}")
-        B = torch.rand(16, 32, device=self.device_type).to(torch.float8_e4m3fn).T
+        B = torch.rand(16, 32, device=self.device_type).to(e4m3_type).T
         A_scale = torch.tensor(0.1, device=self.device_type)
         B_scale = torch.tensor(0.1, device=self.device_type)
-=======
-            A = torch.rand(64, 32, device="cuda").to(e4m3_type)
-        elif A_dims == 3:
-            A = torch.rand(2, 64, 32, device="cuda").to(e4m3_type)
-        else:
-            raise AssertionError(f"Invalid A_dims: {A_dims}")
-        B = torch.rand(16, 32, device="cuda").to(e4m3_type).T
-        A_scale = torch.tensor(0.1, device="cuda")
-        B_scale = torch.tensor(0.1, device="cuda")
->>>>>>> 5c878d4b
 
         gm = _make_post_grad_fx(func, A, B, A_scale, B_scale, torch.bfloat16)
         with _test_mode():
@@ -455,13 +437,8 @@
             C = C.view(*orig_shape[:-1], C.shape[-1])
             return reduce_scatter_tensor(C, "sum", scatter_dim, group)
 
-<<<<<<< HEAD
-        A = torch.rand(2, 16, 32, device=self.device_type).to(torch.float8_e4m3fn)
-        B = torch.rand(64, 32, device=self.device_type).to(torch.float8_e4m3fn).T
-=======
-        A = torch.rand(2, 16, 32, device="cuda").to(e4m3_type)
-        B = torch.rand(64, 32, device="cuda").to(e4m3_type).T
->>>>>>> 5c878d4b
+        A = torch.rand(2, 16, 32, device=self.device_type).to(e4m3_type)
+        B = torch.rand(64, 32, device=self.device_type).to(e4m3_type).T
 
         # A_scale = rowwise scales
         A_scale = torch.full((2, 16, 1), 0.1, device=self.device_type)
