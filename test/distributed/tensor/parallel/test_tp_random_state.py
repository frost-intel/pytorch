--- conflicted
+++ resolved
@@ -66,11 +66,7 @@
             # in the following way:
             #   - within a tensor parallel group, the RNG is set with the same seed
             #   - across data parallel groups, the RNG is set with different seeds
-<<<<<<< HEAD
             torch.manual_seed(dp_rank)
-=======
-            torch.cuda.manual_seed(0)
->>>>>>> f8bd8582
 
             # disable/enable parallel RNG feature
             if random._rng_tracker:
