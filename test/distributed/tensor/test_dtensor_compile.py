--- conflicted
+++ resolved
@@ -1055,14 +1055,9 @@
 
     @with_comms
     @skip_if_lt_x_gpu(4)
-<<<<<<< HEAD
-    def test_compile_dtensor_redistribute_backward(self):
-        mesh = DeviceMesh(device_type=self.device_type, mesh=torch.arange(self.world_size))
-=======
     @parametrize("use_ca", [True, False])
     def test_compile_dtensor_redistribute_backward(self, use_ca):
-        mesh = DeviceMesh(device_type="cuda", mesh=torch.arange(self.world_size))
->>>>>>> 1a722f62
+        mesh = DeviceMesh(device_type=self.device_type, mesh=torch.arange(self.world_size))
 
         def fn(x, y):
             dt = DTensor.from_local(x.reshape(2, 4), mesh, [Shard(0)], run_check=False)
