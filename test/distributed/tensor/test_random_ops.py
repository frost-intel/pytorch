--- conflicted
+++ resolved
@@ -170,13 +170,9 @@
             self.assertEqual(model.weight.device, torch.device("meta"))
 
         # actual initialization
-<<<<<<< HEAD
-        device = torch.device(self.device_type, torch.accelerator.current_device_index())
-=======
         device = torch.device(
             self.device_type, torch.get_device_module(self.device_type).current_device()
         )
->>>>>>> 588b5fb9
         model.to_empty(device=device)
         model.reset_parameters()
         self.assertTrue(
@@ -227,13 +223,9 @@
             self.assertEqual(model.weight.device, torch.device("meta"))
 
         # actual initialization
-<<<<<<< HEAD
-        device = torch.device(self.device_type, torch.accelerator.current_device_index())
-=======
         device = torch.device(
             self.device_type, torch.get_device_module(self.device_type).current_device()
         )
->>>>>>> 588b5fb9
         model.to_empty(device=device)
         model.reset_parameters()
         self.assertTrue(
@@ -275,13 +267,9 @@
         # seed synchronization now does NOT happen after the first `distribute_tensor`
         # call
         dt = distribute_tensor(
-<<<<<<< HEAD
-            torch.empty([self.world_size], device=self.device_type), device_mesh, [Shard(0)]
-=======
             torch.empty([self.world_size], device=self.device_type),
             device_mesh,
             [Shard(0)],
->>>>>>> 588b5fb9
         )
         self.assertTrue(random._rng_tracker is None)
         # seed synchronization only happens after `manual_seed` or the first DTensor
@@ -586,13 +574,9 @@
             self.assertEqual(model.weight.device, torch.device("meta"))
 
         # actual initialization
-<<<<<<< HEAD
-        device = torch.device(self.device_type, torch.accelerator.current_device_index())
-=======
         device = torch.device(
             self.device_type, torch.get_device_module(self.device_type).current_device()
         )
->>>>>>> 588b5fb9
         model.to_empty(device=device)
         model.reset_parameters()
         self.assertTrue(
