--- conflicted
+++ resolved
@@ -15,18 +15,13 @@
 )
 from torch.distributed.tensor._collective_utils import shard_dim_alltoall
 from torch.distributed.tensor.debug import CommDebugMode
-<<<<<<< HEAD
 from torch.testing._internal.common_distributed import skip_if_lt_x_gpu
-from torch.testing._internal.common_utils import run_tests
-=======
 from torch.testing._internal.common_utils import (
     instantiate_parametrized_tests,
     parametrize,
     run_tests,
-    TEST_CUDA,
     TEST_HPU,
 )
->>>>>>> ef97bd47
 from torch.testing._internal.distributed._tensor.common_dtensor import (
     DTensorTestBase,
     with_comms,
@@ -524,7 +519,7 @@
                 local_out_dt = out_dt.to_local()
                 local_expected_dt = expected_dt.to_local()
                 self.assertEqual(out_dt.to_local(), expected_dt.to_local())
-                if torch.accelerator.is_available():
+                if  TEST_HPU or torch.accelerator.is_available():
                     self.assertEqual(
                         comm_mode.get_comm_counts()[
                             torch.ops._dtensor.shard_dim_alltoall
@@ -611,7 +606,8 @@
 class MultiDimRedistributeTest(DTensorTestBase):
     @property
     def world_size(self) -> int:
-        return min(8, torch.accelerator.device_count())
+        device_count = torch.accelerator.device_count() if torch.accelerator.is_available() else 8
+        return min(8, device_count)
 
     @with_comms
     def test_multi_dim_mesh(self):
