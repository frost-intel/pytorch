--- conflicted
+++ resolved
@@ -8,7 +8,6 @@
 import torch._dynamo.test_case
 
 # for some reason importing functional collectives after dynamo breaks collectives handling!
-import torch.distributed as c10d
 import torch.distributed._functional_collectives as _functional_collectives
 from torch._C import FileCheck
 from torch._dynamo.utils import same
@@ -27,15 +26,10 @@
     _dynamo_dist_per_rank_init,
     at_least_x_gpu,
     DynamoDistributedMultiProcTestCase,
-<<<<<<< HEAD
-)
-from torch.testing._internal.common_utils import skipIfRocm, skip_but_pass_in_sandcastle_if
-=======
     requires_accelerator_dist_backend,
 )
 from torch.testing._internal.common_fsdp import get_devtype
 from torch.testing._internal.common_utils import skipIfRocm
->>>>>>> 588b5fb9
 from torch.testing._internal.inductor_utils import HAS_GPU
 
 
@@ -84,19 +78,11 @@
     return new_snode_order
 
 
-<<<<<<< HEAD
-@skip_but_pass_in_sandcastle_if(
-    not c10d.is_nccl_available() and not c10d.is_xccl_available(),
-    "c10d was not compiled with the NCCL or XCCL backend",
-)
-=======
 @requires_accelerator_dist_backend()
->>>>>>> 588b5fb9
 class TestComputeCommReorderingMultiProc(DynamoDistributedMultiProcTestCase):
     """
     Run correctness checks in multi-proc runner, mark with minimum # GPUs to run under
     """
-    device_type = torch.accelerator.current_accelerator().type
 
     def get_world_trs(self):
         return {
@@ -136,11 +122,7 @@
             self.backend(device_type),
             fake_pg=not at_least_x_gpu(2),
         ):
-<<<<<<< HEAD
-            inputs = torch.ones(4, 4, dtype=torch.float, device=self.device_type) + self.rank
-=======
-            inputs = torch.ones(4, 4, dtype=torch.float, device=device_type) + self.rank
->>>>>>> 588b5fb9
+            inputs = torch.ones(4, 4, dtype=torch.float, device=device_type) + self.rank
             compiled = torch.compile(func)
             code = run_and_get_triton_code(compiled, inputs)
             # Verify that the wait_tensor is sinked below the 1st matmul but
@@ -184,11 +166,7 @@
             self.backend(device_type),
             fake_pg=not at_least_x_gpu(2),
         ):
-<<<<<<< HEAD
-            inputs = torch.ones(4, 4, dtype=torch.float, device=self.device_type) + self.rank
-=======
-            inputs = torch.ones(4, 4, dtype=torch.float, device=device_type) + self.rank
->>>>>>> 588b5fb9
+            inputs = torch.ones(4, 4, dtype=torch.float, device=device_type) + self.rank
             compiled = torch.compile(func)
             code = run_and_get_triton_code(compiled, inputs)
             # Verify that the all_reduce_ has been raised above the 2nd matmul
@@ -239,11 +217,7 @@
             self.backend(device_type),
             fake_pg=not at_least_x_gpu(2),
         ):
-<<<<<<< HEAD
-            inputs = torch.ones(4, 4, dtype=torch.float, device=self.device_type) + self.rank
-=======
-            inputs = torch.ones(4, 4, dtype=torch.float, device=device_type) + self.rank
->>>>>>> 588b5fb9
+            inputs = torch.ones(4, 4, dtype=torch.float, device=device_type) + self.rank
             compiled = torch.compile(func)
             code = run_and_get_triton_code(compiled, inputs, **self.get_world_trs())
             # Things to verify:
@@ -299,11 +273,7 @@
             self.backend(device_type),
             fake_pg=not at_least_x_gpu(2),
         ):
-<<<<<<< HEAD
-            inputs = torch.ones(4, 4, dtype=torch.float, device=self.device_type) + self.rank
-=======
-            inputs = torch.ones(4, 4, dtype=torch.float, device=device_type) + self.rank
->>>>>>> 588b5fb9
+            inputs = torch.ones(4, 4, dtype=torch.float, device=device_type) + self.rank
             compiled = torch.compile(func)
             code = run_and_get_triton_code(compiled, inputs, **self.get_world_trs())
             # NOTE: after scheduling the first all_reduce:
@@ -363,11 +333,7 @@
             self.backend(device_type),
             fake_pg=not at_least_x_gpu(2),
         ):
-<<<<<<< HEAD
-            inputs = torch.ones(4, 4, dtype=torch.float, device=self.device_type) + self.rank
-=======
-            inputs = torch.ones(4, 4, dtype=torch.float, device=device_type) + self.rank
->>>>>>> 588b5fb9
+            inputs = torch.ones(4, 4, dtype=torch.float, device=device_type) + self.rank
             compiled = torch.compile(func)
             code = run_and_get_triton_code(compiled, inputs, **self.get_world_trs())
             # NOTE: after scheduling the first all_reduce:
@@ -420,11 +386,7 @@
             self.backend(device_type),
             fake_pg=not at_least_x_gpu(2),
         ):
-<<<<<<< HEAD
-            inputs = torch.ones(4, 4, dtype=torch.float, device=self.device_type) + self.rank
-=======
-            inputs = torch.ones(4, 4, dtype=torch.float, device=device_type) + self.rank
->>>>>>> 588b5fb9
+            inputs = torch.ones(4, 4, dtype=torch.float, device=device_type) + self.rank
             compiled = torch.compile(func)
             code = run_and_get_triton_code(compiled, inputs, **self.get_world_trs())
             # Expectations:
@@ -447,15 +409,9 @@
         ranks = pg_info["ranks"]
         group_size = pg_info["group_size"]
 
-<<<<<<< HEAD
-        g1 = torch.ones(10, 10, device=self.device_type)
-        g2 = torch.ones(11, 11, device=self.device_type)
-        g3 = torch.ones(12, 12, device=self.device_type)
-=======
         g1 = torch.ones(10, 10, device=device_type)
         g2 = torch.ones(11, 11, device=device_type)
         g3 = torch.ones(12, 12, device=device_type)
->>>>>>> 588b5fb9
 
         def assert_pass(graph):
             # all_reduces need to remain in order!
