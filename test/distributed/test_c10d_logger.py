--- conflicted
+++ resolved
@@ -29,12 +29,9 @@
     )
     sys.exit(0)
 
-<<<<<<< HEAD
-BACKEND = dist.Backend.default_device_backend_map[torch.accelerator.current_accelerator().type]
+BACKEND = dist.Backend.default_device_backend_map[torch.accelerator.current_accelerator().type] \
+    if torch.accelerator.is_available() else dist.Backend.NCCL
 WORLD_SIZE = min(4, max(2, torch.accelerator.device_count()))
-=======
-WORLD_SIZE = min(4, max(2, torch.get_device_module(device_type).device_count()))
->>>>>>> 588b5fb9
 
 
 def with_comms(func=None):
@@ -45,12 +42,8 @@
 
     @wraps(func)
     def wrapper(self, *args, **kwargs):
-<<<<<<< HEAD
         if BACKEND == (BACKEND == dist.Backend.NCCL or BACKEND == dist.Backend.XCCL) \
           and torch.accelerator.device_count() < self.world_size:
-=======
-        if torch.get_device_module(device_type).device_count() < self.world_size:
->>>>>>> 588b5fb9
             sys.exit(TEST_SKIPS[f"multi-gpu-{self.world_size}"].exit_code)
         self.create_pg(device_type)
         func(self)
@@ -59,25 +52,7 @@
     return wrapper
 
 
-<<<<<<< HEAD
-class C10dErrorLoggerTest(MultiProcessTestCase):
-    def setUp(self):
-        super().setUp()
-        os.environ["WORLD_SIZE"] = str(self.world_size)
-        os.environ["BACKEND"] = BACKEND
-        self._spawn_processes()
-
-    @property
-    def device(self):
-        return (
-            torch.device(self.rank)
-            if (BACKEND == dist.Backend.NCCL or BACKEND == dist.Backend.XCCL)
-            else torch.device("cpu")
-        )
-
-=======
 class C10dErrorLoggerTest(DistributedTestBase):
->>>>>>> 588b5fb9
     @property
     def world_size(self):
         return WORLD_SIZE
@@ -91,21 +66,6 @@
         dist.barrier()
         dist.destroy_process_group()
 
-<<<<<<< HEAD
-    def dist_init(self):
-        dist.init_process_group(
-            backend=BACKEND,
-            world_size=self.world_size,
-            rank=self.rank,
-            init_method=f"file://{self.file_name}",
-        )
-
-        # set device for nccl or xccl pg for collectives
-        if BACKEND in ["nccl", "xccl"]:
-            torch.accelerator.set_device_index(self.rank)
-
-=======
->>>>>>> 588b5fb9
     def test_get_or_create_logger(self):
         self.assertIsNotNone(_c10d_logger)
         self.assertEqual(1, len(_c10d_logger.handlers))
@@ -135,15 +95,11 @@
                 re.search("({.+})", captured.output[0]).group(0).replace("'", '"')
             )
 
-<<<<<<< HEAD
-            self.assertEqual(len(error_msg_dict), 8 if BACKEND == "xccl" else 9)
-=======
             # NCCL adds additional nccl_version data to the error_msg_dict
             if self.backend(device_type) == dist.Backend.NCCL:
                 self.assertEqual(len(error_msg_dict), 9)
             else:
                 self.assertEqual(len(error_msg_dict), 8)
->>>>>>> 588b5fb9
 
             self.assertIn("pg_name", error_msg_dict.keys())
             self.assertEqual("None", error_msg_dict["pg_name"])
@@ -152,25 +108,14 @@
             self.assertEqual("broadcast", error_msg_dict["func_name"])
 
             self.assertIn("backend", error_msg_dict.keys())
-<<<<<<< HEAD
-
-            if BACKEND == "nccl":
-                self.assertEqual("nccl", error_msg_dict["backend"])
-=======
             self.assertEqual(self.backend(device_type), error_msg_dict["backend"])
 
             if self.backend(device_type) == dist.Backend.NCCL:
->>>>>>> 588b5fb9
                 self.assertIn("nccl_version", error_msg_dict.keys())
                 nccl_ver = torch.cuda.nccl.version()
                 self.assertEqual(
                     ".".join(str(v) for v in nccl_ver), error_msg_dict["nccl_version"]
                 )
-<<<<<<< HEAD
-            else:
-                self.assertEqual("xccl", error_msg_dict["backend"])
-=======
->>>>>>> 588b5fb9
 
             # In this test case, group_size = world_size, since we don't have multiple processes on one node.
             self.assertIn("group_size", error_msg_dict.keys())
