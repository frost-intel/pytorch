# Copyright (c) Meta Platforms, Inc. and affiliates
# Owner(s): ["oncall: distributed"]
import os

import torch
import torch.distributed._functional_collectives as funcol
import unittest
from torch._subclasses.fake_tensor import FakeTensorMode
from torch.distributed._tensor import DTensor
from torch.distributed.device_mesh import _mesh_resources, DeviceMesh, init_device_mesh
from torch.distributed.distributed_c10d import (
    _get_default_group,
    _world,
    get_global_rank,
    get_world_size,
    init_process_group,
    is_initialized,
<<<<<<< HEAD
    is_nccl_available,
    is_xccl_available,
=======
>>>>>>> 5c878d4b
    new_group,
    ProcessGroup,
)
from torch.distributed.tensor._collective_utils import (
    mesh_broadcast,
    mesh_scatter,
    unpad_tensor,
)
from torch.distributed.tensor.placement_types import _Partial, Shard
from torch.testing._internal.common_distributed import skip_if_lt_x_gpu
from torch.testing._internal.common_utils import run_tests, skipIfXpu
from torch.testing._internal.distributed._tensor.common_dtensor import (
    DTensorTestBase,
    DEVICE_COUNT,
    with_comms,
)
from torch.testing._internal.distributed.fake_pg import FakeStore
from torch.utils._typing_utils import not_none


<<<<<<< HEAD
def _get_device_type(world_size):
    if (
        torch.cuda.is_available()
        and torch.cuda.device_count() >= world_size
        and is_nccl_available()
    ):
        device_type = "cuda"
    elif (
        torch.xpu.is_available()
        and torch.xpu.device_count() >= world_size
        and is_xccl_available()
    ):
        device_type = "xpu"
    else:
        device_type = "cpu"
    return device_type


=======
>>>>>>> 5c878d4b
def _set_env_var(addr="localhost", port="25364", world_size=1, rank=0):
    os.environ["MASTER_ADDR"] = addr
    os.environ["MASTER_PORT"] = port
    os.environ["WORLD_SIZE"] = f"{world_size}"
    os.environ["RANK"] = f"{rank}"


@skipIfXpu
class DeviceMeshTestGlooBackend(DTensorTestBase):
    @property
    def backend(self):
        return "gloo"

    @with_comms
    def test_device_mesh_reuse_default_group(self):
        mesh = init_device_mesh(self.device_type, (self.world_size,))
        mesh_group = mesh.get_group()
        default_group = _get_default_group()
        if torch.cuda.is_available():
            self.assertNotEqual(mesh_group, default_group)
            self.assertEqual(get_world_size(mesh_group), get_world_size(default_group))
        else:
            self.assertEqual(mesh_group, default_group)


class DeviceMeshTest(DTensorTestBase):
    @property
    def world_size(self):
        return 4

    @skip_if_lt_x_gpu(4)
    def test_init_process_group(self):
        mesh_tensor = torch.arange(4).reshape(2, 2)
        self.assertTrue(not is_initialized())
        _set_env_var(world_size=self.world_size, rank=self.rank)
        DeviceMesh(self.device_type, mesh_tensor)
        self.assertTrue(is_initialized())
        self.destroy_pg(self.rank)

    @with_comms
    @skip_if_lt_x_gpu(4)
    def test_assert_invalid_mesh_tensor(self):
        mesh = torch.arange(self.world_size).to(self.rank)
        with self.assertRaises(ValueError):
            DeviceMesh(self.device_type, mesh)

    @with_comms()
    def test_2d_mesh_non_eager_init_subgroup(self):
        mesh_shape = (2, self.world_size // 2)
        mesh_2d = init_device_mesh(self.device_type, mesh_shape)

        self.assertEqual(mesh_2d.get_group(0).bound_device_id, None)
        self.assertEqual(mesh_2d.get_group(1).bound_device_id, None)

    # TODO: need to refactor the other tests in this file to test both
    # eager_init=True and eager_init=False scenarios.
    @with_comms(eager_init=True)
    def test_2d_mesh_eager_init_subgroup(self):
        mesh_shape = (2, self.world_size // 2)
        mesh_2d = init_device_mesh(self.device_type, mesh_shape)

        # when eager init is used, the subgroup is created from nccl comm split and
        # there would be bound_device_id immediately assigned for the subgroup.
        if self.backend == "nccl" or self.backend == "xccl":
            curr_device = torch.accelerator.current_device_index()
            self.assertEqual(mesh_2d.get_group(0).bound_device_id.index, curr_device)
            self.assertEqual(mesh_2d.get_group(1).bound_device_id.index, curr_device)

    @with_comms()
    def test_get_group_and_get_all_groups(self):
        mesh_shape = (2, self.world_size // 2)
        mesh_2d = init_device_mesh(
            self.device_type, mesh_shape, mesh_dim_names=("dp", "tp")
        )

        tp_mesh = mesh_2d["tp"]
        dp_mesh = mesh_2d["dp"]

        self.assertEqual(mesh_2d.get_group(0), mesh_2d.get_group("dp"))
        self.assertEqual(mesh_2d.get_group(1), mesh_2d.get_group("tp"))

        self.assertEqual(mesh_2d.get_group("dp"), dp_mesh.get_group())
        self.assertEqual(mesh_2d.get_group("tp"), tp_mesh.get_group())

        groups = mesh_2d.get_all_groups()
        self.assertEqual(len(groups), 2)
        self.assertTrue(tp_mesh.get_group() in groups)
        self.assertTrue(dp_mesh.get_group() in groups)

    @with_comms
    def test_get_local_rank_raises_exception(self):
        mesh_shape = (2, self.world_size // 2)
        mesh_2d = init_device_mesh(
            self.device_type, mesh_shape, mesh_dim_names=("dp", "tp")
        )

        with self.assertRaisesRegex(
            RuntimeError,
            "Optional kwarg `mesh_dim` needs to be specified when device_mesh.ndim > 1.",
        ):
            mesh_2d.get_local_rank()

    @with_comms
    def test_get_local_rank(self):
        mesh_shape = (2, self.world_size // 2)
        mesh_2d = init_device_mesh(
            self.device_type, mesh_shape, mesh_dim_names=("dp", "tp")
        )
        self.assertEqual(mesh_2d.get_local_rank("dp"), mesh_2d.get_local_rank(0))
        self.assertEqual(mesh_2d.get_local_rank("tp"), mesh_2d.get_local_rank(1))

        dp_mesh = mesh_2d["dp"]
        tp_mesh = mesh_2d["tp"]
        self.assertEqual(dp_mesh.get_local_rank(), mesh_2d.get_local_rank("dp"))
        self.assertEqual(tp_mesh.get_local_rank(), mesh_2d.get_local_rank("tp"))

        # Verify flattened mesh local rank correctness.
        flattened_mesh = mesh_2d["dp", "tp"]._flatten()
        self.assertEqual(flattened_mesh.get_local_rank(), self.rank)

    @with_comms
    def test_device_mesh_2d(self):
        mesh_tensor = torch.arange(4).reshape(2, 2)
        # construct a accelerator device mesh
        mesh = DeviceMesh(self.device_type, mesh_tensor)

        # check all dim groups
        dim_to_subgroups = mesh.get_all_groups()

        expected_ranks_by_dim = [[[0, 2], [1, 3]], [[0, 1], [2, 3]]]
        for dim, dim_group in enumerate(dim_to_subgroups):
            self.assertTrue(dim < 2)
            dim_ranks = expected_ranks_by_dim[dim]

            dim_group_size = get_world_size(dim_group)
            self.assertIsInstance(dim_group, ProcessGroup)
            self.assertEqual(dim_group_size, 2)
            global_ranks = [
                get_global_rank(dim_group, i) for i in range(dim_group_size)
            ]
            current_rank_expected_group_ranks = (
                dim_ranks[0] if self.rank in dim_ranks[0] else dim_ranks[1]
            )
            self.assertEqual(global_ranks, current_rank_expected_group_ranks)

    @with_comms
    def test_device_mesh_init_backend(self):
        mesh = DeviceMesh(self.device_type, [1], _init_backend=False)

        with self.assertRaisesRegex(RuntimeError, "process groups not initialized!"):
            mesh.get_group()

        # coordinates should always been populated when init_backend is False, as whenever
        # we call init_backend we should make sure the default pg already created
        mesh.get_coordinate()

    @unittest.skipIf(not torch.accelerator.is_available(), "No accelerator available!")
    def test_fake_pg_device_mesh(self):
        fake_store = FakeStore()
        init_process_group("fake", store=fake_store, rank=0, world_size=self.world_size)
        mesh = DeviceMesh(torch.accelerator.current_accelerator().type, torch.arange(self.world_size))

        local_tensor = torch.randn(2, 8)
        global_tensor = funcol.all_gather_tensor(
            local_tensor, gather_dim=0, group=(mesh, 0)
        )
        self.assertEqual(global_tensor.shape, (self.world_size * 2, 8))

    @with_comms
    def test_from_group_with_global_pg(self):
        # Simple test: check `from_group` from a mesh pg vs. directly
        # initializing via `init_device_mesh`
        ref_global_mesh = init_device_mesh(self.device_type, (self.world_size,))
        mesh_pg = ref_global_mesh.get_group()
        global_mesh = DeviceMesh.from_group(mesh_pg, self.device_type)
        self.assertEqual(ref_global_mesh, global_mesh)
        self.assertEqual(ref_global_mesh._dim_group_infos, global_mesh._dim_group_infos)
        self.assertEqual(
            ref_global_mesh._coordinate_on_dim, global_mesh._coordinate_on_dim
        )
        # Check when `mesh` is passed as well
        global_mesh = DeviceMesh.from_group(
            mesh_pg, self.device_type, mesh=torch.arange(self.world_size)
        )
        self.assertEqual(ref_global_mesh, global_mesh)
        self.assertEqual(ref_global_mesh._dim_group_infos, global_mesh._dim_group_infos)
        self.assertEqual(
            ref_global_mesh._coordinate_on_dim, global_mesh._coordinate_on_dim
        )

    @with_comms
    def test_from_group_with_invalid_mesh(self):
        global_pg = _get_default_group()
        global_pg_size = global_pg.size()
        assert global_pg_size == 4, "Test assumes global world size of 4"
        invalid_mesh = [[0, 1], [2, 3]]  # 2D mesh when we need 1D
        regex = r"Invalid mesh \[\[0, 1\], \[2, 3\]\] for ProcessGroup with ranks \[0, 1, 2, 3\]"
        with self.assertRaisesRegex(ValueError, regex):
            DeviceMesh.from_group(
                global_pg, self.device_type, invalid_mesh, mesh_dim_names=("dim0", "dim1")
            )

        device_mesh = init_device_mesh(self.device_type, (2, 2))
        groups = device_mesh.get_all_groups()
        invalid_mesh = (0, 1, 2, 3)  # 1D mesh when we need 2D
        regex = r"Expects mesh with ndim equal to number of ProcessGroups but got mesh \[0, 1, 2, 3\] and 2 ProcessGroups"
        with self.assertRaisesRegex(ValueError, regex):
            DeviceMesh.from_group(
                groups, self.device_type, invalid_mesh, mesh_dim_names=("dim0", "dim1")
            )

    @unittest.skipIf(not torch.accelerator.is_available(), "No accelerator available!")
    def test_raises_invalid_device_type(self):
        with self.assertRaisesRegex(
            RuntimeError,
            "Device type with index is not supported",
        ):
            # test init_device_mesh with an invalid device type that contains a GPU index
            mesh_shape = (2, self.world_size // 2)
            init_device_mesh(
                torch.accelerator.current_accelerator().type + ":0", mesh_shape=mesh_shape, mesh_dim_names=("dp", "tp")
            )

    @with_comms
    def test_set_mesh_dim_group_options(self):
        _mesh_resources._set_mesh_dim_group_options(1, "fake", None)

        mesh_tensor = torch.arange(4).reshape(2, 2)
        mesh = DeviceMesh(self.device_type, mesh_tensor)
        # Fake pg only have BackendType as BackendType::CUSTOM.
        self.assertEqual(mesh.get_group(1)._get_backend_name(), "custom")


class DeviceMeshTestNDim(DTensorTestBase):
    @property
    def world_size(self):
        return min(8, DEVICE_COUNT)

    @with_comms
    @skip_if_lt_x_gpu(8)
    def test_device_mesh_nd(self):
        # construct a accelerator device mesh
        mesh_tensor = torch.arange(8).reshape(2, 2, 2)
        mesh = DeviceMesh(self.device_type, mesh_tensor)

        # check all dim groups
        dim_to_subgroups = mesh.get_all_groups()

        for dim, dim_group in enumerate(dim_to_subgroups):
            self.assertTrue(dim < mesh_tensor.ndim)
            dim_ranks = mesh_tensor.swapdims(-1, dim).reshape(-1, 2)

            dim_group_size = get_world_size(dim_group)
            self.assertIsInstance(dim_group, ProcessGroup)
            self.assertEqual(dim_group_size, 2)
            global_ranks = [
                get_global_rank(dim_group, i) for i in range(dim_group_size)
            ]
            for ranks in dim_ranks:
                if self.rank in ranks:
                    self.assertEqual(global_ranks, ranks.tolist())

    @with_comms
    def test_device_mesh_hash(self):
        mesh_tensor_2d = torch.arange(self.world_size).reshape(self.world_size // 2, 2)
        mesh = DeviceMesh(self.device_type, mesh_tensor_2d)
        mesh2 = DeviceMesh(self.device_type, mesh_tensor_2d)
        self.assertEqual(hash(mesh), hash(mesh2))
        mesh_tensor_3d = torch.arange(self.world_size).reshape(2, 2, self.world_size // 4)
        mesh3 = DeviceMesh(self.device_type, mesh_tensor_3d)
        self.assertNotEqual(hash(mesh), hash(mesh3))
        self.assertNotEqual(hash(mesh2), hash(mesh3))

    @with_comms
    @skip_if_lt_x_gpu(8)
    def test_get_local_rank_3d(self):
        """
        If we have a 3D mesh and we want to apply dp, pp, tp to it,
        mesh_dim_names = ["dp", "pp", "tp"], and the mesh tensor would be:
        mesh_3d_tensor = [
            [
                [0, 1],
                [2, 3],
            ],
            [
                [4, 5],
                [6, 7],
            ]

        ]
        """
        mesh_shape = (2, 2, 2)
        mesh_3d = init_device_mesh(
            self.device_type, mesh_shape, mesh_dim_names=("dp", "pp", "tp")
        )

        # tp_rank_0: [0, 2, 4, 6], tp_rank_1: [1, 3, 5, 7]
        tp_rank = mesh_3d.get_local_rank("tp")
        expected_tp_rank = self.rank % 2
        self.assertEqual(tp_rank, expected_tp_rank)

        # pp_rank_0: [0, 1, 4, 5], pp_rank_1: [2, 3, 6, 7]
        pp_rank = mesh_3d.get_local_rank("pp")
        expected_pp_rank = 0 if self.rank % 4 <= 1 else 1
        self.assertEqual(pp_rank, expected_pp_rank)

        # dp_rank_0: [0, 1, 2, 3], dp_rank_1: [4, 5, 6, 7]
        dp_rank = mesh_3d.get_local_rank("dp")
        expected_dp_rank = self.rank // 4
        self.assertEqual(dp_rank, expected_dp_rank)

    @with_comms
    def test_device_mesh_parent_child_hash(self):
        mesh_2d = init_device_mesh(
            self.device_type, (2, self.world_size // 2), mesh_dim_names=("DP", "TP")
        )

        mesh_group_1 = torch.arange(0, self.world_size // 2)
        mesh_group_2 = torch.arange(self.world_size // 2, self.world_size)
        ep_mesh_1 = DeviceMesh(self.device_type, mesh_group_1)
        ep_mesh_2 = DeviceMesh(self.device_type, mesh_group_2)
        ep_mesh = ep_mesh_1 if self.rank < self.world_size // 2 else ep_mesh_2
        # ep_mesh is considered different from mesh_2d["TP"]
        self.assertEqual(mesh_2d["TP"]._flatten_mesh_list, ep_mesh._flatten_mesh_list)
        self.assertEqual(mesh_2d["TP"].mesh.shape, ep_mesh.mesh.shape)
        self.assertEqual(mesh_2d["TP"].device_type, ep_mesh.device_type)
        self.assertNotEqual(mesh_2d["TP"].mesh_dim_names, ep_mesh.mesh_dim_names)
        self.assertEqual(mesh_2d["TP"]._thread_id, ep_mesh._thread_id)
        self.assertNotEqual(hash(mesh_2d["TP"]), hash(ep_mesh))
        self.assertNotEqual(mesh_2d["TP"], ep_mesh)

        another_mesh_1 = DeviceMesh(self.device_type, mesh_group_1)
        another_mesh_2 = DeviceMesh(self.device_type, mesh_group_2)
        another_mesh = (
            another_mesh_1 if self.rank < self.world_size // 2 else another_mesh_2
        )
        # another_mesh is considered the same as ep_mesh
        self.assertEqual(ep_mesh._flatten_mesh_list, another_mesh._flatten_mesh_list)
        self.assertEqual(ep_mesh.mesh.shape, another_mesh.mesh.shape)
        self.assertEqual(ep_mesh.device_type, another_mesh.device_type)
        self.assertEqual(ep_mesh.mesh_dim_names, another_mesh.mesh_dim_names)
        self.assertEqual(ep_mesh._thread_id, another_mesh._thread_id)
        self.assertEqual(hash(ep_mesh), hash(another_mesh))
        self.assertEqual(ep_mesh, another_mesh)

    @with_comms
    def test_from_group_with_mesh_shape_3d(self):
        """Tests ``from_group`` when passing ``mesh_shape`` as 3D."""
        # Consider the following 3D scenario and we need to create the 2D HSDP mesh from it.
        # - (2, 2, 2) ("dp_replicate", "dp_shard", "tp") mesh
        mesh_shape = (2, 2, self.world_size // 4)
        mesh_dim_names = ("dp_replicate", "dp_shard", "tp")
        ref_mesh = init_device_mesh(
            self.device_type, mesh_shape, mesh_dim_names=mesh_dim_names
        )

        dp_shard_group = ref_mesh["dp_shard"].get_group()
        dp_replicate_group = ref_mesh["dp_replicate"].get_group()

        dp_mesh = DeviceMesh.from_group(
            [dp_replicate_group, dp_shard_group],
            self.device_type,
            mesh=ref_mesh.mesh[:, :, ref_mesh.get_local_rank(mesh_dim="tp")],
            mesh_dim_names=("dp_replicate", "dp_shard"),
        )

        ref_mesh_dp_dim_group_infos = ref_mesh._dim_group_infos[:2]
        for (_, ref_ranks, _), (_, ranks, _) in zip(
            ref_mesh_dp_dim_group_infos, dp_mesh._dim_group_infos
        ):
            self.assertEqual(ref_ranks, ranks)
        # Cannot check directly for mesh equality since parent meshes are not
        # the same since the ref's parent mesh is 3D
        self.assertEqual(dp_mesh["dp_replicate"].mesh, ref_mesh["dp_replicate"].mesh)
        for (_, ref_ranks, _), (_, ranks, _) in zip(
            dp_mesh["dp_replicate"]._dim_group_infos,
            ref_mesh["dp_replicate"]._dim_group_infos,
        ):
            self.assertEqual(ref_ranks, ranks)
        self.assertEqual(dp_mesh["dp_shard"].mesh, ref_mesh["dp_shard"].mesh)
        for (_, ref_ranks, _), (_, ranks, _) in zip(
            dp_mesh["dp_shard"]._dim_group_infos, ref_mesh["dp_shard"]._dim_group_infos
        ):
            self.assertEqual(ref_ranks, ranks)

    @with_comms()
    def test_from_group_with_mesh_shape_2d(self):
        """Tests ``from_group`` when passing ``mesh_shape`` as 2D."""
        # Consider the following scenario where the process group has been created,
        # but we need to create the 2D HSDP mesh from it later in the program.
        mesh_shape = (2, self.world_size // 2)
        mesh_dim_names = ("dp_replicate", "dp_shard")
        ref_mesh = init_device_mesh(
            self.device_type, mesh_shape, mesh_dim_names=mesh_dim_names
        )

        # Create shard groups (e.g. (0, 1, 2, 3), (4, 5, 6, 7))
        # and assign the correct shard group to each rank
        shard_rank_lists = list(range(0, self.world_size // 2)), list(
            range(self.world_size // 2, self.world_size)
        )
        shard_groups = (
            new_group(shard_rank_lists[0]),
            new_group(shard_rank_lists[1]),
        )
        current_shard_group = (
            shard_groups[0] if self.rank in shard_rank_lists[0] else shard_groups[1]
        )

        # Create replicate groups (for example, (0, 4), (1, 5), (2, 6), (3, 7))
        # and assign the correct replicate group to each rank
        current_replicate_group = None
        shard_factor = len(shard_rank_lists[0])
        for i in range(self.world_size // 2):
            replicate_group_ranks = list(range(i, self.world_size, shard_factor))
            replicate_group = new_group(replicate_group_ranks)
            if self.rank in replicate_group_ranks:
                current_replicate_group = replicate_group

        dp_mesh = DeviceMesh.from_group(
            [not_none(current_replicate_group), current_shard_group],
            self.device_type,
            mesh=ref_mesh.mesh,
            mesh_dim_names=("dp_replicate", "dp_shard"),
        )

        ref_mesh_dp_dim_group_infos = ref_mesh._dim_group_infos[:2]
        for (_, ref_ranks, _), (_, ranks, _) in zip(
            ref_mesh_dp_dim_group_infos, dp_mesh._dim_group_infos
        ):
            self.assertEqual(ref_ranks, ranks)

        # check both the 2d mesh and the submeshes are exactly the same.
        self.assertEqual(dp_mesh, ref_mesh)
        self.assertEqual(dp_mesh["dp_replicate"], ref_mesh["dp_replicate"])
        self.assertEqual(dp_mesh["dp_shard"], ref_mesh["dp_shard"])


class InitDeviceMeshTest(DTensorTestBase):
    @property
    def world_size(self):
        return min(8, DEVICE_COUNT)

    @with_comms
    def test_init_device_mesh(self):
        mesh_shape = (2, self.world_size // 2)
        mesh_dim_names = ("DP", "TP")
        ref_mesh = DeviceMesh(
            self.device_type,
            torch.arange(self.world_size).view(mesh_shape),
            mesh_dim_names=mesh_dim_names,
        )

        # test init_device_mesh with mesh_dim_names
        mesh_2d = init_device_mesh(
            self.device_type, mesh_shape, mesh_dim_names=mesh_dim_names
        )
        self.assertEqual(mesh_2d, ref_mesh)
        self.assertEqual(mesh_2d.mesh_dim_names, mesh_dim_names)

    @with_comms
    def test_raises_duplicate_mesh_dim_names(self):
        with self.assertRaisesRegex(
            RuntimeError,
            "Each mesh_dim_name must be unique.",
        ):
            init_device_mesh(
                self.device_type,
                (2, self.world_size // 2),
                mesh_dim_names=["dp", "dp"],
            )

    @with_comms
    def test_raises_mesh_shape_mesh_dim_names_mismatch(self):
        with self.assertRaisesRegex(
            RuntimeError,
            "mesh_shape and mesh_dim_names should have same length!",
        ):
            init_device_mesh(
                self.device_type,
                (8,),
                mesh_dim_names=["dp", "tp"],
            )


class TestDeviceMeshGetItem(DTensorTestBase):
    @property
    def world_size(self):
        return min(8, DEVICE_COUNT)

    @with_comms
    def test_raises_no_mesh_dim_found(self):
        with self.assertRaisesRegex(
            RuntimeError, "Cannot slice a DeviceMesh without mesh_dim_names!"
        ):
            mesh = init_device_mesh(self.device_type, (2, self.world_size // 2))
            mesh["DP"]

    @with_comms
    def test_raises_invalid_mesh_dim_name(self):
        child_mesh_dim_name = ("PP",)
        with self.assertRaisesRegex(KeyError, "Invalid mesh_dim_name"):
            mesh_dim_names = ("DP", "TP")
            mesh = init_device_mesh(
                self.device_type, (2, self.world_size // 2), mesh_dim_names=mesh_dim_names
            )
            mesh[child_mesh_dim_name]

    @with_comms
    def test_get_item_2d(self):
        mesh_shape = (2, self.world_size // 2)
        mesh_dim_names = ("DP", "TP")
        mesh_2d = init_device_mesh(
            self.device_type, mesh_shape, mesh_dim_names=mesh_dim_names
        )

        pg_ranks_by_dim_name = {}
        for mesh_dim_name in mesh_dim_names:
            mesh_dim = mesh_dim_names.index(mesh_dim_name)
            pg_ranks_by_dim_name[mesh_dim_name] = mesh_2d.mesh.swapdims(
                -1, mesh_dim
            ).reshape(-1, mesh_2d.mesh.size(mesh_dim))

        tp_mesh = mesh_2d["TP"]
        tp_group_idx = self.rank // (self.world_size // 2)
        self.assertEqual(tp_mesh.mesh, pg_ranks_by_dim_name["TP"][tp_group_idx])

        dp_group_idx = self.rank % (self.world_size // 2)
        self.assertEqual(mesh_2d["DP"].mesh, pg_ranks_by_dim_name["DP"][dp_group_idx])

    @with_comms
    def test_get_item_1d(self):
        mesh = init_device_mesh(self.device_type, (self.world_size,), mesh_dim_names=("dp",))
        # Make sure slicing out 1D mesh from a 1D mesh works.
        dp_mesh = mesh["dp"]
        self.assertEqual(dp_mesh, mesh)

        with self.assertRaisesRegex(KeyError, "Invalid mesh_dim_name"):
            dp_mesh = mesh["dim0"]

    @with_comms
    @skip_if_lt_x_gpu(8)
    def test_get_item_3d(self):
        mesh_shape = (2, 2, 2)
        mesh_dim_names = ("Replicate", "Shard", "TP")
        mesh_3d = init_device_mesh(
            self.device_type, mesh_shape, mesh_dim_names=mesh_dim_names
        )

        tp_group = [[0, 1], [2, 3], [4, 5], [6, 7]]
        tp_group_idx = int(self.rank / 2)
        self.assertEqual(mesh_3d["TP"].mesh.tolist(), tp_group[tp_group_idx])

        shard_group = [[0, 2], [1, 3], [4, 6], [5, 7]]
        shard_group_idx = self.rank % 2 + self.rank // 4 * 2
        self.assertEqual(mesh_3d["Shard"].mesh.tolist(), shard_group[shard_group_idx])

        replicate_group = [[0, 4], [1, 5], [2, 6], [3, 7]]
        replicate_group_idx = self.rank % 4
        self.assertEqual(
            mesh_3d["Replicate"].mesh.tolist(), replicate_group[replicate_group_idx]
        )

        # We support both UX for nD slicing.
        # mesh_3d[["Replicate", "Shard"]] or mesh_3d["Replicate", "Shard"]
        hsdp_mesh_1 = mesh_3d[["Replicate", "Shard"]]
        hsdp_mesh_2 = mesh_3d["Replicate", "Shard"]
        hsdp_group = [[[0, 2], [4, 6]], [[1, 3], [5, 7]]]
        hsdp_group_idx = self.rank % 2
        self.assertEqual(hsdp_mesh_1.mesh.tolist(), hsdp_group[hsdp_group_idx])
        self.assertEqual(hsdp_mesh_2.mesh.tolist(), hsdp_group[hsdp_group_idx])
        self.assertEqual(hsdp_mesh_1, hsdp_mesh_2)

    @with_comms
    def test_cache_and_reuse_submesh_slice_result(self):
        mesh = init_device_mesh(self.device_type, (2, self.world_size // 2), mesh_dim_names=("dp", "tp"))

        ref_pg_count = _world.group_count

        # When we call the "dp" slice second time, it should not create any new pg.
        # As we are just using the cached result so the pg count should be the same.
        self.assertEqual(ref_pg_count, _world.group_count)

        # When we call the "tp" slice, it should not create a new pg, as the "tp" slice would
        # just reuse the parent mesh pg.
        mesh["tp"]
        self.assertEqual(_world.group_count, ref_pg_count)

    @with_comms
    @skip_if_lt_x_gpu(8)
    def test_get_item_3d_noncontiguous_slicing(self):
        mesh_shape = (2, 2, 2)
        mesh_dim_names = ("dp", "pp", "cp")
        mesh_3d = init_device_mesh(
            self.device_type, mesh_shape, mesh_dim_names=mesh_dim_names
        )

        # Slice order simply decides which mesh_dim sits on which mesh_dim.
        # For dp_cp_mesh, cp mesh is the innermost dimension.
        dp_cp_mesh = mesh_3d["dp", "cp"]
        expected_mesh_tensor = (
            torch.tensor([[0, 1], [4, 5]], dtype=torch.int)
            if self.rank in (0, 1, 4, 5)
            else torch.tensor([[2, 3], [6, 7]], dtype=torch.int)
        )
        dp_local_rank = dp_cp_mesh.get_local_rank("dp")
        self.assertEqual(dp_cp_mesh.mesh, expected_mesh_tensor)
        cp_mesh = mesh_3d["cp"]
        # Check on the current dp_local_rank, whether the cp mesh tensor is the same.
        self.assertEqual(dp_cp_mesh.mesh[dp_local_rank], cp_mesh.mesh)

        with self.assertRaisesRegex(
            KeyError,
            "Invalid mesh_dim_names",
        ):
            mesh_3d["cp", "dp"]

    @with_comms
    def test_flatten_mesh_3d(self):
        mesh_shape = (2, 2, self.world_size // 4)
        mesh_dim_names = ("dp", "cp", "tp")
        mesh_3d = init_device_mesh(
            self.device_type, mesh_shape, mesh_dim_names=mesh_dim_names
        )

        # Test flatten contiguous dims
        dp_cp_mesh = mesh_3d["dp", "cp"]
        flattened_dp_cp_mesh = dp_cp_mesh._flatten()
        self.assertEqual(dp_cp_mesh.mesh.flatten(), flattened_dp_cp_mesh.mesh)
        self.assertEqual(flattened_dp_cp_mesh.mesh_dim_names[0], "dp_cp")
        root_mesh = _mesh_resources.get_root_mesh(dp_cp_mesh)
        self.assertEqual(root_mesh, mesh_3d)
        flatten_mesh_root_dims = _mesh_resources.flatten_name_to_root_dims[root_mesh][
            "dp_cp"
        ]
        self.assertEqual(flatten_mesh_root_dims, (0, 1))

        ref_pg_count = _world.group_count
        # Calling flatten again should not create a new pg.
        flattened_dp_cp_mesh_2 = dp_cp_mesh._flatten()
        self.assertEqual(flattened_dp_cp_mesh, flattened_dp_cp_mesh_2)
        self.assertEqual(ref_pg_count, _world.group_count)

        # Test flatten non-contiguous dims
        dp_tp_mesh = mesh_3d["dp", "tp"]
        flattened_dp_tp_mesh = dp_tp_mesh._flatten()
        self.assertEqual(dp_tp_mesh.mesh.flatten(), flattened_dp_tp_mesh.mesh)
        self.assertEqual(flattened_dp_tp_mesh.mesh_dim_names[0], "dp_tp")
        root_mesh = _mesh_resources.get_root_mesh(dp_tp_mesh)
        self.assertEqual(root_mesh, mesh_3d)
        flatten_mesh_root_dims = _mesh_resources.flatten_name_to_root_dims[root_mesh][
            "dp_tp"
        ]
        self.assertEqual(flatten_mesh_root_dims, (0, 2))

        # Test flatten with a flattened mesh_dim_name
        cp_tp_mesh = mesh_3d["cp", "tp"]
        cp_tp_mesh._flatten("dummy")
        self.assertEqual(mesh_3d["dummy"].mesh_dim_names[0], "dummy")

    @with_comms(eager_init=True)
    @skip_if_lt_x_gpu(8)
    def test_flatten_mesh_4d(self):
        mesh_shape = (2, 2, 2, 1)
        mesh_dim_names = ("dp_replicate", "dp_shard", "cp", "tp")
        mesh_4d = init_device_mesh(
            self.device_type, mesh_shape, mesh_dim_names=mesh_dim_names
        )

        # flatten HSDP and CP into one mesh
        dp_cp_mesh = mesh_4d[mesh_dim_names[:3]]._flatten("dp_cp")
        # check flattened mesh integrity
        self.assertEqual(mesh_4d["dp_cp"].mesh.flatten(), dp_cp_mesh.mesh)
        # check flattened mesh dim names is correct
        self.assertEqual(dp_cp_mesh.mesh_dim_names, ("dp_cp",))
        # check flattened mesh dependency
        self.assertEqual(_mesh_resources.get_root_mesh(dp_cp_mesh), mesh_4d)

    @with_comms
    @skip_if_lt_x_gpu(8)
    def test_reconstruct_mesh_with_flatten_dim(self):
        mesh_3d = init_device_mesh(
            self.device_type, (2, 2, 2), mesh_dim_names=("replicate", "shard", "cp")
        )
        shard_cp_mesh = mesh_3d["shard", "cp"]._flatten()
        hsdp_mesh = mesh_3d["replicate", "shard_cp"]
        expected_mesh_tensor = torch.tensor(
            [[0, 1, 2, 3], [4, 5, 6, 7]], dtype=torch.int
        )
        self.assertEqual(hsdp_mesh.mesh, expected_mesh_tensor)
        self.assertEqual(shard_cp_mesh.get_group(), mesh_3d["shard_cp"].get_group())
        self.assertEqual(
            shard_cp_mesh.get_group(), mesh_3d.get_group(mesh_dim="shard_cp")
        )

        mesh_3d = init_device_mesh(
            self.device_type, (2, 2, 2), mesh_dim_names=("dp", "cp", "tp")
        )
        dp_cp_mesh = mesh_3d["dp", "cp"]._flatten()
        spmd_mesh = mesh_3d["dp_cp", "tp"]
        expected_mesh_tensor = torch.tensor(
            [[0, 1], [2, 3], [4, 5], [6, 7]], dtype=torch.int
        )
        self.assertEqual(spmd_mesh.mesh, expected_mesh_tensor)
        self.assertEqual(dp_cp_mesh.get_group(), mesh_3d["dp_cp"].get_group())
        self.assertEqual(dp_cp_mesh.get_group(), mesh_3d.get_group(mesh_dim="dp_cp"))


class TestMeshEnv(DTensorTestBase):
    @property
    def world_size(self):
        return min(8, DEVICE_COUNT)

    @with_comms
    def test_get_root_mesh(self):
        mesh_3d = init_device_mesh(
            self.device_type, (2, 2, self.world_size // 4), mesh_dim_names=("dp", "cp", "tp")
        )

        dp_cp_mesh = mesh_3d["dp", "cp"]
        dp_tp_mesh = mesh_3d["dp", "tp"]
        cp_tp_mesh = mesh_3d["cp", "tp"]
        dp_mesh = mesh_3d["dp"]
        cp_mesh = mesh_3d["cp"]
        tp_mesh = mesh_3d["tp"]
        self.assertEqual(_mesh_resources.get_root_mesh(dp_cp_mesh), mesh_3d)
        self.assertEqual(_mesh_resources.get_root_mesh(dp_tp_mesh), mesh_3d)
        self.assertEqual(_mesh_resources.get_root_mesh(cp_tp_mesh), mesh_3d)
        self.assertEqual(_mesh_resources.get_root_mesh(dp_mesh), mesh_3d)
        self.assertEqual(_mesh_resources.get_root_mesh(cp_mesh), mesh_3d)
        self.assertEqual(_mesh_resources.get_root_mesh(tp_mesh), mesh_3d)

    @with_comms
    def test_get_root_mesh_dim_exist(self):
        mesh_shape = (2, self.world_size // 2)
        mesh_dim_names = ("DP", "TP")
        mesh_2d = init_device_mesh(
            self.device_type, mesh_shape, mesh_dim_names=mesh_dim_names
        )

        self.assertEqual(_mesh_resources.get_root_mesh_dim(mesh_2d["DP"]), 0)
        self.assertEqual(_mesh_resources.get_root_mesh_dim(mesh_2d["TP"]), 1)

    @with_comms
    def test_get_root_mesh_dim_not_exist(self):
        mesh_shape = (self.world_size,)
        mesh = init_device_mesh(self.device_type, mesh_shape)

        self.assertEqual(_mesh_resources.get_root_mesh_dim(mesh), None)

    @with_comms
    def test_get_mesh_dim_by_name(self):
        mesh_shape = (2, self.world_size // 2)
        mesh_dim_names = ("DP", "TP")
        mesh_2d = init_device_mesh(
            self.device_type, mesh_shape, mesh_dim_names=mesh_dim_names
        )

        self.assertEqual(_mesh_resources.get_mesh_dim_by_name(mesh_2d, "DP"), 0)
        self.assertEqual(_mesh_resources.get_mesh_dim_by_name(mesh_2d, "TP"), 1)

    @with_comms
    def test_get_all_submeshes(self):
        mesh_2d = init_device_mesh(
            self.device_type, (2, self.world_size // 2), mesh_dim_names=("replicate", "shard")
        )
        all_submeshes = _mesh_resources._get_all_submeshes(mesh_2d, "replicate")
        self.assertEqual(len(all_submeshes), self.world_size // 2)
        self.assertEqual(
            all(submesh.mesh.numel() == 2 for submesh in all_submeshes), True
        )

    @with_comms
    def test_mesh_slice_fake_tensor_mode(self):
        mesh_shape = (2, self.world_size // 2)
        mesh_dim_names = ("DP", "TP")
        mesh_2d = init_device_mesh(
            self.device_type, mesh_shape, mesh_dim_names=mesh_dim_names
        )

        with FakeTensorMode():
            mesh_2d["DP"]
            mesh_2d["TP"]
            mesh_2d["DP", "TP"]


class DeviceMeshCollectiveTest(DTensorTestBase):
    @property
    def world_size(self):
        return min(8, DEVICE_COUNT)

    @with_comms
    def test_broadcast_1d(self):
        mesh = DeviceMesh(self.device_type, torch.arange(self.world_size))
        local_tensor = torch.ones(3, 3, device=self.device_type) * self.rank
        mesh_broadcast(local_tensor, mesh, mesh_dim=0)
        self.assertEqual(local_tensor, torch.zeros(3, 3))

    @with_comms
    def test_scatter_1d(self):
        mesh = DeviceMesh(self.device_type, torch.arange(self.world_size))
        scatter_tensor_shape = [3, 3, 3]
        for scatter_dim in range(len(scatter_tensor_shape)):
            shard_placement = Shard(scatter_dim)
            scatter_tensor_shape[scatter_dim] *= self.world_size
            # make the random seed same across rank
            torch.manual_seed(0)
            global_tensor = torch.randn(scatter_tensor_shape, device=self.device_type)
            splitted_list, _ = shard_placement._split_tensor(
                global_tensor, mesh.size(), with_padding=True, contiguous=True
            )
            recv_tensor = torch.empty_like(splitted_list[mesh.get_rank()])
            # scatter on dim > 0 would generate non-contiguous tensor, verify that works
            mesh_scatter(recv_tensor, splitted_list, mesh, mesh_dim=0)
            self.assertEqual(recv_tensor, splitted_list[mesh.get_rank()])

    @with_comms
    def test_scatter_uneven(self):
        device_mesh = DeviceMesh(self.device_type, list(range(self.world_size)))
        my_rank = device_mesh.get_rank()
        tensor_to_split = torch.randn(
            device_mesh.size() + 3, device_mesh.size() + 1, device=self.device_type
        )

        for shard_dim in range(tensor_to_split.ndim):
            shard_placement = Shard(shard_dim)

            tensor_to_scatter = tensor_to_split.clone()
            tensor_splitted_list = list(
                torch.chunk(tensor_to_split, self.world_size, dim=shard_dim)
            )
            for _ in range(self.world_size - len(tensor_splitted_list)):
                tensor_splitted_list.append(torch.tensor([], device=self.device_type))

            padded_tensor_list, pad_sizes = shard_placement._split_tensor(
                tensor_to_scatter,
                device_mesh.size(),
                with_padding=True,
                contiguous=True,
            )

            scattered_tensor = torch.empty_like(padded_tensor_list[my_rank])
            mesh_scatter(scattered_tensor, padded_tensor_list, device_mesh, mesh_dim=0)

            if pad_sizes[my_rank] != 0:
                scattered_tensor = unpad_tensor(
                    scattered_tensor, shard_dim, pad_sizes[my_rank]
                )

            if scattered_tensor.numel() == 0:
                # We need to check numel() instead of size if a tensor is ([]) after unpadding,
                # since the size could be ([0, 8]) after unpadding.
                self.assertEqual(
                    scattered_tensor.numel(), tensor_splitted_list[my_rank].numel()
                )
            else:
                self.assertEqual(
                    scattered_tensor.size(), tensor_splitted_list[my_rank].size()
                )
                self.assertEqual(scattered_tensor, tensor_splitted_list[my_rank])

    @with_comms
    def test_all_gather_uneven(self):
        device_mesh = DeviceMesh(self.device_type, list(range(self.world_size)))
        my_rank = device_mesh.get_rank()
        tensor_to_split = torch.ones(
            device_mesh.size() + 3,
            device_mesh.size() + 1,
            device=self.device_type,
        )

        for shard_dim in range(tensor_to_split.ndim):
            shard_placement = Shard(shard_dim)
            tensor_padded_list, pad_sizes = shard_placement._split_tensor(
                tensor_to_split,
                device_mesh.size(),
                with_padding=True,
                contiguous=True,
            )
            local_tensor = tensor_padded_list[my_rank]
            big_tensor = funcol.all_gather_tensor(
                local_tensor, gather_dim=shard_dim, group=(device_mesh, 0)
            )
            big_tensor_chunks = list(
                torch.chunk(big_tensor, device_mesh.size(), dim=shard_dim)
            )
            unpadded_list = [
                (
                    unpad_tensor(big_tensor, shard_dim, pad_sizes[i])
                    if pad_sizes[i] > 0
                    else big_tensor
                )
                for i, big_tensor in enumerate(big_tensor_chunks)
            ]
            all_gathered_tensor = torch.cat(unpadded_list, dim=shard_dim)

            self.assertEqual(all_gathered_tensor.size(), tensor_to_split.size())
            self.assertEqual(all_gathered_tensor, tensor_to_split)

    @with_comms
    def test_reduce_scatter_contiguous(self):
        device_mesh = DeviceMesh(self.device_type, list(range(self.world_size)))
        my_rank = device_mesh.get_rank()

        # Init the tensor
        step = self.world_size * 2
        total_elem = step**2
        tensor = torch.arange(0, total_elem).view(step, -1).to(device=self.device_type)
        tensor = tensor * (my_rank + 1)

        # Get non-contiguous tensor by slicing
        tensor_to_reduce = tensor[::2, :2]
        tensor_contiguous = tensor_to_reduce.clone().contiguous()

        # Partial to Shard to trigger reduce_scatter
        tensor_to_reduce = DTensor.from_local(
            tensor_to_reduce, device_mesh, [_Partial()]
        )
        tensor_contiguous = DTensor.from_local(
            tensor_contiguous, device_mesh, [_Partial()]
        )
        new_tensor = tensor_to_reduce.redistribute(device_mesh, [Shard(0)])
        new_tensor_contiguous = tensor_contiguous.redistribute(device_mesh, [Shard(0)])

        # The output for contiguous and non-contiguous tensors of the same value
        # should return the same reducescatter value.
        new_tensor_local = new_tensor._local_tensor
        new_tensor_contiguous_local = new_tensor_contiguous._local_tensor
        self.assertEqual(new_tensor_local, new_tensor_contiguous_local)
        self.assertEqual(list(new_tensor_local.size()), [1, 2])

        # Check the reduce numerical value
        sum_base = (1 + self.world_size) * self.world_size / 2
        first_elem = my_rank * sum_base * step * 2
        expected_tensor = torch.tensor(
            [[first_elem, first_elem + sum_base]],
            dtype=new_tensor_local.dtype,
            device=self.device_type,
        )
        self.assertEqual(new_tensor_local, expected_tensor)

    @with_comms
    def test_reduce_scatter_uneven(self):
        device_mesh = DeviceMesh(self.device_type, list(range(self.world_size)))
        my_rank = device_mesh.get_rank()
        tensor_to_split = (
            torch.ones(
                device_mesh.size() + 3,
                device_mesh.size() + 1,
                device=self.device_type,
            )
            * self.rank
        )

        for shard_dim in range(tensor_to_split.ndim):
            shard_placement = Shard(shard_dim)
            tensor_to_scatter = tensor_to_split.clone()

            tensor_splitted_list = list(
                torch.chunk(tensor_to_split, self.world_size, dim=shard_dim)
            )
            for _ in range(self.world_size - len(tensor_splitted_list)):
                tensor_splitted_list.append(torch.tensor([], device=self.device_type))

            padded_tensor_list, pad_sizes = shard_placement._split_tensor(
                tensor_to_scatter,
                device_mesh.size(),
                with_padding=True,
                contiguous=True,
            )

            tensor_to_reduce = torch.cat(padded_tensor_list, shard_dim)

            res_num = ((0 + self.world_size - 1) * self.world_size) / 2

            scattered_tensor = funcol.reduce_scatter_tensor(
                tensor_to_reduce,
                reduceOp="sum",
                scatter_dim=shard_dim,
                group=(device_mesh, 0),
            )

            # unpad scattered_tensor
            if pad_sizes[my_rank] > 0:
                scattered_tensor = unpad_tensor(
                    scattered_tensor, shard_dim, pad_sizes[my_rank]
                )

            if scattered_tensor.numel() == 0:
                # We need to check numel() instead of size if a tensor is ([]) after unpadding,
                # since the size could be ([0, 8]) after unpadding.
                self.assertEqual(
                    scattered_tensor.numel(), tensor_splitted_list[my_rank].numel()
                )
            else:
                self.assertEqual(
                    scattered_tensor.size(), tensor_splitted_list[my_rank].size()
                )
                self.assertEqual(
                    scattered_tensor,
                    torch.ones_like(tensor_splitted_list[my_rank]) * res_num,
                )

    @with_comms
    def test_broadcast_nd(self):
        mesh_tensor = torch.arange(self.world_size).reshape(2, 2, self.world_size // 4)
        mesh = DeviceMesh(self.device_type, mesh_tensor)
        local_tensor = torch.ones(3, 3, device=self.device_type) * self.rank

        # check all dim groups
        dim_to_subgroups = mesh.get_all_groups()
        for dim, dim_group in enumerate(dim_to_subgroups):
            dim_group_size = get_world_size(dim_group)
            global_ranks = [
                get_global_rank(dim_group, i) for i in range(dim_group_size)
            ]
            cloned_local_tensor = local_tensor.clone()
            mesh_broadcast(cloned_local_tensor, mesh, mesh_dim=dim)
            res_num = global_ranks[0]
            self.assertEqual(cloned_local_tensor, torch.ones(3, 3) * res_num)

    @with_comms
    def test_scatter_nd(self):
        mesh_tensor = torch.arange(self.world_size).reshape(2, 2, self.world_size // 4)
        mesh = DeviceMesh(self.device_type, mesh_tensor)

        # check all dim groups
        dim_to_subgroups = mesh.get_all_groups()
        for dim, dim_group in enumerate(dim_to_subgroups):
            dim_group_size = get_world_size(dim_group)
            global_ranks = [
                get_global_rank(dim_group, i) for i in range(dim_group_size)
            ]
            scattered_tensors = [
                torch.ones(3, 3, device=self.device_type) * global_rank
                for global_rank in global_ranks
            ]
            received_tensor = torch.empty_like(
                scattered_tensors[mesh.get_coordinate()[dim]]
            )
            mesh_scatter(received_tensor, scattered_tensors, mesh, mesh_dim=dim)
            self.assertEqual(received_tensor, torch.ones(3, 3) * self.rank)


if __name__ == "__main__":
    run_tests()<|MERGE_RESOLUTION|>--- conflicted
+++ resolved
@@ -15,11 +15,6 @@
     get_world_size,
     init_process_group,
     is_initialized,
-<<<<<<< HEAD
-    is_nccl_available,
-    is_xccl_available,
-=======
->>>>>>> 5c878d4b
     new_group,
     ProcessGroup,
 )
@@ -40,27 +35,6 @@
 from torch.utils._typing_utils import not_none
 
 
-<<<<<<< HEAD
-def _get_device_type(world_size):
-    if (
-        torch.cuda.is_available()
-        and torch.cuda.device_count() >= world_size
-        and is_nccl_available()
-    ):
-        device_type = "cuda"
-    elif (
-        torch.xpu.is_available()
-        and torch.xpu.device_count() >= world_size
-        and is_xccl_available()
-    ):
-        device_type = "xpu"
-    else:
-        device_type = "cpu"
-    return device_type
-
-
-=======
->>>>>>> 5c878d4b
 def _set_env_var(addr="localhost", port="25364", world_size=1, rank=0):
     os.environ["MASTER_ADDR"] = addr
     os.environ["MASTER_PORT"] = port
