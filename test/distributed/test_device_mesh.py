--- conflicted
+++ resolved
@@ -715,11 +715,7 @@
         with self.assertRaisesRegex(KeyError, "Invalid mesh_dim_name"):
             mesh_dim_names = ("DP", "TP")
             mesh = init_device_mesh(
-<<<<<<< HEAD
                 self.device_type, (2, self.world_size // 2), mesh_dim_names=mesh_dim_names
-=======
-                self.device_type, (2, 4), mesh_dim_names=mesh_dim_names
->>>>>>> 195ac549
             )
             mesh[child_mesh_dim_name]
 
@@ -951,11 +947,7 @@
     @with_comms
     def test_get_root_mesh(self):
         mesh_3d = init_device_mesh(
-<<<<<<< HEAD
             self.device_type, (2, 2, self.world_size // 4), mesh_dim_names=("dp", "cp", "tp")
-=======
-            self.device_type, (2, 2, 2), mesh_dim_names=("dp", "cp", "tp")
->>>>>>> 195ac549
         )
 
         dp_cp_mesh = mesh_3d["dp", "cp"]
@@ -1003,11 +995,7 @@
     @with_comms
     def test_get_all_submeshes(self):
         mesh_2d = init_device_mesh(
-<<<<<<< HEAD
             self.device_type, (2, self.world_size // 2), mesh_dim_names=("replicate", "shard")
-=======
-            self.device_type, (2, 4), mesh_dim_names=("replicate", "shard")
->>>>>>> 195ac549
         )
         all_submeshes = _mesh_resources._get_all_submeshes(mesh_2d, "replicate")
         self.assertEqual(len(all_submeshes), self.world_size // 2)
