--- conflicted
+++ resolved
@@ -88,13 +88,9 @@
 
         # check that the device is set to the correct device
         # and respect the previous set_device calls
-<<<<<<< HEAD
-        self.assertEqual(torch.accelerator.current_device_index(), (self.rank + 2) % self.world_size)
-=======
         self.assertEqual(
             torch.accelerator.current_device_idx(), (self.rank + 2) % self.world_size
         )
->>>>>>> e0bcd58f
         self.destroy_pg()
 
     @skip_if_lt_x_gpu(4)
@@ -115,11 +111,7 @@
 
         # check that the device is set to the correct device
         # and respect the LOCAL_RANK env var
-<<<<<<< HEAD
-        self.assertEqual(torch.accelerator.current_device_index(), local_rank)
-=======
         self.assertEqual(torch.accelerator.current_device_idx(), local_rank)
->>>>>>> e0bcd58f
         self.destroy_pg()
 
     @skip_if_lt_x_gpu(4)
@@ -138,11 +130,7 @@
         self.assertTrue(is_initialized())
 
         # check that the device is set to the correct device
-<<<<<<< HEAD
-        self.assertEqual(torch.accelerator.current_device_index(), self.rank)
-=======
         self.assertEqual(torch.accelerator.current_device_idx(), self.rank)
->>>>>>> e0bcd58f
         self.destroy_pg()
 
 
@@ -282,15 +270,11 @@
     def test_fake_pg_device_mesh(self):
         fake_store = FakeStore()
         init_process_group("fake", store=fake_store, rank=0, world_size=self.world_size)
-<<<<<<< HEAD
-        device_type = acc.type if (acc := torch.accelerator.current_accelerator()) else "cpu"
-=======
         device_type = (
             torch.accelerator.current_accelerator().type
             if torch.accelerator.is_available()
             else "cpu"
         )
->>>>>>> e0bcd58f
         mesh = DeviceMesh(device_type, torch.arange(self.world_size))
 
         local_tensor = torch.randn(2, 8)
@@ -330,11 +314,7 @@
         regex = r"Invalid mesh \[\[0, 1\], \[2, 3\]\] for ProcessGroup with ranks \[0, 1, 2, 3\]"
         with self.assertRaisesRegex(ValueError, regex):
             DeviceMesh.from_group(
-<<<<<<< HEAD
-                global_pg, self.device_type, invalid_mesh, mesh_dim_names=("dim0", "dim1")
-=======
                 global_pg, device_type, invalid_mesh, mesh_dim_names=("dim0", "dim1")
->>>>>>> e0bcd58f
             )
 
         device_mesh = init_device_mesh(self.device_type, (2, 2))
@@ -355,24 +335,16 @@
             # test init_device_mesh with an invalid device type that contains a GPU index
             mesh_shape = (2, self.world_size // 2)
             init_device_mesh(
-<<<<<<< HEAD
-                f"{self.device_type}:0", mesh_shape=mesh_shape, mesh_dim_names=("dp", "tp")
-=======
                 f"{device_type}:0", mesh_shape=mesh_shape, mesh_dim_names=("dp", "tp")
->>>>>>> e0bcd58f
             )
 
     @with_comms
     def test_set_mesh_dim_group_options(self):
-<<<<<<< HEAD
-        device_type = acc.type if (acc := torch.accelerator.current_accelerator()) else "cpu"
-=======
         device_type = (
             torch.accelerator.current_accelerator().type
             if torch.accelerator.is_available()
             else "cpu"
         )
->>>>>>> e0bcd58f
         _mesh_resources._set_mesh_dim_group_options(1, "fake", None)
 
         mesh_tensor = torch.arange(4).reshape(2, 2)
@@ -759,13 +731,9 @@
         with self.assertRaisesRegex(KeyError, "Invalid mesh_dim_name"):
             mesh_dim_names = ("DP", "TP")
             mesh = init_device_mesh(
-<<<<<<< HEAD
-                self.device_type, (2, self.world_size // 2), mesh_dim_names=mesh_dim_names
-=======
                 self.device_type,
-                (2, 4),
+                (2, self.world_size // 2),
                 mesh_dim_names=mesh_dim_names,
->>>>>>> e0bcd58f
             )
             mesh[child_mesh_dim_name]
 
@@ -997,13 +965,9 @@
     @with_comms
     def test_get_root_mesh(self):
         mesh_3d = init_device_mesh(
-<<<<<<< HEAD
-            self.device_type, (2, 2, self.world_size // 4), mesh_dim_names=("dp", "cp", "tp")
-=======
             self.device_type,
-            (2, 2, 2),
+            (2, 2, self.world_size // 4),
             mesh_dim_names=("dp", "cp", "tp"),
->>>>>>> e0bcd58f
         )
 
         dp_cp_mesh = mesh_3d["dp", "cp"]
@@ -1051,13 +1015,9 @@
     @with_comms
     def test_get_all_submeshes(self):
         mesh_2d = init_device_mesh(
-<<<<<<< HEAD
-            self.device_type, (2, self.world_size // 2), mesh_dim_names=("replicate", "shard")
-=======
             self.device_type,
-            (2, 4),
+            (2, self.world_size // 2),
             mesh_dim_names=("replicate", "shard"),
->>>>>>> e0bcd58f
         )
         all_submeshes = _mesh_resources._get_all_submeshes(mesh_2d, "replicate")
         self.assertEqual(len(all_submeshes), self.world_size // 2)
