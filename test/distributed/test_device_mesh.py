# Copyright (c) Meta Platforms, Inc. and affiliates
# Owner(s): ["oncall: distributed"]
import os
import unittest

import torch
import torch.distributed as dist
import torch.distributed._functional_collectives as funcol
import unittest
from torch._C._distributed_c10d import Backend as C10dBackend
from torch._subclasses.fake_tensor import FakeTensorMode
from torch.distributed.device_mesh import _mesh_resources, DeviceMesh, init_device_mesh
from torch.distributed.distributed_c10d import (
    _get_default_group,
    _world,
    get_global_rank,
    get_world_size,
    init_process_group,
    is_initialized,
    new_group,
    ProcessGroup,
)
from torch.distributed.tensor import DTensor
from torch.distributed.tensor._collective_utils import (
    mesh_broadcast,
    mesh_scatter,
    unpad_tensor,
)
from torch.distributed.tensor.placement_types import _Partial, Shard
from torch.testing._internal.common_distributed import skip_if_lt_x_gpu
<<<<<<< HEAD
from torch.testing._internal.common_utils import run_tests, skipIfXpu
=======
from torch.testing._internal.common_utils import run_tests, TEST_XPU
>>>>>>> bffc7dd1
from torch.testing._internal.distributed._tensor.common_dtensor import (
    DTensorTestBase,
    DEVICE_COUNT,
    with_comms,
)
from torch.testing._internal.distributed.fake_pg import FakeProcessGroup, FakeStore
from torch.utils._typing_utils import not_none


device_type = acc.type if (acc := torch.accelerator.current_accelerator()) else "cpu"
device_count = torch.accelerator.device_count()


def _set_env_var(addr="localhost", port="25364", world_size=1, rank=0, local_rank=-1):
    os.environ["MASTER_ADDR"] = addr
    os.environ["MASTER_PORT"] = port
    os.environ["WORLD_SIZE"] = f"{world_size}"
    os.environ["RANK"] = f"{rank}"
    if local_rank != -1:
        os.environ["LOCAL_RANK"] = f"{local_rank}"


<<<<<<< HEAD
@skipIfXpu
=======
@unittest.skipIf(TEST_XPU, "XPU does not support gloo backend.")
>>>>>>> bffc7dd1
class DeviceMeshTestGlooBackend(DTensorTestBase):
    @property
    def backend(self):
        return "gloo"

    @with_comms
    def test_device_mesh_reuse_default_group(self):
        mesh = init_device_mesh(self.device_type, (self.world_size,))
        mesh_group = mesh.get_group()
        default_group = _get_default_group()
        if torch.cuda.is_available():
            self.assertNotEqual(mesh_group, default_group)
            self.assertEqual(get_world_size(mesh_group), get_world_size(default_group))
        else:
            self.assertEqual(mesh_group, default_group)


class DeviceMeshSetDeviceTest(DTensorTestBase):
    @property
    def world_size(self):
        return 4

    @skip_if_lt_x_gpu(4)
    def test_manual_set_device(self):
        mesh_tensor = torch.arange(4).reshape(2, 2)
        self.assertTrue(not is_initialized())

        # Set the device on each process before DeviceMesh constructor,
        # and device to be different than the default world rank
        torch.accelerator.set_device_index((self.rank + 2) % self.world_size)
        _set_env_var(world_size=self.world_size, rank=self.rank)
        DeviceMesh(self.device_type, mesh_tensor)
        self.assertTrue(is_initialized())

        # check that the device is set to the correct device
        # and respect the previous set_device calls
<<<<<<< HEAD
        self.assertEqual(torch.accelerator.current_device_index(), (self.rank + 2) % self.world_size)
=======
        self.assertEqual(
            torch.accelerator.current_device_idx(), (self.rank + 2) % self.world_size
        )
>>>>>>> bffc7dd1
        self.destroy_pg()

    @skip_if_lt_x_gpu(4)
    def test_auto_set_device_from_local_rank(self):
        mesh_tensor = torch.arange(4).reshape(2, 2)
        self.assertTrue(not is_initialized())
        # set the local rank to be different than the default world rank,
        # DeviceMesh should respect LOCAL_RANK env var if it's set
        local_rank = (self.rank + 1) % self.world_size

        _set_env_var(
            world_size=self.world_size,
            rank=self.rank,
            local_rank=local_rank,
        )
        DeviceMesh(self.device_type, mesh_tensor)
        self.assertTrue(is_initialized())

        # check that the device is set to the correct device
        # and respect the LOCAL_RANK env var
<<<<<<< HEAD
        self.assertEqual(torch.accelerator.current_device_index(), local_rank)
=======
        self.assertEqual(torch.accelerator.current_device_idx(), local_rank)
>>>>>>> bffc7dd1
        self.destroy_pg()

    @skip_if_lt_x_gpu(4)
    def test_auto_set_device_from_heuristic(self):
        mesh_tensor = torch.arange(4).reshape(2, 2)
        self.assertTrue(not is_initialized())

        _set_env_var(
            world_size=self.world_size,
            rank=self.rank,
        )
        with self.assertWarnsRegex(
            UserWarning, "It seems like you did not set/select the default device"
        ):
            DeviceMesh(self.device_type, mesh_tensor)
        self.assertTrue(is_initialized())

        # check that the device is set to the correct device
<<<<<<< HEAD
        self.assertEqual(torch.accelerator.current_device_index(), self.rank)
=======
        self.assertEqual(torch.accelerator.current_device_idx(), self.rank)
>>>>>>> bffc7dd1
        self.destroy_pg()


class DeviceMeshTest(DTensorTestBase):
    @property
    def world_size(self):
        return 4

    @skip_if_lt_x_gpu(4)
    def test_init_process_group(self):
        mesh_tensor = torch.arange(4).reshape(2, 2)
        self.assertTrue(not is_initialized())
        _set_env_var(world_size=self.world_size, rank=self.rank)
        DeviceMesh(self.device_type, mesh_tensor)
        self.assertTrue(is_initialized())
        self.destroy_pg(self.rank)

    @with_comms
    @skip_if_lt_x_gpu(4)
    def test_assert_invalid_mesh_tensor(self):
        mesh = torch.arange(self.world_size).to(self.rank)
        with self.assertRaises(ValueError):
            DeviceMesh(self.device_type, mesh)

    @with_comms()
    def test_2d_mesh_non_eager_init_subgroup(self):
        mesh_shape = (2, self.world_size // 2)
        mesh_2d = init_device_mesh(self.device_type, mesh_shape)

        self.assertEqual(mesh_2d.get_group(0).bound_device_id, None)
        self.assertEqual(mesh_2d.get_group(1).bound_device_id, None)

    # TODO: need to refactor the other tests in this file to test both
    # eager_init=True and eager_init=False scenarios.
    @with_comms(eager_init=True)
    def test_2d_mesh_eager_init_subgroup(self):
        mesh_shape = (2, self.world_size // 2)
        mesh_2d = init_device_mesh(self.device_type, mesh_shape)

        # when eager init is used, the subgroup is created from nccl comm split and
        # there would be bound_device_id immediately assigned for the subgroup.
        if self.backend == "nccl" or self.backend == "xccl":
            curr_device = torch.accelerator.current_device_index()
            self.assertEqual(mesh_2d.get_group(0).bound_device_id.index, curr_device)
            self.assertEqual(mesh_2d.get_group(1).bound_device_id.index, curr_device)

    @with_comms()
    def test_get_group_and_get_all_groups(self):
        mesh_shape = (2, self.world_size // 2)
        mesh_2d = init_device_mesh(
            self.device_type, mesh_shape, mesh_dim_names=("dp", "tp")
        )

        tp_mesh = mesh_2d["tp"]
        dp_mesh = mesh_2d["dp"]

        self.assertEqual(mesh_2d.get_group(0), mesh_2d.get_group("dp"))
        self.assertEqual(mesh_2d.get_group(1), mesh_2d.get_group("tp"))

        self.assertEqual(mesh_2d.get_group("dp"), dp_mesh.get_group())
        self.assertEqual(mesh_2d.get_group("tp"), tp_mesh.get_group())

        groups = mesh_2d.get_all_groups()
        self.assertEqual(len(groups), 2)
        self.assertTrue(tp_mesh.get_group() in groups)
        self.assertTrue(dp_mesh.get_group() in groups)

    @with_comms
    def test_get_local_rank_raises_exception(self):
        mesh_shape = (2, self.world_size // 2)
        mesh_2d = init_device_mesh(
            self.device_type, mesh_shape, mesh_dim_names=("dp", "tp")
        )

        with self.assertRaisesRegex(
            RuntimeError,
            "Optional kwarg `mesh_dim` needs to be specified when device_mesh.ndim > 1.",
        ):
            mesh_2d.get_local_rank()

    @with_comms
    def test_get_local_rank(self):
        mesh_shape = (2, self.world_size // 2)
        mesh_2d = init_device_mesh(
            self.device_type, mesh_shape, mesh_dim_names=("dp", "tp")
        )
        self.assertEqual(mesh_2d.get_local_rank("dp"), mesh_2d.get_local_rank(0))
        self.assertEqual(mesh_2d.get_local_rank("tp"), mesh_2d.get_local_rank(1))

        dp_mesh = mesh_2d["dp"]
        tp_mesh = mesh_2d["tp"]
        self.assertEqual(dp_mesh.get_local_rank(), mesh_2d.get_local_rank("dp"))
        self.assertEqual(tp_mesh.get_local_rank(), mesh_2d.get_local_rank("tp"))

        # Verify flattened mesh local rank correctness.
        flattened_mesh = mesh_2d["dp", "tp"]._flatten()
        self.assertEqual(flattened_mesh.get_local_rank(), self.rank)

    @with_comms
    def test_device_mesh_2d(self):
        mesh_tensor = torch.arange(4).reshape(2, 2)
<<<<<<< HEAD
        # construct a accelerator device mesh
=======
        # construct a device mesh for self.device_type
>>>>>>> bffc7dd1
        mesh = DeviceMesh(self.device_type, mesh_tensor)

        # check all dim groups
        dim_to_subgroups = mesh.get_all_groups()

        expected_ranks_by_dim = [[[0, 2], [1, 3]], [[0, 1], [2, 3]]]
        for dim, dim_group in enumerate(dim_to_subgroups):
            self.assertTrue(dim < 2)
            dim_ranks = expected_ranks_by_dim[dim]

            dim_group_size = get_world_size(dim_group)
            self.assertIsInstance(dim_group, ProcessGroup)
            self.assertEqual(dim_group_size, 2)
            global_ranks = [
                get_global_rank(dim_group, i) for i in range(dim_group_size)
            ]
            current_rank_expected_group_ranks = (
                dim_ranks[0] if self.rank in dim_ranks[0] else dim_ranks[1]
            )
            self.assertEqual(global_ranks, current_rank_expected_group_ranks)

    @with_comms
    def test_device_mesh_init_backend(self):
        mesh = DeviceMesh(self.device_type, [1], _init_backend=False)

        with self.assertRaisesRegex(RuntimeError, "process groups not initialized!"):
            mesh.get_group()

        # coordinates should always been populated when init_backend is False, as whenever
        # we call init_backend we should make sure the default pg already created
        mesh.get_coordinate()

    @unittest.skipIf(not torch.accelerator.is_available(), "No accelerator available!")
    def test_fake_pg_device_mesh(self):
        fake_store = FakeStore()
        init_process_group("fake", store=fake_store, rank=0, world_size=self.world_size)
<<<<<<< HEAD
        mesh = DeviceMesh(torch.accelerator.current_accelerator().type, torch.arange(self.world_size))
=======
        mesh = DeviceMesh(device_type, torch.arange(self.world_size))
>>>>>>> bffc7dd1

        local_tensor = torch.randn(2, 8)
        global_tensor = funcol.all_gather_tensor(
            local_tensor, gather_dim=0, group=(mesh, 0)
        ).wait()
        self.assertEqual(global_tensor.shape, (self.world_size * 2, 8))

    @with_comms
    def test_from_group_with_global_pg(self):
        # Simple test: check `from_group` from a mesh pg vs. directly
        # initializing via `init_device_mesh`
        ref_global_mesh = init_device_mesh(self.device_type, (self.world_size,))
        mesh_pg = ref_global_mesh.get_group()
        global_mesh = DeviceMesh.from_group(mesh_pg, self.device_type)
        self.assertEqual(ref_global_mesh, global_mesh)
        self.assertEqual(ref_global_mesh._dim_group_names, global_mesh._dim_group_names)
        self.assertEqual(
            ref_global_mesh._coordinate_on_dim, global_mesh._coordinate_on_dim
        )
        # Check when `mesh` is passed as well
        global_mesh = DeviceMesh.from_group(
            mesh_pg, self.device_type, mesh=torch.arange(self.world_size)
        )
        self.assertEqual(ref_global_mesh, global_mesh)
        self.assertEqual(ref_global_mesh._dim_group_names, global_mesh._dim_group_names)
        self.assertEqual(
            ref_global_mesh._coordinate_on_dim, global_mesh._coordinate_on_dim
        )

    @with_comms
    def test_from_group_with_invalid_mesh(self):
        global_pg = _get_default_group()
        global_pg_size = global_pg.size()
        assert global_pg_size == 4, "Test assumes global world size of 4"
        invalid_mesh = [[0, 1], [2, 3]]  # 2D mesh when we need 1D
        regex = r"Invalid mesh \[\[0, 1\], \[2, 3\]\] for ProcessGroup with ranks \[0, 1, 2, 3\]"
        with self.assertRaisesRegex(ValueError, regex):
            DeviceMesh.from_group(
<<<<<<< HEAD
                global_pg, self.device_type, invalid_mesh, mesh_dim_names=("dim0", "dim1")
=======
                global_pg, device_type, invalid_mesh, mesh_dim_names=("dim0", "dim1")
>>>>>>> bffc7dd1
            )

        device_mesh = init_device_mesh(self.device_type, (2, 2))
        groups = device_mesh.get_all_groups()
        invalid_mesh = (0, 1, 2, 3)  # 1D mesh when we need 2D
        regex = r"Expects mesh with ndim equal to number of ProcessGroups but got mesh \[0, 1, 2, 3\] and 2 ProcessGroups"
        with self.assertRaisesRegex(ValueError, regex):
            DeviceMesh.from_group(
                groups, self.device_type, invalid_mesh, mesh_dim_names=("dim0", "dim1")
            )

    @unittest.skipIf(not torch.accelerator.is_available(), "No accelerator available!")
    def test_raises_invalid_device_type(self):
        with self.assertRaisesRegex(
            RuntimeError,
            "Device type with index is not supported",
        ):
            # test init_device_mesh with an invalid device type that contains a GPU index
            mesh_shape = (2, self.world_size // 2)
            init_device_mesh(
<<<<<<< HEAD
                torch.accelerator.current_accelerator().type + ":0", mesh_shape=mesh_shape, mesh_dim_names=("dp", "tp")
=======
                f"{device_type}:0", mesh_shape=mesh_shape, mesh_dim_names=("dp", "tp")
>>>>>>> bffc7dd1
            )

    @with_comms
    def test_set_mesh_dim_group_options(self):
        _mesh_resources._set_mesh_dim_group_options(1, "fake", None)

        mesh_tensor = torch.arange(4).reshape(2, 2)
        mesh = DeviceMesh(self.device_type, mesh_tensor)
        # Fake pg only have BackendType as BackendType::CUSTOM.
        self.assertEqual(mesh.get_group(1)._get_backend_name(), "custom")


class DeviceMeshTestNDim(DTensorTestBase):
    @property
    def world_size(self):
        return min(8, DEVICE_COUNT)

    @with_comms
    @skip_if_lt_x_gpu(8)
    def test_device_mesh_nd(self):
<<<<<<< HEAD
        # construct a accelerator device mesh
=======
        # construct a device mesh for self.device_type
>>>>>>> bffc7dd1
        mesh_tensor = torch.arange(8).reshape(2, 2, 2)
        mesh = DeviceMesh(self.device_type, mesh_tensor)

        # check all dim groups
        dim_to_subgroups = mesh.get_all_groups()

        for dim, dim_group in enumerate(dim_to_subgroups):
            self.assertTrue(dim < mesh_tensor.ndim)
            dim_ranks = mesh_tensor.swapdims(-1, dim).reshape(-1, 2)

            dim_group_size = get_world_size(dim_group)
            self.assertIsInstance(dim_group, ProcessGroup)
            self.assertEqual(dim_group_size, 2)
            global_ranks = [
                get_global_rank(dim_group, i) for i in range(dim_group_size)
            ]
            for ranks in dim_ranks:
                if self.rank in ranks:
                    self.assertEqual(global_ranks, ranks.tolist())

    @with_comms
    def test_device_mesh_hash(self):
        mesh_tensor_2d = torch.arange(self.world_size).reshape(self.world_size // 2, 2)
        mesh = DeviceMesh(self.device_type, mesh_tensor_2d)
        mesh2 = DeviceMesh(self.device_type, mesh_tensor_2d)
        self.assertEqual(hash(mesh), hash(mesh2))
        mesh_tensor_3d = torch.arange(self.world_size).reshape(2, 2, self.world_size // 4)
        mesh3 = DeviceMesh(self.device_type, mesh_tensor_3d)
        self.assertNotEqual(hash(mesh), hash(mesh3))
        self.assertNotEqual(hash(mesh2), hash(mesh3))

    @with_comms
    @skip_if_lt_x_gpu(8)
    def test_get_local_rank_3d(self):
        """
        If we have a 3D mesh and we want to apply dp, pp, tp to it,
        mesh_dim_names = ["dp", "pp", "tp"], and the mesh tensor would be:
        mesh_3d_tensor = [
            [
                [0, 1],
                [2, 3],
            ],
            [
                [4, 5],
                [6, 7],
            ]

        ]
        """
        mesh_shape = (2, 2, 2)
        mesh_3d = init_device_mesh(
            self.device_type, mesh_shape, mesh_dim_names=("dp", "pp", "tp")
        )

        # tp_rank_0: [0, 2, 4, 6], tp_rank_1: [1, 3, 5, 7]
        tp_rank = mesh_3d.get_local_rank("tp")
        expected_tp_rank = self.rank % 2
        self.assertEqual(tp_rank, expected_tp_rank)

        # pp_rank_0: [0, 1, 4, 5], pp_rank_1: [2, 3, 6, 7]
        pp_rank = mesh_3d.get_local_rank("pp")
        expected_pp_rank = 0 if self.rank % 4 <= 1 else 1
        self.assertEqual(pp_rank, expected_pp_rank)

        # dp_rank_0: [0, 1, 2, 3], dp_rank_1: [4, 5, 6, 7]
        dp_rank = mesh_3d.get_local_rank("dp")
        expected_dp_rank = self.rank // 4
        self.assertEqual(dp_rank, expected_dp_rank)

    @with_comms
    def test_device_mesh_parent_child_hash(self):
        mesh_2d = init_device_mesh(
            self.device_type, (2, self.world_size // 2), mesh_dim_names=("DP", "TP")
        )

        mesh_group_1 = torch.arange(0, self.world_size // 2)
        mesh_group_2 = torch.arange(self.world_size // 2, self.world_size)
        ep_mesh_1 = DeviceMesh(self.device_type, mesh_group_1)
        ep_mesh_2 = DeviceMesh(self.device_type, mesh_group_2)
        ep_mesh = ep_mesh_1 if self.rank < self.world_size // 2 else ep_mesh_2
        # ep_mesh is considered different from mesh_2d["TP"]
        self.assertEqual(mesh_2d["TP"]._flatten_mesh_list, ep_mesh._flatten_mesh_list)
        self.assertEqual(mesh_2d["TP"].mesh.shape, ep_mesh.mesh.shape)
        self.assertEqual(mesh_2d["TP"].device_type, ep_mesh.device_type)
        self.assertNotEqual(mesh_2d["TP"].mesh_dim_names, ep_mesh.mesh_dim_names)
        self.assertEqual(mesh_2d["TP"]._thread_id, ep_mesh._thread_id)
        self.assertNotEqual(hash(mesh_2d["TP"]), hash(ep_mesh))
        self.assertNotEqual(mesh_2d["TP"], ep_mesh)

        another_mesh_1 = DeviceMesh(self.device_type, mesh_group_1)
        another_mesh_2 = DeviceMesh(self.device_type, mesh_group_2)
        another_mesh = (
            another_mesh_1 if self.rank < self.world_size // 2 else another_mesh_2
        )
        # another_mesh is considered the same as ep_mesh
        self.assertEqual(ep_mesh._flatten_mesh_list, another_mesh._flatten_mesh_list)
        self.assertEqual(ep_mesh.mesh.shape, another_mesh.mesh.shape)
        self.assertEqual(ep_mesh.device_type, another_mesh.device_type)
        self.assertEqual(ep_mesh.mesh_dim_names, another_mesh.mesh_dim_names)
        self.assertEqual(ep_mesh._thread_id, another_mesh._thread_id)
        self.assertEqual(hash(ep_mesh), hash(another_mesh))
        self.assertEqual(ep_mesh, another_mesh)

    @with_comms
    def test_from_group_with_mesh_shape_3d(self):
        """Tests ``from_group`` when passing ``mesh_shape`` as 3D."""
        # Consider the following 3D scenario and we need to create the 2D HSDP mesh from it.
        # - (2, 2, 2) ("dp_replicate", "dp_shard", "tp") mesh
        mesh_shape = (2, 2, self.world_size // 4)
        mesh_dim_names = ("dp_replicate", "dp_shard", "tp")
        ref_mesh = init_device_mesh(
            self.device_type, mesh_shape, mesh_dim_names=mesh_dim_names
        )

        dp_shard_group = ref_mesh["dp_shard"].get_group()
        dp_replicate_group = ref_mesh["dp_replicate"].get_group()

        dp_mesh = DeviceMesh.from_group(
            [dp_replicate_group, dp_shard_group],
            self.device_type,
            mesh=ref_mesh.mesh[:, :, ref_mesh.get_local_rank(mesh_dim="tp")],
            mesh_dim_names=("dp_replicate", "dp_shard"),
        )

        ref_mesh_dp_dim_group_names = ref_mesh._dim_group_names[:2]
        self.assertEqual(ref_mesh_dp_dim_group_names, dp_mesh._dim_group_names[:2])
        # Cannot check directly for mesh equality since parent meshes are not
        # the same since the ref's parent mesh is 3D
        self.assertEqual(dp_mesh["dp_replicate"].mesh, ref_mesh["dp_replicate"].mesh)
        self.assertEqual(
            dp_mesh["dp_replicate"]._dim_group_names,
            ref_mesh["dp_replicate"]._dim_group_names,
        )
        self.assertEqual(dp_mesh["dp_shard"].mesh, ref_mesh["dp_shard"].mesh)
        self.assertEqual(
            dp_mesh["dp_shard"]._dim_group_names,
            ref_mesh["dp_shard"]._dim_group_names,
        )

    @with_comms()
    def test_from_group_with_mesh_shape_2d(self):
        """Tests ``from_group`` when passing ``mesh_shape`` as 2D."""
        # Consider the following scenario where the process group has been created,
        # but we need to create the 2D HSDP mesh from it later in the program.
        mesh_shape = (2, self.world_size // 2)
        mesh_dim_names = ("dp_replicate", "dp_shard")
        ref_mesh = init_device_mesh(
            self.device_type, mesh_shape, mesh_dim_names=mesh_dim_names
        )

        # Create shard groups (e.g. (0, 1, 2, 3), (4, 5, 6, 7))
        # and assign the correct shard group to each rank
        shard_rank_lists = (
            list(range(0, self.world_size // 2)),
            list(range(self.world_size // 2, self.world_size)),
        )
        shard_groups = (
            new_group(shard_rank_lists[0]),
            new_group(shard_rank_lists[1]),
        )
        current_shard_group = (
            shard_groups[0] if self.rank in shard_rank_lists[0] else shard_groups[1]
        )

        # Create replicate groups (for example, (0, 4), (1, 5), (2, 6), (3, 7))
        # and assign the correct replicate group to each rank
        current_replicate_group = None
        shard_factor = len(shard_rank_lists[0])
        for i in range(self.world_size // 2):
            replicate_group_ranks = list(range(i, self.world_size, shard_factor))
            replicate_group = new_group(replicate_group_ranks)
            if self.rank in replicate_group_ranks:
                current_replicate_group = replicate_group

        dp_mesh = DeviceMesh.from_group(
            [not_none(current_replicate_group), current_shard_group],
            self.device_type,
            mesh=ref_mesh.mesh,
            mesh_dim_names=("dp_replicate", "dp_shard"),
        )

        # self.assertEqual(ref_mesh._dim_group_names, dp_mesh._dim_group_names)
        for mesh_dim_group, ref_mesh_dim_group in zip(
            dp_mesh.get_all_groups(), ref_mesh.get_all_groups()
        ):
            mesh_dim_group_ranks = dist.get_process_group_ranks(mesh_dim_group)
            ref_mesh_dim_group_ranks = dist.get_process_group_ranks(ref_mesh_dim_group)
            self.assertEqual(mesh_dim_group_ranks, ref_mesh_dim_group_ranks)
        # check both the 2d mesh and the submeshes are exactly the same.
        self.assertEqual(dp_mesh, ref_mesh)
        self.assertEqual(dp_mesh["dp_replicate"], ref_mesh["dp_replicate"])
        self.assertEqual(dp_mesh["dp_shard"], ref_mesh["dp_shard"])


class InitDeviceMeshTest(DTensorTestBase):
    @property
    def world_size(self):
        return min(8, DEVICE_COUNT)

    @with_comms
    def test_init_device_mesh(self):
        mesh_shape = (2, self.world_size // 2)
        mesh_dim_names = ("DP", "TP")
        ref_mesh = DeviceMesh(
            self.device_type,
            torch.arange(self.world_size).view(mesh_shape),
            mesh_dim_names=mesh_dim_names,
        )

        # test init_device_mesh with mesh_dim_names
        mesh_2d = init_device_mesh(
            self.device_type, mesh_shape, mesh_dim_names=mesh_dim_names
        )
        self.assertEqual(mesh_2d, ref_mesh)
        self.assertEqual(mesh_2d.mesh_dim_names, mesh_dim_names)

    @with_comms
    def test_raises_duplicate_mesh_dim_names(self):
        with self.assertRaisesRegex(
            RuntimeError,
            "Each mesh_dim_name must be unique.",
        ):
            init_device_mesh(
                self.device_type,
                (2, self.world_size // 2),
                mesh_dim_names=["dp", "dp"],
            )

    @with_comms
    def test_raises_mesh_shape_mesh_dim_names_mismatch(self):
        with self.assertRaisesRegex(
            RuntimeError,
            "mesh_shape and mesh_dim_names should have same length!",
        ):
            init_device_mesh(
                self.device_type,
                (8,),
                mesh_dim_names=["dp", "tp"],
            )

    def _test_backend_override_argument_dict_with_idx_and_backend(self):
        opts = FakeProcessGroup.Options()
        opts.fake_option = 42

        mesh = init_device_mesh(
            self.device_type,
            (2, 2, self.world_size // 4),
            mesh_dim_names=("dp", "tp", "cp"),
            backend_override={0: "fake", 2: ("fake", opts)},
        )

        def get_opts(mesh: DeviceMesh, dim_idx: int) -> C10dBackend.Options:
            return (
                mesh.get_group(dim_idx)
                ._get_backend(torch.device(f"{self.device_type}:{self.rank}"))
                .options
            )

        # Fake pg only have BackendType as BackendType::CUSTOM.
        self.assertEqual(mesh.get_group(0)._get_backend_name(), "custom")
        self.assertNotEqual(mesh.get_group(1)._get_backend_name(), "custom")
        self.assertEqual(mesh.get_group(2)._get_backend_name(), "custom")

        self.assertIsNone(get_opts(mesh, 0))
        self.assertEqual(get_opts(mesh, 2).fake_option, 42)

        dp_tp_mesh = mesh["dp", "tp"]._flatten()
        dp_cp_mesh = mesh["dp", "cp"]._flatten(backend_override="fake")
        tp_cp_mesh = mesh["tp", "cp"]._flatten(backend_override=("fake", opts))

        self.assertNotEqual(dp_tp_mesh.get_group(0)._get_backend_name(), "custom")
        self.assertEqual(dp_cp_mesh.get_group(0)._get_backend_name(), "custom")
        self.assertEqual(tp_cp_mesh.get_group(0)._get_backend_name(), "custom")

        self.assertIsNone(get_opts(dp_cp_mesh, 0))
        self.assertEqual(get_opts(tp_cp_mesh, 0).fake_option, 42)

    @with_comms
    def test_backend_override_argument_dict_with_idx_and_backend_lazy(self):
        self._test_backend_override_argument_dict_with_idx_and_backend()

    @with_comms(eager_init=True)
    def test_backend_override_argument_dict_with_idx_and_backend_eager(self):
        self._test_backend_override_argument_dict_with_idx_and_backend()

    @with_comms(backend="fake")
    def test_backend_override_argument_dict_with_name_and_options(self):
        opts = FakeProcessGroup.Options()
        opts.fake_option = 42

        mesh = init_device_mesh(
            self.device_type,
            (2, 2, self.world_size // 4),
            mesh_dim_names=("dp", "tp", "cp"),
            backend_override={"tp": opts},
        )

        def get_opts(mesh: DeviceMesh, dim_idx: int) -> C10dBackend.Options:
            return (
                mesh.get_group(dim_idx)
                ._get_backend(torch.device(f"{self.device_type}:{self.rank}"))
                .options
            )

        self.assertIsNone(get_opts(mesh, 0))
        self.assertEqual(get_opts(mesh, 1).fake_option, 42)
        self.assertIsNone(get_opts(mesh, 2))

        dp_tp_mesh = mesh["dp", "tp"]._flatten()
        dp_cp_mesh = mesh["dp", "cp"]._flatten(backend_override=opts)

        self.assertIsNone(get_opts(dp_tp_mesh, 0))
        self.assertEqual(get_opts(dp_cp_mesh, 0).fake_option, 42)

    @with_comms
    def test_backend_override_argument_errors(self):
        with self.assertRaisesRegex(
            RuntimeError,
            "Found redundant dim index 0 and name dp in backend_override",
        ):
            init_device_mesh(
                self.device_type,
                (2, 4),
                mesh_dim_names=("dp", "tp"),
                backend_override={"dp": "foo", 0: "bar"},
            )

        with self.assertRaisesRegex(
            RuntimeError,
            r"Found invalid keys in backend_override: got \['cp'\]",
        ):
            init_device_mesh(
                self.device_type,
                (2, 4),
                mesh_dim_names=("dp", "tp"),
                backend_override={"cp": "foo"},
            )

        with self.assertRaisesRegex(
            RuntimeError,
            r"Found invalid keys in backend_override: got \[42\]",
        ):
            init_device_mesh(
                self.device_type,
                (2, 4),
                mesh_dim_names=("dp", "tp"),
                backend_override={42: "bar"},
            )


class TestDeviceMeshGetItem(DTensorTestBase):
    @property
    def world_size(self):
        return min(8, DEVICE_COUNT)

    @with_comms
    def test_raises_no_mesh_dim_found(self):
        with self.assertRaisesRegex(
            RuntimeError, "Cannot slice a DeviceMesh without mesh_dim_names!"
        ):
            mesh = init_device_mesh(self.device_type, (2, self.world_size // 2))
            mesh["DP"]

    @with_comms
    def test_raises_invalid_mesh_dim_name(self):
        child_mesh_dim_name = ("PP",)
        with self.assertRaisesRegex(KeyError, "Invalid mesh_dim_name"):
            mesh_dim_names = ("DP", "TP")
            mesh = init_device_mesh(
<<<<<<< HEAD
                self.device_type, (2, self.world_size // 2), mesh_dim_names=mesh_dim_names
=======
                self.device_type,
                (2, 4),
                mesh_dim_names=mesh_dim_names,
>>>>>>> bffc7dd1
            )
            mesh[child_mesh_dim_name]

    @with_comms
    def test_get_item_2d(self):
        mesh_shape = (2, self.world_size // 2)
        mesh_dim_names = ("DP", "TP")
        mesh_2d = init_device_mesh(
            self.device_type, mesh_shape, mesh_dim_names=mesh_dim_names
        )

        pg_ranks_by_dim_name = {}
        for mesh_dim_name in mesh_dim_names:
            mesh_dim = mesh_dim_names.index(mesh_dim_name)
            pg_ranks_by_dim_name[mesh_dim_name] = mesh_2d.mesh.swapdims(
                -1, mesh_dim
            ).reshape(-1, mesh_2d.mesh.size(mesh_dim))

        tp_mesh = mesh_2d["TP"]
        tp_group_idx = self.rank // (self.world_size // 2)
        self.assertEqual(tp_mesh.mesh, pg_ranks_by_dim_name["TP"][tp_group_idx])

        dp_group_idx = self.rank % (self.world_size // 2)
        self.assertEqual(mesh_2d["DP"].mesh, pg_ranks_by_dim_name["DP"][dp_group_idx])

    @with_comms
    def test_get_item_1d(self):
        mesh = init_device_mesh(self.device_type, (self.world_size,), mesh_dim_names=("dp",))
        # Make sure slicing out 1D mesh from a 1D mesh works.
        dp_mesh = mesh["dp"]
        self.assertEqual(dp_mesh, mesh)

        with self.assertRaisesRegex(KeyError, "Invalid mesh_dim_name"):
            dp_mesh = mesh["dim0"]

    @with_comms
    @skip_if_lt_x_gpu(8)
    def test_get_item_3d(self):
        mesh_shape = (2, 2, 2)
        mesh_dim_names = ("Replicate", "Shard", "TP")
        mesh_3d = init_device_mesh(
            self.device_type, mesh_shape, mesh_dim_names=mesh_dim_names
        )

        tp_group = [[0, 1], [2, 3], [4, 5], [6, 7]]
        tp_group_idx = int(self.rank / 2)
        self.assertEqual(mesh_3d["TP"].mesh.tolist(), tp_group[tp_group_idx])

        shard_group = [[0, 2], [1, 3], [4, 6], [5, 7]]
        shard_group_idx = self.rank % 2 + self.rank // 4 * 2
        self.assertEqual(mesh_3d["Shard"].mesh.tolist(), shard_group[shard_group_idx])

        replicate_group = [[0, 4], [1, 5], [2, 6], [3, 7]]
        replicate_group_idx = self.rank % 4
        self.assertEqual(
            mesh_3d["Replicate"].mesh.tolist(), replicate_group[replicate_group_idx]
        )

        # We support both UX for nD slicing.
        # mesh_3d[["Replicate", "Shard"]] or mesh_3d["Replicate", "Shard"]
        hsdp_mesh_1 = mesh_3d[["Replicate", "Shard"]]
        hsdp_mesh_2 = mesh_3d["Replicate", "Shard"]
        hsdp_group = [[[0, 2], [4, 6]], [[1, 3], [5, 7]]]
        hsdp_group_idx = self.rank % 2
        self.assertEqual(hsdp_mesh_1.mesh.tolist(), hsdp_group[hsdp_group_idx])
        self.assertEqual(hsdp_mesh_2.mesh.tolist(), hsdp_group[hsdp_group_idx])
        self.assertEqual(hsdp_mesh_1, hsdp_mesh_2)

        # Test slicing out 1D mesh from a sub-2D mesh.
        shard_mesh = hsdp_mesh_2["Shard"]
        self.assertEqual(shard_mesh.mesh.tolist(), shard_group[shard_group_idx])

    @with_comms
    def test_cache_and_reuse_submesh_slice_result(self):
        mesh = init_device_mesh(self.device_type, (2, self.world_size // 2), mesh_dim_names=("dp", "tp"))

        ref_pg_count = _world.group_count

        # When we call the "dp" slice second time, it should not create any new pg.
        # As we are just using the cached result so the pg count should be the same.
        self.assertEqual(ref_pg_count, _world.group_count)

        # When we call the "tp" slice, it should not create a new pg, as the "tp" slice would
        # just reuse the parent mesh pg.
        mesh["tp"]
        self.assertEqual(_world.group_count, ref_pg_count)

    @with_comms
    @skip_if_lt_x_gpu(8)
    def test_get_item_3d_noncontiguous_slicing(self):
        mesh_shape = (2, 2, 2)
        mesh_dim_names = ("dp", "pp", "cp")
        mesh_3d = init_device_mesh(
            self.device_type, mesh_shape, mesh_dim_names=mesh_dim_names
        )

        # Slice order simply decides which mesh_dim sits on which mesh_dim.
        # For dp_cp_mesh, cp mesh is the innermost dimension.
        dp_cp_mesh = mesh_3d["dp", "cp"]
        expected_mesh_tensor = (
            torch.tensor([[0, 1], [4, 5]], dtype=torch.int)
            if self.rank in (0, 1, 4, 5)
            else torch.tensor([[2, 3], [6, 7]], dtype=torch.int)
        )
        dp_local_rank = dp_cp_mesh.get_local_rank("dp")
        self.assertEqual(dp_cp_mesh.mesh, expected_mesh_tensor)
        cp_mesh = mesh_3d["cp"]
        # Check on the current dp_local_rank, whether the cp mesh tensor is the same.
        self.assertEqual(dp_cp_mesh.mesh[dp_local_rank], cp_mesh.mesh)

        with self.assertRaisesRegex(
            KeyError,
            "Invalid mesh_dim_names",
        ):
            mesh_3d["cp", "dp"]

    @with_comms
    def test_flatten_mesh_3d(self):
        mesh_shape = (2, 2, self.world_size // 4)
        mesh_dim_names = ("dp", "cp", "tp")
        mesh_3d = init_device_mesh(
            self.device_type, mesh_shape, mesh_dim_names=mesh_dim_names
        )

        # Test flatten contiguous dims
        dp_cp_mesh = mesh_3d["dp", "cp"]
        flattened_dp_cp_mesh = dp_cp_mesh._flatten()
        self.assertEqual(dp_cp_mesh.mesh.flatten(), flattened_dp_cp_mesh.mesh)
        self.assertEqual(flattened_dp_cp_mesh.mesh_dim_names[0], "dp_cp")
        root_mesh = _mesh_resources.get_root_mesh(dp_cp_mesh)
        self.assertEqual(root_mesh, mesh_3d)
        flatten_mesh_root_dims = _mesh_resources.flatten_name_to_root_dims[root_mesh][
            "dp_cp"
        ]
        self.assertEqual(flatten_mesh_root_dims, (0, 1))

        ref_pg_count = _world.group_count
        # Calling flatten again should not create a new pg.
        flattened_dp_cp_mesh_2 = dp_cp_mesh._flatten()
        self.assertEqual(flattened_dp_cp_mesh, flattened_dp_cp_mesh_2)
        self.assertEqual(ref_pg_count, _world.group_count)

        # Test flatten non-contiguous dims
        dp_tp_mesh = mesh_3d["dp", "tp"]
        flattened_dp_tp_mesh = dp_tp_mesh._flatten()
        self.assertEqual(dp_tp_mesh.mesh.flatten(), flattened_dp_tp_mesh.mesh)
        self.assertEqual(flattened_dp_tp_mesh.mesh_dim_names[0], "dp_tp")
        root_mesh = _mesh_resources.get_root_mesh(dp_tp_mesh)
        self.assertEqual(root_mesh, mesh_3d)
        flatten_mesh_root_dims = _mesh_resources.flatten_name_to_root_dims[root_mesh][
            "dp_tp"
        ]
        self.assertEqual(flatten_mesh_root_dims, (0, 2))

        # Test flatten with a flattened mesh_dim_name
        cp_tp_mesh = mesh_3d["cp", "tp"]
        cp_tp_mesh._flatten("dummy")
        self.assertEqual(mesh_3d["dummy"].mesh_dim_names[0], "dummy")

    @with_comms(eager_init=True)
    @skip_if_lt_x_gpu(8)
    def test_flatten_mesh_4d(self):
        mesh_shape = (2, 2, 2, 1)
        mesh_dim_names = ("dp_replicate", "dp_shard", "cp", "tp")
        mesh_4d = init_device_mesh(
            self.device_type, mesh_shape, mesh_dim_names=mesh_dim_names
        )

        # flatten HSDP and CP into one mesh
        dp_cp_mesh = mesh_4d[mesh_dim_names[:3]]._flatten("dp_cp")
        # check flattened mesh integrity
        self.assertEqual(mesh_4d["dp_cp"].mesh.flatten(), dp_cp_mesh.mesh)
        # check flattened mesh dim names is correct
        self.assertEqual(dp_cp_mesh.mesh_dim_names, ("dp_cp",))
        # check flattened mesh dependency
        self.assertEqual(_mesh_resources.get_root_mesh(dp_cp_mesh), mesh_4d)

    @with_comms
    @skip_if_lt_x_gpu(8)
    def test_reconstruct_mesh_with_flatten_dim(self):
        mesh_3d = init_device_mesh(
            self.device_type, (2, 2, 2), mesh_dim_names=("replicate", "shard", "cp")
        )
        shard_cp_mesh = mesh_3d["shard", "cp"]._flatten()
        hsdp_mesh = mesh_3d["replicate", "shard_cp"]
        expected_mesh_tensor = torch.tensor(
            [[0, 1, 2, 3], [4, 5, 6, 7]], dtype=torch.int
        )
        self.assertEqual(hsdp_mesh.mesh, expected_mesh_tensor)
        self.assertEqual(shard_cp_mesh.get_group(), mesh_3d["shard_cp"].get_group())
        self.assertEqual(
            shard_cp_mesh.get_group(), mesh_3d.get_group(mesh_dim="shard_cp")
        )

        mesh_3d = init_device_mesh(
            self.device_type, (2, 2, 2), mesh_dim_names=("dp", "cp", "tp")
        )
        dp_cp_mesh = mesh_3d["dp", "cp"]._flatten()
        spmd_mesh = mesh_3d["dp_cp", "tp"]
        expected_mesh_tensor = torch.tensor(
            [[0, 1], [2, 3], [4, 5], [6, 7]], dtype=torch.int
        )
        self.assertEqual(spmd_mesh.mesh, expected_mesh_tensor)
        self.assertEqual(dp_cp_mesh.get_group(), mesh_3d["dp_cp"].get_group())
        self.assertEqual(dp_cp_mesh.get_group(), mesh_3d.get_group(mesh_dim="dp_cp"))


class TestMeshEnv(DTensorTestBase):
    @property
    def world_size(self):
        return min(8, DEVICE_COUNT)

    @with_comms
    def test_get_root_mesh(self):
        mesh_3d = init_device_mesh(
<<<<<<< HEAD
            self.device_type, (2, 2, self.world_size // 4), mesh_dim_names=("dp", "cp", "tp")
=======
            self.device_type,
            (2, 2, 2),
            mesh_dim_names=("dp", "cp", "tp"),
>>>>>>> bffc7dd1
        )

        dp_cp_mesh = mesh_3d["dp", "cp"]
        dp_tp_mesh = mesh_3d["dp", "tp"]
        cp_tp_mesh = mesh_3d["cp", "tp"]
        dp_mesh = mesh_3d["dp"]
        cp_mesh = mesh_3d["cp"]
        tp_mesh = mesh_3d["tp"]
        self.assertEqual(_mesh_resources.get_root_mesh(dp_cp_mesh), mesh_3d)
        self.assertEqual(_mesh_resources.get_root_mesh(dp_tp_mesh), mesh_3d)
        self.assertEqual(_mesh_resources.get_root_mesh(cp_tp_mesh), mesh_3d)
        self.assertEqual(_mesh_resources.get_root_mesh(dp_mesh), mesh_3d)
        self.assertEqual(_mesh_resources.get_root_mesh(cp_mesh), mesh_3d)
        self.assertEqual(_mesh_resources.get_root_mesh(tp_mesh), mesh_3d)

    @with_comms
    def test_get_root_mesh_dim_exist(self):
        mesh_shape = (2, self.world_size // 2)
        mesh_dim_names = ("DP", "TP")
        mesh_2d = init_device_mesh(
            self.device_type, mesh_shape, mesh_dim_names=mesh_dim_names
        )

        self.assertEqual(_mesh_resources.get_root_mesh_dim(mesh_2d["DP"]), 0)
        self.assertEqual(_mesh_resources.get_root_mesh_dim(mesh_2d["TP"]), 1)

    @with_comms
    def test_get_root_mesh_dim_not_exist(self):
        mesh_shape = (self.world_size,)
        mesh = init_device_mesh(self.device_type, mesh_shape)

        self.assertEqual(_mesh_resources.get_root_mesh_dim(mesh), None)

    @with_comms
    def test_get_mesh_dim_by_name(self):
        mesh_shape = (2, self.world_size // 2)
        mesh_dim_names = ("DP", "TP")
        mesh_2d = init_device_mesh(
            self.device_type, mesh_shape, mesh_dim_names=mesh_dim_names
        )

        self.assertEqual(_mesh_resources.get_mesh_dim_by_name(mesh_2d, "DP"), 0)
        self.assertEqual(_mesh_resources.get_mesh_dim_by_name(mesh_2d, "TP"), 1)

    @with_comms
    def test_get_all_submeshes(self):
        mesh_2d = init_device_mesh(
<<<<<<< HEAD
            self.device_type, (2, self.world_size // 2), mesh_dim_names=("replicate", "shard")
=======
            self.device_type,
            (2, 4),
            mesh_dim_names=("replicate", "shard"),
>>>>>>> bffc7dd1
        )
        all_submeshes = _mesh_resources._get_all_submeshes(mesh_2d, "replicate")
        self.assertEqual(len(all_submeshes), self.world_size // 2)
        self.assertEqual(
            all(submesh.mesh.numel() == 2 for submesh in all_submeshes), True
        )

    @with_comms
    def test_mesh_slice_fake_tensor_mode(self):
        mesh_shape = (2, self.world_size // 2)
        mesh_dim_names = ("DP", "TP")
        mesh_2d = init_device_mesh(
            self.device_type, mesh_shape, mesh_dim_names=mesh_dim_names
        )

        with FakeTensorMode():
            mesh_2d["DP"]
            mesh_2d["TP"]
            mesh_2d["DP", "TP"]


class DeviceMeshCollectiveTest(DTensorTestBase):
    @property
    def world_size(self):
        return min(8, DEVICE_COUNT)

    @with_comms
    def test_broadcast_1d(self):
        mesh = DeviceMesh(self.device_type, torch.arange(self.world_size))
        local_tensor = torch.ones(3, 3, device=self.device_type) * self.rank
        mesh_broadcast(local_tensor, mesh, mesh_dim=0)
        self.assertEqual(local_tensor, torch.zeros(3, 3))

    @with_comms
    def test_scatter_1d(self):
        mesh = DeviceMesh(self.device_type, torch.arange(self.world_size))
        scatter_tensor_shape = [3, 3, 3]
        for scatter_dim in range(len(scatter_tensor_shape)):
            shard_placement = Shard(scatter_dim)
            scatter_tensor_shape[scatter_dim] *= self.world_size
            # make the random seed same across rank
            torch.manual_seed(0)
            global_tensor = torch.randn(scatter_tensor_shape, device=self.device_type)
            splitted_list, _ = shard_placement._split_tensor(
                global_tensor, mesh.size(), with_padding=True, contiguous=True
            )
            recv_tensor = torch.empty_like(splitted_list[mesh.get_rank()])
            # scatter on dim > 0 would generate non-contiguous tensor, verify that works
            mesh_scatter(recv_tensor, splitted_list, mesh, mesh_dim=0)
            self.assertEqual(recv_tensor, splitted_list[mesh.get_rank()])

    @with_comms
    def test_scatter_uneven(self):
        device_mesh = DeviceMesh(self.device_type, list(range(self.world_size)))
        my_rank = device_mesh.get_rank()
        tensor_to_split = torch.randn(
            device_mesh.size() + 3, device_mesh.size() + 1, device=self.device_type
        )

        for shard_dim in range(tensor_to_split.ndim):
            shard_placement = Shard(shard_dim)

            tensor_to_scatter = tensor_to_split.clone()
            tensor_splitted_list = list(
                torch.chunk(tensor_to_split, self.world_size, dim=shard_dim)
            )
            for _ in range(self.world_size - len(tensor_splitted_list)):
                tensor_splitted_list.append(torch.tensor([], device=self.device_type))

            padded_tensor_list, pad_sizes = shard_placement._split_tensor(
                tensor_to_scatter,
                device_mesh.size(),
                with_padding=True,
                contiguous=True,
            )

            scattered_tensor = torch.empty_like(padded_tensor_list[my_rank])
            mesh_scatter(scattered_tensor, padded_tensor_list, device_mesh, mesh_dim=0)

            if pad_sizes[my_rank] != 0:
                scattered_tensor = unpad_tensor(
                    scattered_tensor, shard_dim, pad_sizes[my_rank]
                )

            if scattered_tensor.numel() == 0:
                # We need to check numel() instead of size if a tensor is ([]) after unpadding,
                # since the size could be ([0, 8]) after unpadding.
                self.assertEqual(
                    scattered_tensor.numel(), tensor_splitted_list[my_rank].numel()
                )
            else:
                self.assertEqual(
                    scattered_tensor.size(), tensor_splitted_list[my_rank].size()
                )
                self.assertEqual(scattered_tensor, tensor_splitted_list[my_rank])

    @with_comms
    def test_all_gather_uneven(self):
        device_mesh = DeviceMesh(self.device_type, list(range(self.world_size)))
        my_rank = device_mesh.get_rank()
        tensor_to_split = torch.ones(
            device_mesh.size() + 3,
            device_mesh.size() + 1,
            device=self.device_type,
        )

        for shard_dim in range(tensor_to_split.ndim):
            shard_placement = Shard(shard_dim)
            tensor_padded_list, pad_sizes = shard_placement._split_tensor(
                tensor_to_split,
                device_mesh.size(),
                with_padding=True,
                contiguous=True,
            )
            local_tensor = tensor_padded_list[my_rank]
            big_tensor = funcol.all_gather_tensor(
                local_tensor, gather_dim=shard_dim, group=(device_mesh, 0)
            )
            big_tensor_chunks = list(
                torch.chunk(big_tensor, device_mesh.size(), dim=shard_dim)
            )
            unpadded_list = [
                (
                    unpad_tensor(big_tensor, shard_dim, pad_sizes[i])
                    if pad_sizes[i] > 0
                    else big_tensor
                )
                for i, big_tensor in enumerate(big_tensor_chunks)
            ]
            all_gathered_tensor = torch.cat(unpadded_list, dim=shard_dim)

            self.assertEqual(all_gathered_tensor.size(), tensor_to_split.size())
            self.assertEqual(all_gathered_tensor, tensor_to_split)

    @with_comms
    def test_reduce_scatter_contiguous(self):
        device_mesh = DeviceMesh(self.device_type, list(range(self.world_size)))
        my_rank = device_mesh.get_rank()

        # Init the tensor
        step = self.world_size * 2
        total_elem = step**2
        tensor = torch.arange(0, total_elem).view(step, -1).to(device=self.device_type)
        tensor = tensor * (my_rank + 1)

        # Get non-contiguous tensor by slicing
        tensor_to_reduce = tensor[::2, :2]
        tensor_contiguous = tensor_to_reduce.clone().contiguous()

        # Partial to Shard to trigger reduce_scatter
        tensor_to_reduce = DTensor.from_local(
            tensor_to_reduce, device_mesh, [_Partial()]
        )
        tensor_contiguous = DTensor.from_local(
            tensor_contiguous, device_mesh, [_Partial()]
        )
        new_tensor = tensor_to_reduce.redistribute(device_mesh, [Shard(0)])
        new_tensor_contiguous = tensor_contiguous.redistribute(device_mesh, [Shard(0)])

        # The output for contiguous and non-contiguous tensors of the same value
        # should return the same reducescatter value.
        new_tensor_local = new_tensor._local_tensor
        new_tensor_contiguous_local = new_tensor_contiguous._local_tensor
        self.assertEqual(new_tensor_local, new_tensor_contiguous_local)
        self.assertEqual(list(new_tensor_local.size()), [1, 2])

        # Check the reduce numerical value
        sum_base = (1 + self.world_size) * self.world_size / 2
        first_elem = my_rank * sum_base * step * 2
        expected_tensor = torch.tensor(
            [[first_elem, first_elem + sum_base]],
            dtype=new_tensor_local.dtype,
            device=self.device_type,
        )
        self.assertEqual(new_tensor_local, expected_tensor)

    @with_comms
    def test_reduce_scatter_uneven(self):
        device_mesh = DeviceMesh(self.device_type, list(range(self.world_size)))
        my_rank = device_mesh.get_rank()
        tensor_to_split = (
            torch.ones(
                device_mesh.size() + 3,
                device_mesh.size() + 1,
                device=self.device_type,
            )
            * self.rank
        )

        for shard_dim in range(tensor_to_split.ndim):
            shard_placement = Shard(shard_dim)
            tensor_to_scatter = tensor_to_split.clone()

            tensor_splitted_list = list(
                torch.chunk(tensor_to_split, self.world_size, dim=shard_dim)
            )
            for _ in range(self.world_size - len(tensor_splitted_list)):
                tensor_splitted_list.append(torch.tensor([], device=self.device_type))

            padded_tensor_list, pad_sizes = shard_placement._split_tensor(
                tensor_to_scatter,
                device_mesh.size(),
                with_padding=True,
                contiguous=True,
            )

            tensor_to_reduce = torch.cat(padded_tensor_list, shard_dim)

            res_num = ((0 + self.world_size - 1) * self.world_size) / 2

            scattered_tensor = funcol.reduce_scatter_tensor(
                tensor_to_reduce,
                reduceOp="sum",
                scatter_dim=shard_dim,
                group=(device_mesh, 0),
            )

            # unpad scattered_tensor
            if pad_sizes[my_rank] > 0:
                scattered_tensor = unpad_tensor(
                    scattered_tensor, shard_dim, pad_sizes[my_rank]
                )

            if scattered_tensor.numel() == 0:
                # We need to check numel() instead of size if a tensor is ([]) after unpadding,
                # since the size could be ([0, 8]) after unpadding.
                self.assertEqual(
                    scattered_tensor.numel(), tensor_splitted_list[my_rank].numel()
                )
            else:
                self.assertEqual(
                    scattered_tensor.size(), tensor_splitted_list[my_rank].size()
                )
                self.assertEqual(
                    scattered_tensor,
                    torch.ones_like(tensor_splitted_list[my_rank]) * res_num,
                )

    @with_comms
    def test_broadcast_nd(self):
        mesh_tensor = torch.arange(self.world_size).reshape(2, 2, self.world_size // 4)
        mesh = DeviceMesh(self.device_type, mesh_tensor)
        local_tensor = torch.ones(3, 3, device=self.device_type) * self.rank

        # check all dim groups
        dim_to_subgroups = mesh.get_all_groups()
        for dim, dim_group in enumerate(dim_to_subgroups):
            dim_group_size = get_world_size(dim_group)
            global_ranks = [
                get_global_rank(dim_group, i) for i in range(dim_group_size)
            ]
            cloned_local_tensor = local_tensor.clone()
            mesh_broadcast(cloned_local_tensor, mesh, mesh_dim=dim)
            res_num = global_ranks[0]
            self.assertEqual(cloned_local_tensor, torch.ones(3, 3) * res_num)

    @with_comms
    def test_scatter_nd(self):
        mesh_tensor = torch.arange(self.world_size).reshape(2, 2, self.world_size // 4)
        mesh = DeviceMesh(self.device_type, mesh_tensor)

        # check all dim groups
        dim_to_subgroups = mesh.get_all_groups()
        for dim, dim_group in enumerate(dim_to_subgroups):
            dim_group_size = get_world_size(dim_group)
            global_ranks = [
                get_global_rank(dim_group, i) for i in range(dim_group_size)
            ]
            scattered_tensors = [
                torch.ones(3, 3, device=self.device_type) * global_rank
                for global_rank in global_ranks
            ]
            received_tensor = torch.empty_like(
                scattered_tensors[mesh.get_coordinate()[dim]]
            )
            mesh_scatter(received_tensor, scattered_tensors, mesh, mesh_dim=dim)
            self.assertEqual(received_tensor, torch.ones(3, 3) * self.rank)


if __name__ == "__main__":
    run_tests()<|MERGE_RESOLUTION|>--- conflicted
+++ resolved
@@ -28,11 +28,7 @@
 )
 from torch.distributed.tensor.placement_types import _Partial, Shard
 from torch.testing._internal.common_distributed import skip_if_lt_x_gpu
-<<<<<<< HEAD
-from torch.testing._internal.common_utils import run_tests, skipIfXpu
-=======
 from torch.testing._internal.common_utils import run_tests, TEST_XPU
->>>>>>> bffc7dd1
 from torch.testing._internal.distributed._tensor.common_dtensor import (
     DTensorTestBase,
     DEVICE_COUNT,
@@ -55,11 +51,7 @@
         os.environ["LOCAL_RANK"] = f"{local_rank}"
 
 
-<<<<<<< HEAD
-@skipIfXpu
-=======
 @unittest.skipIf(TEST_XPU, "XPU does not support gloo backend.")
->>>>>>> bffc7dd1
 class DeviceMeshTestGlooBackend(DTensorTestBase):
     @property
     def backend(self):
@@ -96,13 +88,9 @@
 
         # check that the device is set to the correct device
         # and respect the previous set_device calls
-<<<<<<< HEAD
-        self.assertEqual(torch.accelerator.current_device_index(), (self.rank + 2) % self.world_size)
-=======
         self.assertEqual(
             torch.accelerator.current_device_idx(), (self.rank + 2) % self.world_size
         )
->>>>>>> bffc7dd1
         self.destroy_pg()
 
     @skip_if_lt_x_gpu(4)
@@ -123,11 +111,7 @@
 
         # check that the device is set to the correct device
         # and respect the LOCAL_RANK env var
-<<<<<<< HEAD
-        self.assertEqual(torch.accelerator.current_device_index(), local_rank)
-=======
         self.assertEqual(torch.accelerator.current_device_idx(), local_rank)
->>>>>>> bffc7dd1
         self.destroy_pg()
 
     @skip_if_lt_x_gpu(4)
@@ -146,11 +130,7 @@
         self.assertTrue(is_initialized())
 
         # check that the device is set to the correct device
-<<<<<<< HEAD
-        self.assertEqual(torch.accelerator.current_device_index(), self.rank)
-=======
         self.assertEqual(torch.accelerator.current_device_idx(), self.rank)
->>>>>>> bffc7dd1
         self.destroy_pg()
 
 
@@ -252,11 +232,7 @@
     @with_comms
     def test_device_mesh_2d(self):
         mesh_tensor = torch.arange(4).reshape(2, 2)
-<<<<<<< HEAD
-        # construct a accelerator device mesh
-=======
         # construct a device mesh for self.device_type
->>>>>>> bffc7dd1
         mesh = DeviceMesh(self.device_type, mesh_tensor)
 
         # check all dim groups
@@ -293,11 +269,7 @@
     def test_fake_pg_device_mesh(self):
         fake_store = FakeStore()
         init_process_group("fake", store=fake_store, rank=0, world_size=self.world_size)
-<<<<<<< HEAD
-        mesh = DeviceMesh(torch.accelerator.current_accelerator().type, torch.arange(self.world_size))
-=======
         mesh = DeviceMesh(device_type, torch.arange(self.world_size))
->>>>>>> bffc7dd1
 
         local_tensor = torch.randn(2, 8)
         global_tensor = funcol.all_gather_tensor(
@@ -336,11 +308,7 @@
         regex = r"Invalid mesh \[\[0, 1\], \[2, 3\]\] for ProcessGroup with ranks \[0, 1, 2, 3\]"
         with self.assertRaisesRegex(ValueError, regex):
             DeviceMesh.from_group(
-<<<<<<< HEAD
-                global_pg, self.device_type, invalid_mesh, mesh_dim_names=("dim0", "dim1")
-=======
                 global_pg, device_type, invalid_mesh, mesh_dim_names=("dim0", "dim1")
->>>>>>> bffc7dd1
             )
 
         device_mesh = init_device_mesh(self.device_type, (2, 2))
@@ -361,11 +329,7 @@
             # test init_device_mesh with an invalid device type that contains a GPU index
             mesh_shape = (2, self.world_size // 2)
             init_device_mesh(
-<<<<<<< HEAD
-                torch.accelerator.current_accelerator().type + ":0", mesh_shape=mesh_shape, mesh_dim_names=("dp", "tp")
-=======
                 f"{device_type}:0", mesh_shape=mesh_shape, mesh_dim_names=("dp", "tp")
->>>>>>> bffc7dd1
             )
 
     @with_comms
@@ -386,11 +350,7 @@
     @with_comms
     @skip_if_lt_x_gpu(8)
     def test_device_mesh_nd(self):
-<<<<<<< HEAD
-        # construct a accelerator device mesh
-=======
         # construct a device mesh for self.device_type
->>>>>>> bffc7dd1
         mesh_tensor = torch.arange(8).reshape(2, 2, 2)
         mesh = DeviceMesh(self.device_type, mesh_tensor)
 
@@ -760,13 +720,7 @@
         with self.assertRaisesRegex(KeyError, "Invalid mesh_dim_name"):
             mesh_dim_names = ("DP", "TP")
             mesh = init_device_mesh(
-<<<<<<< HEAD
                 self.device_type, (2, self.world_size // 2), mesh_dim_names=mesh_dim_names
-=======
-                self.device_type,
-                (2, 4),
-                mesh_dim_names=mesh_dim_names,
->>>>>>> bffc7dd1
             )
             mesh[child_mesh_dim_name]
 
@@ -982,13 +936,7 @@
     @with_comms
     def test_get_root_mesh(self):
         mesh_3d = init_device_mesh(
-<<<<<<< HEAD
             self.device_type, (2, 2, self.world_size // 4), mesh_dim_names=("dp", "cp", "tp")
-=======
-            self.device_type,
-            (2, 2, 2),
-            mesh_dim_names=("dp", "cp", "tp"),
->>>>>>> bffc7dd1
         )
 
         dp_cp_mesh = mesh_3d["dp", "cp"]
@@ -1036,13 +984,7 @@
     @with_comms
     def test_get_all_submeshes(self):
         mesh_2d = init_device_mesh(
-<<<<<<< HEAD
             self.device_type, (2, self.world_size // 2), mesh_dim_names=("replicate", "shard")
-=======
-            self.device_type,
-            (2, 4),
-            mesh_dim_names=("replicate", "shard"),
->>>>>>> bffc7dd1
         )
         all_submeshes = _mesh_resources._get_all_submeshes(mesh_2d, "replicate")
         self.assertEqual(len(all_submeshes), self.world_size // 2)
